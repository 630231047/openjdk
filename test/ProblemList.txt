--- conflicted
+++ resolved
@@ -452,14 +452,8 @@
 # 7147060
 com/sun/org/apache/xml/internal/security/transforms/ClassLoaderTest.java        generic-all
 
-# 7147060
-com/sun/org/apache/xml/internal/security/transforms/ClassLoaderTest.java        generic-all
-
-<<<<<<< HEAD
-############################################################################
-
-=======
->>>>>>> bb6e3d8f
+############################################################################
+
 # jdk_swing
 
 ############################################################################
@@ -475,15 +469,6 @@
 
 # 6461635
 com/sun/tools/attach/BasicTests.sh                              generic-all
-<<<<<<< HEAD
-
-# Filed 6952105
-com/sun/jdi/SuspendThreadTest.java                              generic-all
-
-# Filed 6987312
-com/sun/jdi/DoubleAgentTest.java                                generic-all
-=======
->>>>>>> bb6e3d8f
 
 # Filed 6986875
 sun/tools/jps/jps-Vvml.sh                                       generic-all
@@ -509,8 +494,6 @@
 # 7175775
 sun/tools/jinfo/Basic.sh					macosx-all
 
-<<<<<<< HEAD
-=======
 ############################################################################
 
 # jdk_jdi
@@ -521,7 +504,6 @@
 # Filed 6987312
 com/sun/jdi/DoubleAgentTest.java                                generic-all
 
->>>>>>> bb6e3d8f
 ############################################################################
 
 # jdk_util
