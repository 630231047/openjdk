/*
 * Copyright (c) 2012, 2014, Oracle and/or its affiliates. All rights reserved.
 * DO NOT ALTER OR REMOVE COPYRIGHT NOTICES OR THIS FILE HEADER.
 *
 * This code is free software; you can redistribute it and/or modify it
 * under the terms of the GNU General Public License version 2 only, as
 * published by the Free Software Foundation.
 *
 * This code is distributed in the hope that it will be useful, but WITHOUT
 * ANY WARRANTY; without even the implied warranty of MERCHANTABILITY or
 * FITNESS FOR A PARTICULAR PURPOSE.  See the GNU General Public License
 * version 2 for more details (a copy is included in the LICENSE file that
 * accompanied this code).
 *
 * You should have received a copy of the GNU General Public License version
 * 2 along with this work; if not, write to the Free Software Foundation,
 * Inc., 51 Franklin St, Fifth Floor, Boston, MA 02110-1301 USA.
 *
 * Please contact Oracle, 500 Oracle Parkway, Redwood Shores, CA 94065 USA
 * or visit www.oracle.com if you need additional information or have any
 * questions.
 *
 */

package sun.hotspot;

import java.lang.reflect.Executable;
import java.util.Arrays;
import java.util.List;
import java.util.function.Function;
import java.util.stream.Stream;
import java.security.BasicPermission;

import sun.hotspot.parser.DiagnosticCommand;

public class WhiteBox {

  @SuppressWarnings("serial")
  public static class WhiteBoxPermission extends BasicPermission {
    public WhiteBoxPermission(String s) {
      super(s);
    }
  }

  private WhiteBox() {}
  private static final WhiteBox instance = new WhiteBox();
  private static native void registerNatives();

  /**
   * Returns the singleton WhiteBox instance.
   *
   * The returned WhiteBox object should be carefully guarded
   * by the caller, since it can be used to read and write data
   * at arbitrary memory addresses. It must never be passed to
   * untrusted code.
   */
  public synchronized static WhiteBox getWhiteBox() {
    SecurityManager sm = System.getSecurityManager();
    if (sm != null) {
      sm.checkPermission(new WhiteBoxPermission("getInstance"));
    }
    return instance;
  }

  static {
    registerNatives();
  }

  // Get the maximum heap size supporting COOPs
  public native long getCompressedOopsMaxHeapSize();
  // Arguments
  public native void printHeapSizes();

  // Memory
  public native long getObjectAddress(Object o);
  public native int  getHeapOopSize();
  public native int  getVMPageSize();
  public native boolean isObjectInOldGen(Object o);
  public native long getObjectSize(Object o);

  // Runtime
  // Make sure class name is in the correct format
  public boolean isClassAlive(String name) {
    return isClassAlive0(name.replace('.', '/'));
  }
  private native boolean isClassAlive0(String name);

  // JVMTI
  public native void addToBootstrapClassLoaderSearch(String segment);
  public native void addToSystemClassLoaderSearch(String segment);

  // G1
  public native boolean g1InConcurrentMark();
  public native boolean g1IsHumongous(Object o);
  public native long    g1NumFreeRegions();
  public native int     g1RegionSize();
  public native Object[]    parseCommandLine(String commandline, char delim, DiagnosticCommand[] args);

  // NMT
  public native long NMTMalloc(long size);
  public native void NMTFree(long mem);
  public native long NMTReserveMemory(long size);
  public native void NMTCommitMemory(long addr, long size);
  public native void NMTUncommitMemory(long addr, long size);
  public native void NMTReleaseMemory(long addr, long size);
  public native long NMTMallocWithPseudoStack(long size, int index);
  public native boolean NMTIsDetailSupported();
  public native boolean NMTChangeTrackingLevel();
  public native int NMTGetHashSize();

  // Compiler
  public native void    deoptimizeAll();
  public        boolean isMethodCompiled(Executable method) {
    return isMethodCompiled(method, false /*not osr*/);
  }
  public native boolean isMethodCompiled(Executable method, boolean isOsr);
  public        boolean isMethodCompilable(Executable method) {
    return isMethodCompilable(method, -1 /*any*/);
  }
  public        boolean isMethodCompilable(Executable method, int compLevel) {
    return isMethodCompilable(method, compLevel, false /*not osr*/);
  }
  public native boolean isMethodCompilable(Executable method, int compLevel, boolean isOsr);
  public native boolean isMethodQueuedForCompilation(Executable method);
  public        int     deoptimizeMethod(Executable method) {
    return deoptimizeMethod(method, false /*not osr*/);
  }
  public native int     deoptimizeMethod(Executable method, boolean isOsr);
  public        void    makeMethodNotCompilable(Executable method) {
    makeMethodNotCompilable(method, -1 /*any*/);
  }
  public        void    makeMethodNotCompilable(Executable method, int compLevel) {
    makeMethodNotCompilable(method, compLevel, false /*not osr*/);
  }
  public native void    makeMethodNotCompilable(Executable method, int compLevel, boolean isOsr);
  public        int     getMethodCompilationLevel(Executable method) {
    return getMethodCompilationLevel(method, false /*not ost*/);
  }
  public native int     getMethodCompilationLevel(Executable method, boolean isOsr);
  public native boolean testSetDontInlineMethod(Executable method, boolean value);
  public        int     getCompileQueuesSize() {
    return getCompileQueueSize(-1 /*any*/);
  }
  public native int     getCompileQueueSize(int compLevel);
  public native boolean testSetForceInlineMethod(Executable method, boolean value);
  public        boolean enqueueMethodForCompilation(Executable method, int compLevel) {
    return enqueueMethodForCompilation(method, compLevel, -1 /*InvocationEntryBci*/);
  }
  public native boolean enqueueMethodForCompilation(Executable method, int compLevel, int entry_bci);
  public native void    clearMethodState(Executable method);
  public native void    lockCompilation();
  public native void    unlockCompilation();
  public native int     getMethodEntryBci(Executable method);
  public native Object[] getNMethod(Executable method, boolean isOsr);
  public native long    allocateCodeBlob(int size, int type);
  public        long    allocateCodeBlob(long size, int type) {
      int intSize = (int) size;
      if ((long) intSize != size || size < 0) {
          throw new IllegalArgumentException(
                "size argument has illegal value " + size);
      }
      return allocateCodeBlob( intSize, type);
  }
  public native void    freeCodeBlob(long addr);
  public        void    forceNMethodSweep() {
    try {
        forceNMethodSweep0().join();
    } catch (InterruptedException e) {
        Thread.currentThread().interrupt();
    }
  }
  public native Thread  forceNMethodSweep0();
  public native Object[] getCodeHeapEntries(int type);
  public native int     getCompilationActivityMode();
  public native Object[] getCodeBlob(long addr);

  // Intered strings
  public native boolean isInStringTable(String str);

  // Memory
  public native void readReservedMemory();
  public native long allocateMetaspace(ClassLoader classLoader, long size);
  public native void freeMetaspace(ClassLoader classLoader, long addr, long size);
  public native long incMetaspaceCapacityUntilGC(long increment);
  public native long metaspaceCapacityUntilGC();

  // Force Young GC
  public native void youngGC();

  // Force Full GC
  public native void fullGC();

  // Method tries to start concurrent mark cycle.
  // It returns false if CM Thread is always in concurrent cycle.
  public native boolean g1StartConcMarkCycle();

  // Tests on ReservedSpace/VirtualSpace classes
  public native int stressVirtualSpaceResize(long reservedSpaceSize, long magnitude, long iterations);
  public native void runMemoryUnitTests();
  public native void readFromNoaccessArea();
  public native long getThreadStackSize();
  public native long getThreadRemainingStackSize();

  // CPU features
  public native String getCPUFeatures();

  // Native extensions
  public native long getHeapUsageForContext(int context);
  public native long getHeapRegionCountForContext(int context);
  public native int getContextForObject(Object obj);
  public native void printRegionInfo(int context);

  // VM flags
  public native boolean isConstantVMFlag(String name);
  public native boolean isLockedVMFlag(String name);
  public native void    setBooleanVMFlag(String name, boolean value);
  public native void    setIntxVMFlag(String name, long value);
  public native void    setUintxVMFlag(String name, long value);
  public native void    setUint64VMFlag(String name, long value);
  public native void    setSizeTVMFlag(String name, long value);
  public native void    setStringVMFlag(String name, String value);
  public native void    setDoubleVMFlag(String name, double value);
  public native Boolean getBooleanVMFlag(String name);
  public native Long    getIntxVMFlag(String name);
  public native Long    getUintxVMFlag(String name);
  public native Long    getUint64VMFlag(String name);
  public native Long    getSizeTVMFlag(String name);
  public native String  getStringVMFlag(String name);
  public native Double  getDoubleVMFlag(String name);
  private final List<Function<String,Object>> flagsGetters = Arrays.asList(
    this::getBooleanVMFlag, this::getIntxVMFlag, this::getUintxVMFlag,
    this::getUint64VMFlag, this::getSizeTVMFlag, this::getStringVMFlag,
    this::getDoubleVMFlag);

  public Object getVMFlag(String name) {
    return flagsGetters.stream()
                       .map(f -> f.apply(name))
                       .filter(x -> x != null)
                       .findAny()
                       .orElse(null);
  }
<<<<<<< HEAD

  // Jigsaw
  public native Object DefineModule(String name, Object loader, Object[] packages);
  public native void AddModuleExports(Object from_module, String pkg, Object to_module);
  public native void AddReadsModule(Object from_module, Object to_module);
  public native boolean CanReadModule(Object asking_module, Object target_module);
  public native boolean IsExportedToModule(Object from_module, String pkg, Object to_module);
  public native Object GetModule(Class clazz);
  public native void AddModulePackage(Object module, String pkg);

  // Image File
  public native boolean readImageFile(String imagefile);
=======
  public native int getOffsetForName0(String name);
  public int getOffsetForName(String name) throws Exception {
    int offset = getOffsetForName0(name);
    if (offset == -1) {
      throw new RuntimeException(name + " not found");
    }
    return offset;
  }
>>>>>>> 4021de29

}<|MERGE_RESOLUTION|>--- conflicted
+++ resolved
@@ -239,7 +239,6 @@
                        .findAny()
                        .orElse(null);
   }
-<<<<<<< HEAD
 
   // Jigsaw
   public native Object DefineModule(String name, Object loader, Object[] packages);
@@ -252,7 +251,7 @@
 
   // Image File
   public native boolean readImageFile(String imagefile);
-=======
+
   public native int getOffsetForName0(String name);
   public int getOffsetForName(String name) throws Exception {
     int offset = getOffsetForName0(name);
@@ -261,6 +260,5 @@
     }
     return offset;
   }
->>>>>>> 4021de29
 
 }