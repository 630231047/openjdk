/*
 * Copyright (c) 2014, Oracle and/or its affiliates. All rights reserved.
 * DO NOT ALTER OR REMOVE COPYRIGHT NOTICES OR THIS FILE HEADER.
 *
 * This code is free software; you can redistribute it and/or modify it
 * under the terms of the GNU General Public License version 2 only, as
 * published by the Free Software Foundation.  Oracle designates this
 * particular file as subject to the "Classpath" exception as provided
 * by Oracle in the LICENSE file that accompanied this code.
 *
 * This code is distributed in the hope that it will be useful, but WITHOUT
 * ANY WARRANTY; without even the implied warranty of MERCHANTABILITY or
 * FITNESS FOR A PARTICULAR PURPOSE.  See the GNU General Public License
 * version 2 for more details (a copy is included in the LICENSE file that
 * accompanied this code).
 *
 * You should have received a copy of the GNU General Public License version
 * 2 along with this work; if not, write to the Free Software Foundation,
 * Inc., 51 Franklin St, Fifth Floor, Boston, MA 02110-1301 USA.
 *
 * Please contact Oracle, 500 Oracle Parkway, Redwood Shores, CA 94065 USA
 * or visit www.oracle.com if you need additional information or have any
 * questions.
 */
package jdk.nashorn.internal.runtime.test;

import static org.testng.Assert.assertEquals;
import static org.testng.Assert.assertFalse;
import java.io.File;
import java.io.IOException;
import java.nio.file.DirectoryStream;
import java.nio.file.FileSystems;
import java.nio.file.Files;
import java.nio.file.Path;
import javax.script.ScriptEngine;
import javax.script.ScriptException;
import jdk.nashorn.api.scripting.NashornScriptEngineFactory;
import org.testng.annotations.Test;

/**
<<<<<<< HEAD
 * @ignore Fails with jtreg, but passes with ant test run. Ignore for now.
=======
 * @ignore fails on Mac only in jtreg mode.
>>>>>>> 138d6bf8
 * @test
 * @bug 8039185 8039403
 * @summary  Test for persistent code cache and path handling
 * @run testng jdk.nashorn.internal.runtime.test.CodeStoreAndPathTest
<<<<<<< HEAD
=======
 *
 * FIXME: disabled tests due to NullPointerException being thrown.
>>>>>>> 138d6bf8
 */
@SuppressWarnings("javadoc")
public class CodeStoreAndPathTest {

    final String code1 = "var code1; var x = 'Hello Script'; var x1 = 'Hello Script'; "
                + "var x2 = 'Hello Script'; var x3 = 'Hello Script'; "
                + "var x4 = 'Hello Script'; var x5 = 'Hello Script';"
                + "var x6 = 'Hello Script'; var x7 = 'Hello Script'; "
                + "var x8 = 'Hello Script'; var x9 = 'Hello Script'; "
                + "var x10 = 'Hello Script';"
                + "function f() {x ='Bye Script'; x1 ='Bye Script'; x2='Bye Script';"
                + "x3='Bye Script'; x4='Bye Script'; x5='Bye Script'; x6='Bye Script';"
                + "x7='Bye Script'; x8='Bye Script'; var x9 = 'Hello Script'; "
                + "var x10 = 'Hello Script';}"
                + "function g() {x ='Bye Script'; x1 ='Bye Script'; x2='Bye Script';"
                + "x3='Bye Script'; x4='Bye Script'; x5='Bye Script'; x6='Bye Script';"
                + "x7='Bye Script'; x8='Bye Script'; var x9 = 'Hello Script'; "
                + "var x10 = 'Hello Script';}"
                + "function h() {x ='Bye Script'; x1 ='Bye Script'; x2='Bye Script';"
                + "x3='Bye Script'; x4='Bye Script'; x5='Bye Script'; x6='Bye Script';"
                + "x7='Bye Script'; x8='Bye Script'; var x9 = 'Hello Script'; "
                + "var x10 = 'Hello Script';}"
                + "function i() {x ='Bye Script'; x1 ='Bye Script'; x2='Bye Script';"
                + "x3='Bye Script'; x4='Bye Script'; x5='Bye Script'; x6='Bye Script';"
                + "x7='Bye Script'; x8='Bye Script'; var x9 = 'Hello Script'; "
                + "var x10 = 'Hello Script';}";
    final String code2 = "var code2; var x = 'Hello Script'; var x1 = 'Hello Script'; "
                + "var x2 = 'Hello Script'; var x3 = 'Hello Script'; "
                + "var x4 = 'Hello Script'; var x5 = 'Hello Script';"
                + "var x6 = 'Hello Script'; var x7 = 'Hello Script'; "
                + "var x8 = 'Hello Script'; var x9 = 'Hello Script'; "
                + "var x10 = 'Hello Script';"
                + "function f() {x ='Bye Script'; x1 ='Bye Script'; x2='Bye Script';"
                + "x3='Bye Script'; x4='Bye Script'; x5='Bye Script'; x6='Bye Script';"
                + "x7='Bye Script'; x8='Bye Script'; var x9 = 'Hello Script'; "
                + "var x10 = 'Hello Script';}"
                + "function g() {x ='Bye Script'; x1 ='Bye Script'; x2='Bye Script';"
                + "x3='Bye Script'; x4='Bye Script'; x5='Bye Script'; x6='Bye Script';"
                + "x7='Bye Script'; x8='Bye Script'; var x9 = 'Hello Script'; "
                + "var x10 = 'Hello Script';}"
                + "function h() {x ='Bye Script'; x1 ='Bye Script'; x2='Bye Script';"
                + "x3='Bye Script'; x4='Bye Script'; x5='Bye Script'; x6='Bye Script';"
                + "x7='Bye Script'; x8='Bye Script'; var x9 = 'Hello Script'; "
                + "var x10 = 'Hello Script';}"
                + "function i() {x ='Bye Script'; x1 ='Bye Script'; x2='Bye Script';"
                + "x3='Bye Script'; x4='Bye Script'; x5='Bye Script'; x6='Bye Script';"
                + "x7='Bye Script'; x8='Bye Script'; var x9 = 'Hello Script'; "
                + "var x10 = 'Hello Script';}";
    // Script size < Default minimum size for storing a compiled script class
    final String code3 = "var code3; var x = 'Hello Script'; var x1 = 'Hello Script'; ";
    final String codeCache = "build/nashorn_code_cache";
    final String oldUserDir = System.getProperty("user.dir");

    private static final String[] ENGINE_OPTIONS_OPT   = new String[]{"--persistent-code-cache", "--optimistic-types=true"};
    private static final String[] ENGINE_OPTIONS_NOOPT = new String[]{"--persistent-code-cache", "--optimistic-types=false"};

    @Test(enabled = false)
    public void pathHandlingTest() {
        System.setProperty("nashorn.persistent.code.cache", codeCache);
        final NashornScriptEngineFactory fac = new NashornScriptEngineFactory();

        fac.getScriptEngine(ENGINE_OPTIONS_NOOPT);

        final Path expectedCodeCachePath = FileSystems.getDefault().getPath(oldUserDir + File.separator + codeCache);
        final Path actualCodeCachePath = FileSystems.getDefault().getPath(System.getProperty(
                            "nashorn.persistent.code.cache")).toAbsolutePath();
        // Check that nashorn code cache is created in current working directory
        assertEquals(actualCodeCachePath, expectedCodeCachePath);
        // Check that code cache dir exists and it's not empty
        final File file = new File(actualCodeCachePath.toUri());
        assertFalse(!file.isDirectory(), "No code cache directory was created!");
        assertFalse(file.list().length == 0, "Code cache directory is empty!");
    }

    @Test(enabled = false)
    public void changeUserDirTest() throws ScriptException, IOException {
        System.setProperty("nashorn.persistent.code.cache", codeCache);
        final NashornScriptEngineFactory fac = new NashornScriptEngineFactory();
        final ScriptEngine e = fac.getScriptEngine(ENGINE_OPTIONS_NOOPT);
        final Path codeCachePath = getCodeCachePath(false);
        final String newUserDir = "build/newUserDir";
        // Now changing current working directory
        System.setProperty("user.dir", System.getProperty("user.dir") + File.separator + newUserDir);
        try {
            // Check that a new compiled script is stored in existing code cache
            e.eval(code1);
            final DirectoryStream<Path> stream = Files.newDirectoryStream(codeCachePath);
            checkCompiledScripts(stream, 1);
            // Setting to default current working dir
        } finally {
            System.setProperty("user.dir", oldUserDir);
        }
    }

    @Test(enabled = false)
    public void codeCacheTest() throws ScriptException, IOException {
        System.setProperty("nashorn.persistent.code.cache", codeCache);
        final NashornScriptEngineFactory fac = new NashornScriptEngineFactory();
        final ScriptEngine e = fac.getScriptEngine(ENGINE_OPTIONS_NOOPT);
        final Path codeCachePath = getCodeCachePath(false);
        e.eval(code1);
        e.eval(code2);
        e.eval(code3);// less than minimum size for storing
        // adding code1 and code2.
        final DirectoryStream<Path> stream = Files.newDirectoryStream(codeCachePath);
        checkCompiledScripts(stream, 2);
    }

    @Test(enabled = false)
    public void codeCacheTestOpt() throws ScriptException, IOException {
        System.setProperty("nashorn.persistent.code.cache", codeCache);
        final NashornScriptEngineFactory fac = new NashornScriptEngineFactory();
        final ScriptEngine e = fac.getScriptEngine(ENGINE_OPTIONS_OPT);
        final Path codeCachePath = getCodeCachePath(true);
        e.eval(code1);
        e.eval(code2);
        e.eval(code3);// less than minimum size for storing
        // adding code1 and code2.
        final DirectoryStream<Path> stream = Files.newDirectoryStream(codeCachePath);
        checkCompiledScripts(stream, 2);
    }

    private static Path getCodeCachePath(final boolean optimistic) {
        final String codeCache = System.getProperty("nashorn.persistent.code.cache");
        final Path codeCachePath = FileSystems.getDefault().getPath(codeCache).toAbsolutePath();
        final String[] files = codeCachePath.toFile().list();
        for (final String file : files) {
            if (file.endsWith("_opt") == optimistic) {
                return codeCachePath.resolve(file);
            }
        }
        throw new AssertionError("Code cache path not found");
    }

    private static void checkCompiledScripts(final DirectoryStream<Path> stream, final int numberOfScripts) throws IOException {
        int n = numberOfScripts;
        for (@SuppressWarnings("unused") final Path file : stream) {
            n--;
        }
        stream.close();
        assertEquals(n, 0);
    }

}<|MERGE_RESOLUTION|>--- conflicted
+++ resolved
@@ -38,20 +38,13 @@
 import org.testng.annotations.Test;
 
 /**
-<<<<<<< HEAD
  * @ignore Fails with jtreg, but passes with ant test run. Ignore for now.
-=======
- * @ignore fails on Mac only in jtreg mode.
->>>>>>> 138d6bf8
  * @test
  * @bug 8039185 8039403
  * @summary  Test for persistent code cache and path handling
  * @run testng jdk.nashorn.internal.runtime.test.CodeStoreAndPathTest
-<<<<<<< HEAD
-=======
  *
  * FIXME: disabled tests due to NullPointerException being thrown.
->>>>>>> 138d6bf8
  */
 @SuppressWarnings("javadoc")
 public class CodeStoreAndPathTest {
