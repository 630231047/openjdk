--- conflicted
+++ resolved
@@ -62,15 +62,10 @@
  * @test
  * @library /test/lib
  * @build jdk.test.lib.*
-<<<<<<< HEAD
- * @compile  ObjectStreamTest.java  ObjectStreamTest$_Echo_Stub.java  ObjectStreamTest$_Server_Tie.java
+ * @compile ObjectStreamTest.java  ObjectStreamTest$_Echo_Stub.java
+ *          ObjectStreamTest$_Server_Tie.java
  * @modules java.base/java.io:open
  *          java.corba/com.sun.corba.se.impl.io:+open
-=======
- * @compile  ObjectStreamTest.java  ObjectStreamTest$_Echo_Stub.java
- *           ObjectStreamTest$_Server_Tie.java
- * @modules java.corba/com.sun.corba.se.impl.io java.base/java.io
->>>>>>> 09628179
  *          java.corba/com.sun.corba.se.impl.activation
  * @summary Tests of ReflectionFactory use in IIOP Serialization
  * @run testng/othervm ObjectStreamTest
