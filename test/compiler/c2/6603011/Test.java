--- conflicted
+++ resolved
@@ -25,11 +25,7 @@
  * @test
  * @bug 6603011
  * @summary long/int division by constant
-<<<<<<< HEAD
- * @ignore 8072369
-=======
  * @library /testlibrary
->>>>>>> 68c12d22
  * @run main/othervm -Xcomp -Xbatch -XX:-Inline Test
  */
 
