--- conflicted
+++ resolved
@@ -24,14 +24,10 @@
 /**
  * @test
  * @bug 8057967
-<<<<<<< HEAD
  * @modules java.base/jdk.internal.org.objectweb.asm
  * @library patches
  * @build java.base/java.lang.invoke.MethodHandleHelper
- * @run main/bootclasspath -Xbatch -XX:+IgnoreUnrecognizedVMOptions -XX:+TraceClassUnloading
-=======
  * @run main/bootclasspath -Xbatch -XX:+IgnoreUnrecognizedVMOptions -Xlog:classunload
->>>>>>> 1eee42d8
  *                         -XX:+PrintCompilation -XX:+TraceDependencies -XX:+TraceReferenceGC
  *                         -verbose:gc compiler.jsr292.CallSiteDepContextTest
  */
