/*
 * Copyright (c) 2014, 2015, Oracle and/or its affiliates. All rights reserved.
 * DO NOT ALTER OR REMOVE COPYRIGHT NOTICES OR THIS FILE HEADER.
 *
 * This code is free software; you can redistribute it and/or modify it
 * under the terms of the GNU General Public License version 2 only, as
 * published by the Free Software Foundation.
 *
 * This code is distributed in the hope that it will be useful, but WITHOUT
 * ANY WARRANTY; without even the implied warranty of MERCHANTABILITY or
 * FITNESS FOR A PARTICULAR PURPOSE.  See the GNU General Public License
 * version 2 for more details (a copy is included in the LICENSE file that
 * accompanied this code).
 *
 * You should have received a copy of the GNU General Public License version
 * 2 along with this work; if not, write to the Free Software Foundation,
 * Inc., 51 Franklin St, Fifth Floor, Boston, MA 02110-1301 USA.
 *
 * Please contact Oracle, 500 Oracle Parkway, Redwood Shores, CA 94065 USA
 * or visit www.oracle.com if you need additional information or have any
 * questions.
 */

/*
 * @test CodeCacheTest
 * @bug 8054889
 * @library /testlibrary
 * @modules java.base/sun.misc
 *          java.compiler
 *          java.management
 *          jdk.jvmstat/sun.jvmstat.monitor
<<<<<<< HEAD
 * @build jdk.test.lib.*
 * @build jdk.test.lib.dcmd.*
 * @run testng/othervm -XX:+SegmentedCodeCache CodeCacheTest
 * @run testng/othervm -XX:-SegmentedCodeCache CodeCacheTest
 * @run testng/othervm -Xint -XX:+SegmentedCodeCache CodeCacheTest
=======
 * @build com.oracle.java.testlibrary.*
 * @build com.oracle.java.testlibrary.dcmd.*
 * @run main/othervm -XX:+SegmentedCodeCache CodeCacheTest
 * @run main/othervm -XX:-SegmentedCodeCache CodeCacheTest
 * @run main/othervm -Xint -XX:+SegmentedCodeCache CodeCacheTest
>>>>>>> eec33e73
 * @summary Test of diagnostic command Compiler.codecache
 */

import org.testng.annotations.Test;
import org.testng.Assert;

import jdk.test.lib.OutputAnalyzer;
import jdk.test.lib.dcmd.CommandExecutor;
import jdk.test.lib.dcmd.JMXExecutor;

import java.util.Iterator;
import java.util.regex.Matcher;
import java.util.regex.Pattern;

public class CodeCacheTest {

    /**
     * This test calls Jcmd (diagnostic command tool) Compiler.codecache and then parses the output,
     * making sure that all numbers look ok
     *
     *
     * Expected output without code cache segmentation:
     *
     * CodeCache: size=245760Kb used=4680Kb max_used=4680Kb free=241079Kb
     * bounds [0x00007f5bd9000000, 0x00007f5bd94a0000, 0x00007f5be8000000]
     * total_blobs=575 nmethods=69 adapters=423
     * compilation: enabled
     *
     * Expected output with code cache segmentation (number of segments may change):
     *
     * CodeHeap 'non-nmethods': size=5696Kb used=2236Kb max_used=2238Kb free=3459Kb
     *  bounds [0x00007fa0f0ffe000, 0x00007fa0f126e000, 0x00007fa0f158e000]
     * CodeHeap 'profiled nmethods': size=120036Kb used=8Kb max_used=8Kb free=120027Kb
     *  bounds [0x00007fa0f158e000, 0x00007fa0f17fe000, 0x00007fa0f8ac7000]
     * CodeHeap 'non-profiled nmethods': size=120036Kb used=2Kb max_used=2Kb free=120034Kb
     *  bounds [0x00007fa0f8ac7000, 0x00007fa0f8d37000, 0x00007fa100000000]
     * total_blobs=486 nmethods=8 adapters=399
     * compilation: enabled
     */

    static Pattern line1 = Pattern.compile("(CodeCache|CodeHeap.*): size=(\\p{Digit}*)Kb used=(\\p{Digit}*)Kb max_used=(\\p{Digit}*)Kb free=(\\p{Digit}*)Kb");
    static Pattern line2 = Pattern.compile(" bounds \\[0x(\\p{XDigit}*), 0x(\\p{XDigit}*), 0x(\\p{XDigit}*)\\]");
    static Pattern line3 = Pattern.compile(" total_blobs=(\\p{Digit}*) nmethods=(\\p{Digit}*) adapters=(\\p{Digit}*)");
    static Pattern line4 = Pattern.compile(" compilation: (.*)");

    private static boolean getFlagBool(String flag, String where) {
      Matcher m = Pattern.compile(flag + "\\s+:?= (true|false)").matcher(where);
      if (!m.find()) {
        Assert.fail("Could not find value for flag " + flag + " in output string");
      }
      return m.group(1).equals("true");
    }

    private static int getFlagInt(String flag, String where) {
      Matcher m = Pattern.compile(flag + "\\s+:?=\\s+\\d+").matcher(where);
      if (!m.find()) {
        Assert.fail("Could not find value for flag " + flag + " in output string");
      }
      String match = m.group();
      return Integer.parseInt(match.substring(match.lastIndexOf(" ") + 1, match.length()));
    }

    public void run(CommandExecutor executor) {
        // Get number of code cache segments
        int segmentsCount = 0;
        String flags = executor.execute("VM.flags -all").getOutput();
        if (!getFlagBool("SegmentedCodeCache", flags) || !getFlagBool("UseCompiler", flags)) {
          // No segmentation
          segmentsCount = 1;
        } else if (getFlagBool("TieredCompilation", flags) && getFlagInt("TieredStopAtLevel", flags) > 1) {
          // Tiered compilation: use all segments
          segmentsCount = 3;
        } else {
          // No TieredCompilation: only non-nmethod and non-profiled segment
          segmentsCount = 2;
        }

        // Get output from dcmd (diagnostic command)
        OutputAnalyzer output = executor.execute("Compiler.codecache");
        Iterator<String> lines = output.asLines().iterator();

        // Validate code cache segments
        String line;
        Matcher m;
        for (int s = 0; s < segmentsCount; ++s) {
          // Validate first line
          line = lines.next();
          m = line1.matcher(line);
          if (m.matches()) {
              for (int i = 2; i <= 5; i++) {
                  int val = Integer.parseInt(m.group(i));
                  if (val < 0) {
                      Assert.fail("Failed parsing dcmd codecache output");
                  }
              }
          } else {
              Assert.fail("Regexp 1 failed to match line: " + line);
          }

          // Validate second line
          line = lines.next();
          m = line2.matcher(line);
          if (m.matches()) {
              String start = m.group(1);
              String mark  = m.group(2);
              String top   = m.group(3);

              // Lexical compare of hex numbers to check that they look sane.
              if (start.compareTo(mark) > 1) {
                  Assert.fail("Failed parsing dcmd codecache output");
              }
              if (mark.compareTo(top) > 1) {
                  Assert.fail("Failed parsing dcmd codecache output");
              }
          } else {
              Assert.fail("Regexp 2 failed to match line: " + line);
          }
        }

        // Validate third line
        line = lines.next();
        m = line3.matcher(line);
        if (m.matches()) {
            int blobs = Integer.parseInt(m.group(1));
            if (blobs <= 0) {
                Assert.fail("Failed parsing dcmd codecache output");
            }
            int nmethods = Integer.parseInt(m.group(2));
            if (nmethods < 0) {
                Assert.fail("Failed parsing dcmd codecache output");
            }
            int adapters = Integer.parseInt(m.group(3));
            if (adapters <= 0) {
                Assert.fail("Failed parsing dcmd codecache output");
            }
            if (blobs < (nmethods + adapters)) {
                Assert.fail("Failed parsing dcmd codecache output");
            }
        } else {
            Assert.fail("Regexp 3 failed to match line: " + line);
        }

        // Validate fourth line
        line = lines.next();
        m = line4.matcher(line);
        if (!m.matches()) {
            Assert.fail("Regexp 4 failed to match line: " + line);
        }
    }

    @Test
    public void jmx() {
        run(new JMXExecutor());
    }
}<|MERGE_RESOLUTION|>--- conflicted
+++ resolved
@@ -29,19 +29,11 @@
  *          java.compiler
  *          java.management
  *          jdk.jvmstat/sun.jvmstat.monitor
-<<<<<<< HEAD
  * @build jdk.test.lib.*
  * @build jdk.test.lib.dcmd.*
- * @run testng/othervm -XX:+SegmentedCodeCache CodeCacheTest
- * @run testng/othervm -XX:-SegmentedCodeCache CodeCacheTest
- * @run testng/othervm -Xint -XX:+SegmentedCodeCache CodeCacheTest
-=======
- * @build com.oracle.java.testlibrary.*
- * @build com.oracle.java.testlibrary.dcmd.*
  * @run main/othervm -XX:+SegmentedCodeCache CodeCacheTest
  * @run main/othervm -XX:-SegmentedCodeCache CodeCacheTest
  * @run main/othervm -Xint -XX:+SegmentedCodeCache CodeCacheTest
->>>>>>> eec33e73
  * @summary Test of diagnostic command Compiler.codecache
  */
 
