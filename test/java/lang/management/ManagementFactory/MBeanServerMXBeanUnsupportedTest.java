--- conflicted
+++ resolved
@@ -28,10 +28,7 @@
  *          an MBeanServer which does not have support for MXBeans can be used.
  * @author Luis-Miguel Alventosa
  * @modules java.management
-<<<<<<< HEAD
-=======
  *          jdk.management
->>>>>>> 035090b7
  * @run clean MBeanServerMXBeanUnsupportedTest
  * @run build MBeanServerMXBeanUnsupportedTest
  * @run main/othervm MBeanServerMXBeanUnsupportedTest
