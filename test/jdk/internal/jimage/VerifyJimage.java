--- conflicted
+++ resolved
@@ -49,10 +49,6 @@
  * @test
  * @summary Verify jimage
  * @modules java.base/jdk.internal.jimage
-<<<<<<< HEAD
- * @run main/othervm VerifyJimage
-=======
->>>>>>> 7654d318
  */
 
 /**
