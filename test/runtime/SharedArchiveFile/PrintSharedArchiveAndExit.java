/*
 * Copyright (c) 2014, 2015, Oracle and/or its affiliates. All rights reserved.
 * DO NOT ALTER OR REMOVE COPYRIGHT NOTICES OR THIS FILE HEADER.
 *
 * This code is free software; you can redistribute it and/or modify it
 * under the terms of the GNU General Public License version 2 only, as
 * published by the Free Software Foundation.
 *
 * This code is distributed in the hope that it will be useful, but WITHOUT
 * ANY WARRANTY; without even the implied warranty of MERCHANTABILITY or
 * FITNESS FOR A PARTICULAR PURPOSE.  See the GNU General Public License
 * version 2 for more details (a copy is included in the LICENSE file that
 * accompanied this code).
 *
 * You should have received a copy of the GNU General Public License version
 * 2 along with this work; if not, write to the Free Software Foundation,
 * Inc., 51 Franklin St, Fifth Floor, Boston, MA 02110-1301 USA.
 *
 * Please contact Oracle, 500 Oracle Parkway, Redwood Shores, CA 94065 USA
 * or visit www.oracle.com if you need additional information or have any
 * questions.
 */

/*
 * @test
 * @bug 8066670
 * @summary Testing -XX:+PrintSharedArchiveAndExit option
 * @library /testlibrary
 * @modules java.base/sun.misc
 *          java.management
 */

import com.oracle.java.testlibrary.*;

public class PrintSharedArchiveAndExit {
  public static void main(String[] args) throws Exception {
    String filename = "./PrintSharedArchiveAndExit.jsa";

    ProcessBuilder pb = ProcessTools.createJavaProcessBuilder(
        "-XX:+UnlockDiagnosticVMOptions", "-XX:SharedArchiveFile=" + filename, "-Xshare:dump");
    OutputAnalyzer output = new OutputAnalyzer(pb.start());
    try {
      output.shouldContain("Loading classes to share");
      output.shouldHaveExitValue(0);

      // (1) With a valid archive
      pb = ProcessTools.createJavaProcessBuilder(
          "-XX:+UnlockDiagnosticVMOptions", "-XX:SharedArchiveFile=" + filename,
          "-XX:+PrintSharedArchiveAndExit", "-version");
      output = new OutputAnalyzer(pb.start());
      output.shouldContain("archive is valid");
      output.shouldNotContain("java version");     // Should not print JVM version
      output.shouldHaveExitValue(0);               // Should report success in error code.

      pb = ProcessTools.createJavaProcessBuilder(
          "-XX:+UnlockDiagnosticVMOptions", "-XX:SharedArchiveFile=" + filename,
          "-XX:+PrintSharedArchiveAndExit");
      output = new OutputAnalyzer(pb.start());
      output.shouldContain("archive is valid");
      output.shouldNotContain("Usage:");           // Should not print JVM help message
      output.shouldHaveExitValue(0);               // Should report success in error code.

<<<<<<< HEAD
      // (2) With an invalid archive (boot class path has been prepended)
      pb = ProcessTools.createJavaProcessBuilder(
          "-Xbootclasspath/p:foo.jar",
          "-XX:+UnlockDiagnosticVMOptions", "-XX:SharedArchiveFile=" + filename,
          "-XX:+PrintSharedArchiveAndExit", "-version");
      output = new OutputAnalyzer(pb.start());
      output.shouldContain("archive is invalid");
      output.shouldNotContain("java version");     // Should not print JVM version
      output.shouldHaveExitValue(1);               // Should report failure in error code.

      pb = ProcessTools.createJavaProcessBuilder(
          "-Xbootclasspath/p:foo.jar",
          "-XX:+UnlockDiagnosticVMOptions", "-XX:SharedArchiveFile=" + filename,
          "-XX:+PrintSharedArchiveAndExit");
      output = new OutputAnalyzer(pb.start());
      output.shouldContain("archive is invalid");
      output.shouldNotContain("Usage:");           // Should not print JVM help message
      output.shouldHaveExitValue(1);               // Should report failure in error code.
=======
>>>>>>> 535d34e6
    } catch (RuntimeException e) {
      e.printStackTrace();
      output.shouldContain("Unable to use shared archive");
      output.shouldHaveExitValue(1);
    }
  }
}<|MERGE_RESOLUTION|>--- conflicted
+++ resolved
@@ -60,27 +60,6 @@
       output.shouldNotContain("Usage:");           // Should not print JVM help message
       output.shouldHaveExitValue(0);               // Should report success in error code.
 
-<<<<<<< HEAD
-      // (2) With an invalid archive (boot class path has been prepended)
-      pb = ProcessTools.createJavaProcessBuilder(
-          "-Xbootclasspath/p:foo.jar",
-          "-XX:+UnlockDiagnosticVMOptions", "-XX:SharedArchiveFile=" + filename,
-          "-XX:+PrintSharedArchiveAndExit", "-version");
-      output = new OutputAnalyzer(pb.start());
-      output.shouldContain("archive is invalid");
-      output.shouldNotContain("java version");     // Should not print JVM version
-      output.shouldHaveExitValue(1);               // Should report failure in error code.
-
-      pb = ProcessTools.createJavaProcessBuilder(
-          "-Xbootclasspath/p:foo.jar",
-          "-XX:+UnlockDiagnosticVMOptions", "-XX:SharedArchiveFile=" + filename,
-          "-XX:+PrintSharedArchiveAndExit");
-      output = new OutputAnalyzer(pb.start());
-      output.shouldContain("archive is invalid");
-      output.shouldNotContain("Usage:");           // Should not print JVM help message
-      output.shouldHaveExitValue(1);               // Should report failure in error code.
-=======
->>>>>>> 535d34e6
     } catch (RuntimeException e) {
       e.printStackTrace();
       output.shouldContain("Unable to use shared archive");
