/*
 * Copyright (c) 2012, 2015, Oracle and/or its affiliates. All rights reserved.
 * DO NOT ALTER OR REMOVE COPYRIGHT NOTICES OR THIS FILE HEADER.
 *
 * This code is free software; you can redistribute it and/or modify it
 * under the terms of the GNU General Public License version 2 only, as
 * published by the Free Software Foundation.
 *
 * This code is distributed in the hope that it will be useful, but WITHOUT
 * ANY WARRANTY; without even the implied warranty of MERCHANTABILITY or
 * FITNESS FOR A PARTICULAR PURPOSE.  See the GNU General Public License
 * version 2 for more details (a copy is included in the LICENSE file that
 * accompanied this code).
 *
 * You should have received a copy of the GNU General Public License version
 * 2 along with this work; if not, write to the Free Software Foundation,
 * Inc., 51 Franklin St, Fifth Floor, Boston, MA 02110-1301 USA.
 *
 * Please contact Oracle, 500 Oracle Parkway, Redwood Shores, CA 94065 USA
 * or visit www.oracle.com if you need additional information or have any
 * questions.
 *
 */

package sun.hotspot;

import java.lang.management.MemoryUsage;
import java.lang.reflect.Executable;
import java.nio.ByteBuffer;
import java.util.Arrays;
import java.util.List;
import java.util.function.BiFunction;
import java.util.function.Function;
import java.util.stream.Stream;
import java.security.BasicPermission;
import java.util.Objects;

import sun.hotspot.parser.DiagnosticCommand;

public class WhiteBox {
  @SuppressWarnings("serial")
  public static class WhiteBoxPermission extends BasicPermission {
    public WhiteBoxPermission(String s) {
      super(s);
    }
  }

  private WhiteBox() {}
  private static final WhiteBox instance = new WhiteBox();
  private static native void registerNatives();

  /**
   * Returns the singleton WhiteBox instance.
   *
   * The returned WhiteBox object should be carefully guarded
   * by the caller, since it can be used to read and write data
   * at arbitrary memory addresses. It must never be passed to
   * untrusted code.
   */
  public synchronized static WhiteBox getWhiteBox() {
    SecurityManager sm = System.getSecurityManager();
    if (sm != null) {
      sm.checkPermission(new WhiteBoxPermission("getInstance"));
    }
    return instance;
  }

  static {
    registerNatives();
  }

  // Get the maximum heap size supporting COOPs
  public native long getCompressedOopsMaxHeapSize();
  // Arguments
  public native void printHeapSizes();

  // Memory
  private native long getObjectAddress0(Object o);
  public           long getObjectAddress(Object o) {
    Objects.requireNonNull(o);
    return getObjectAddress0(o);
  }

  public native int  getHeapOopSize();
  public native int  getVMPageSize();
  public native long getVMAllocationGranularity();
  public native long getVMLargePageSize();

  private native boolean isObjectInOldGen0(Object o);
  public         boolean isObjectInOldGen(Object o) {
    Objects.requireNonNull(o);
    return isObjectInOldGen0(o);
  }

  private native long getObjectSize0(Object o);
  public         long getObjectSize(Object o) {
    Objects.requireNonNull(o);
    return getObjectSize0(o);
  }

  // Runtime
  // Make sure class name is in the correct format
  public boolean isClassAlive(String name) {
    return isClassAlive0(name.replace('.', '/'));
  }
  private native boolean isClassAlive0(String name);

  private native boolean isMonitorInflated0(Object obj);
  public         boolean isMonitorInflated(Object obj) {
    Objects.requireNonNull(obj);
    return isMonitorInflated0(obj);
  }

  public native void forceSafepoint();

  // JVMTI
  private native void addToBootstrapClassLoaderSearch0(String segment);
  public         void addToBootstrapClassLoaderSearch(String segment){
    Objects.requireNonNull(segment);
    addToBootstrapClassLoaderSearch0(segment);
  }

  private native void addToSystemClassLoaderSearch0(String segment);
  public         void addToSystemClassLoaderSearch(String segment) {
    Objects.requireNonNull(segment);
    addToSystemClassLoaderSearch0(segment);
  }

  // G1
  public native boolean g1InConcurrentMark();
  private native boolean g1IsHumongous0(Object o);
  public         boolean g1IsHumongous(Object o) {
    Objects.requireNonNull(o);
    return g1IsHumongous0(o);
  }

  public native long    g1NumMaxRegions();
  public native long    g1NumFreeRegions();
  public native int     g1RegionSize();
  public native MemoryUsage g1AuxiliaryMemoryUsage();
  private  native Object[]    parseCommandLine0(String commandline, char delim, DiagnosticCommand[] args);
  public          Object[]    parseCommandLine(String commandline, char delim, DiagnosticCommand[] args) {
    Objects.requireNonNull(args);
    return parseCommandLine0(commandline, delim, args);
  }

  // NMT
  public native long NMTMalloc(long size);
  public native void NMTFree(long mem);
  public native long NMTReserveMemory(long size);
  public native void NMTCommitMemory(long addr, long size);
  public native void NMTUncommitMemory(long addr, long size);
  public native void NMTReleaseMemory(long addr, long size);
  public native long NMTMallocWithPseudoStack(long size, int index);
  public native boolean NMTChangeTrackingLevel();
  public native int NMTGetHashSize();

  // Compiler
  public native int     deoptimizeFrames(boolean makeNotEntrant);
  public native void    deoptimizeAll();
  public        boolean isMethodCompiled(Executable method) {
    return isMethodCompiled(method, false /*not osr*/);
  }
  private native boolean isMethodCompiled0(Executable method, boolean isOsr);
  public         boolean isMethodCompiled(Executable method, boolean isOsr){
    Objects.requireNonNull(method);
    return isMethodCompiled0(method, isOsr);
  }
  public        boolean isMethodCompilable(Executable method) {
    return isMethodCompilable(method, -1 /*any*/);
  }
  public        boolean isMethodCompilable(Executable method, int compLevel) {
    return isMethodCompilable(method, compLevel, false /*not osr*/);
  }
  private native boolean isMethodCompilable0(Executable method, int compLevel, boolean isOsr);
  public         boolean isMethodCompilable(Executable method, int compLevel, boolean isOsr) {
    Objects.requireNonNull(method);
    return isMethodCompilable0(method, compLevel, isOsr);
  }
  private native boolean isMethodQueuedForCompilation0(Executable method);
  public         boolean isMethodQueuedForCompilation(Executable method) {
    Objects.requireNonNull(method);
    return isMethodQueuedForCompilation0(method);
  }
  public        int     deoptimizeMethod(Executable method) {
    return deoptimizeMethod(method, false /*not osr*/);
  }
  private native int     deoptimizeMethod0(Executable method, boolean isOsr);
  public         int     deoptimizeMethod(Executable method, boolean isOsr) {
    Objects.requireNonNull(method);
    return deoptimizeMethod0(method, isOsr);
  }
  public        void    makeMethodNotCompilable(Executable method) {
    makeMethodNotCompilable(method, -1 /*any*/);
  }
  public        void    makeMethodNotCompilable(Executable method, int compLevel) {
    makeMethodNotCompilable(method, compLevel, false /*not osr*/);
  }
  private native void    makeMethodNotCompilable0(Executable method, int compLevel, boolean isOsr);
  public         void    makeMethodNotCompilable(Executable method, int compLevel, boolean isOsr) {
    Objects.requireNonNull(method);
    makeMethodNotCompilable0(method, compLevel, isOsr);
  }
  public        int     getMethodCompilationLevel(Executable method) {
    return getMethodCompilationLevel(method, false /*not ost*/);
  }
  private native int     getMethodCompilationLevel0(Executable method, boolean isOsr);
  public         int     getMethodCompilationLevel(Executable method, boolean isOsr) {
    Objects.requireNonNull(method);
    return getMethodCompilationLevel0(method, isOsr);
  }
  private native boolean testSetDontInlineMethod0(Executable method, boolean value);
  public         boolean testSetDontInlineMethod(Executable method, boolean value) {
    Objects.requireNonNull(method);
    return testSetDontInlineMethod0(method, value);
  }
  public        int     getCompileQueuesSize() {
    return getCompileQueueSize(-1 /*any*/);
  }
  public native int     getCompileQueueSize(int compLevel);
  private native boolean testSetForceInlineMethod0(Executable method, boolean value);
  public         boolean testSetForceInlineMethod(Executable method, boolean value) {
    Objects.requireNonNull(method);
    return testSetForceInlineMethod0(method, value);
  }
  public        boolean enqueueMethodForCompilation(Executable method, int compLevel) {
    return enqueueMethodForCompilation(method, compLevel, -1 /*InvocationEntryBci*/);
  }
  private native boolean enqueueMethodForCompilation0(Executable method, int compLevel, int entry_bci);
  public  boolean enqueueMethodForCompilation(Executable method, int compLevel, int entry_bci) {
    Objects.requireNonNull(method);
    return enqueueMethodForCompilation0(method, compLevel, entry_bci);
  }
  private native void    clearMethodState0(Executable method);
  public         void    clearMethodState(Executable method) {
    Objects.requireNonNull(method);
    clearMethodState0(method);
  }
  public native void    lockCompilation();
  public native void    unlockCompilation();
  private native int     getMethodEntryBci0(Executable method);
  public         int     getMethodEntryBci(Executable method) {
    Objects.requireNonNull(method);
    return getMethodEntryBci0(method);
  }
  private native Object[] getNMethod0(Executable method, boolean isOsr);
  public         Object[] getNMethod(Executable method, boolean isOsr) {
    Objects.requireNonNull(method);
    return getNMethod0(method, isOsr);
  }
  public native long    allocateCodeBlob(int size, int type);
  public        long    allocateCodeBlob(long size, int type) {
      int intSize = (int) size;
      if ((long) intSize != size || size < 0) {
          throw new IllegalArgumentException(
                "size argument has illegal value " + size);
      }
      return allocateCodeBlob( intSize, type);
  }
  public native void    freeCodeBlob(long addr);
  public native void    forceNMethodSweep();
  public native Object[] getCodeHeapEntries(int type);
  public native int     getCompilationActivityMode();
  public native Object[] getCodeBlob(long addr);

  // Intered strings
  public native boolean isInStringTable(String str);

  // Memory
  public native void readReservedMemory();
  public native long allocateMetaspace(ClassLoader classLoader, long size);
  public native void freeMetaspace(ClassLoader classLoader, long addr, long size);
  public native long incMetaspaceCapacityUntilGC(long increment);
  public native long metaspaceCapacityUntilGC();

  // Force Young GC
  public native void youngGC();

  // Force Full GC
  public native void fullGC();

  // Method tries to start concurrent mark cycle.
  // It returns false if CM Thread is always in concurrent cycle.
  public native boolean g1StartConcMarkCycle();

  // Tests on ReservedSpace/VirtualSpace classes
  public native int stressVirtualSpaceResize(long reservedSpaceSize, long magnitude, long iterations);
  public native void runMemoryUnitTests();
  public native void readFromNoaccessArea();
  public native long getThreadStackSize();
  public native long getThreadRemainingStackSize();

  // CPU features
  public native String getCPUFeatures();

  // Native extensions
  public native long getHeapUsageForContext(int context);
  public native long getHeapRegionCountForContext(int context);
  private native int getContextForObject0(Object obj);
  public         int getContextForObject(Object obj) {
    Objects.requireNonNull(obj);
    return getContextForObject0(obj);
  }
  public native void printRegionInfo(int context);

  // VM flags
  public native boolean isConstantVMFlag(String name);
  public native boolean isLockedVMFlag(String name);
  public native void    setBooleanVMFlag(String name, boolean value);
  public native void    setIntVMFlag(String name, long value);
  public native void    setUintVMFlag(String name, long value);
  public native void    setIntxVMFlag(String name, long value);
  public native void    setUintxVMFlag(String name, long value);
  public native void    setUint64VMFlag(String name, long value);
  public native void    setSizeTVMFlag(String name, long value);
  public native void    setStringVMFlag(String name, String value);
  public native void    setDoubleVMFlag(String name, double value);
  public native Boolean getBooleanVMFlag(String name);
  public native Long    getIntVMFlag(String name);
  public native Long    getUintVMFlag(String name);
  public native Long    getIntxVMFlag(String name);
  public native Long    getUintxVMFlag(String name);
  public native Long    getUint64VMFlag(String name);
  public native Long    getSizeTVMFlag(String name);
  public native String  getStringVMFlag(String name);
  public native Double  getDoubleVMFlag(String name);
  private final List<Function<String,Object>> flagsGetters = Arrays.asList(
    this::getBooleanVMFlag, this::getIntVMFlag, this::getUintVMFlag,
    this::getIntxVMFlag, this::getUintxVMFlag, this::getUint64VMFlag,
    this::getSizeTVMFlag, this::getStringVMFlag, this::getDoubleVMFlag);

  public Object getVMFlag(String name) {
    return flagsGetters.stream()
                       .map(f -> f.apply(name))
                       .filter(x -> x != null)
                       .findAny()
                       .orElse(null);
  }

  // Jigsaw
  public native void DefineModule(Object module, String version, String location,
                                  Object[] packages);
  public native void AddModuleExports(Object from_module, String pkg, Object to_module);
  public native void AddReadsModule(Object from_module, Object to_module);
  public native boolean CanReadModule(Object asking_module, Object target_module);
  public native boolean IsExportedToModule(Object from_module, String pkg, Object to_module);
  public native void AddModulePackage(Object module, String pkg);
  public native void AddModuleExportsToAllUnnamed(Object module, String pkg);

  // Image File
  public native boolean readImageFile(String imagefile);

  public native int getOffsetForName0(String name);
  public int getOffsetForName(String name) throws Exception {
    int offset = getOffsetForName0(name);
    if (offset == -1) {
      throw new RuntimeException(name + " not found");
    }
    return offset;
  }
  public native Boolean getMethodBooleanOption(Executable method, String name);
  public native Long    getMethodIntxOption(Executable method, String name);
  public native Long    getMethodUintxOption(Executable method, String name);
  public native Double  getMethodDoubleOption(Executable method, String name);
  public native String  getMethodStringOption(Executable method, String name);
  private final List<BiFunction<Executable,String,Object>> methodOptionGetters
      = Arrays.asList(this::getMethodBooleanOption, this::getMethodIntxOption,
          this::getMethodUintxOption, this::getMethodDoubleOption,
          this::getMethodStringOption);

  public Object getMethodOption(Executable method, String name) {
    return methodOptionGetters.stream()
                              .map(f -> f.apply(method, name))
                              .filter(x -> x != null)
                              .findAny()
                              .orElse(null);
  }

  // Safepoint Checking
  public native void assertMatchingSafepointCalls(boolean mutexSafepointValue, boolean attemptedNoSafepointValue);

<<<<<<< HEAD
  public native long imageOpenImage(String imagePath, boolean bigEndian);
  public native void imageCloseImage(long id);
  public native long imageGetIndexAddress(long id);
  public native long imageGetDataAddress(long id);
  public native boolean imageReadCompressed(long id, long offset,
    ByteBuffer compressedBuffer, long compressedSize,
    ByteBuffer uncompressedBuffer, long uncompressedSize);
  public native boolean imageRead(long id, long offset,
    ByteBuffer uncompressedBuffer, long uncompressedSize);
  public native byte[] imageGetStringBytes(long id, int offset);
  public native long imageGetStringsSize(long id);
  public native long[] imageGetAttributes(long id, int offset);
  public native long[] imageFindAttributes(long id, byte[] path);
  public native int[] imageAttributeOffsets(long id);
  public native int imageGetIntAtAddress(long address, int offset);
}
=======
  // Sharing
  public native boolean isShared(Object o);
  public native boolean areSharedStringsIgnored();
}
>>>>>>> 2a5f83d5
<|MERGE_RESOLUTION|>--- conflicted
+++ resolved
@@ -379,10 +379,12 @@
   // Safepoint Checking
   public native void assertMatchingSafepointCalls(boolean mutexSafepointValue, boolean attemptedNoSafepointValue);
 
-<<<<<<< HEAD
   public native long imageOpenImage(String imagePath, boolean bigEndian);
   public native void imageCloseImage(long id);
   public native long imageGetIndexAddress(long id);
+  // Sharing
+  public native boolean isShared(Object o);
+  public native boolean areSharedStringsIgnored();
   public native long imageGetDataAddress(long id);
   public native boolean imageReadCompressed(long id, long offset,
     ByteBuffer compressedBuffer, long compressedSize,
@@ -396,9 +398,3 @@
   public native int[] imageAttributeOffsets(long id);
   public native int imageGetIntAtAddress(long address, int offset);
 }
-=======
-  // Sharing
-  public native boolean isShared(Object o);
-  public native boolean areSharedStringsIgnored();
-}
->>>>>>> 2a5f83d5
