--- conflicted
+++ resolved
@@ -69,8 +69,8 @@
                 "<div class=\"skipNav\"><a href=\"#skip.navbar.top\" title=\"Skip navigation links\">Skip navigation links</a></div>\n"
                 + "<a name=\"navbar.top.firstrow\">\n"
                 + "<!--   -->\n"
-<<<<<<< HEAD
-                + "</a>");
+                + "</a>",
+                "<li><a href=\"../overview-summary.html\">Overview</a></li>");
 
         // Remaining tests check for additional padding to offset the fixed navigation bar.
         checkOutput("pkg/A.html", true,
@@ -151,9 +151,5 @@
                 + "</div>\n"
                 + "<div class=\"navPadding\">&nbsp;</div>\n"
                 + "</nav>");
-=======
-                + "</a>",
-                "<li><a href=\"../overview-summary.html\">Overview</a></li>");
->>>>>>> 7ce6076d
     }
 }