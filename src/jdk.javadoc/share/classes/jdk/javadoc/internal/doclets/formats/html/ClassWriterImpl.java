--- conflicted
+++ resolved
@@ -212,11 +212,7 @@
             Content pkgNameDiv = HtmlTree.DIV(HtmlStyle.subTitle, classPackageLabel);
             pkgNameDiv.addContent(getSpace());
             Content pkgNameContent = getPackageLink(pkg,
-<<<<<<< HEAD
-                    new StringContent(pkg.getQualifiedName().toString()));
-=======
                     new StringContent(utils.getPackageName(pkg)));
->>>>>>> 02d0d8f8
             pkgNameDiv.addContent(pkgNameContent);
             div.addContent(pkgNameDiv);
         }
