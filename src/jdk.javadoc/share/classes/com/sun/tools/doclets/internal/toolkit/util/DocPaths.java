/*
 * Copyright (c) 1998, 2015, Oracle and/or its affiliates. All rights reserved.
 * DO NOT ALTER OR REMOVE COPYRIGHT NOTICES OR THIS FILE HEADER.
 *
 * This code is free software; you can redistribute it and/or modify it
 * under the terms of the GNU General Public License version 2 only, as
 * published by the Free Software Foundation.  Oracle designates this
 * particular file as subject to the "Classpath" exception as provided
 * by Oracle in the LICENSE file that accompanied this code.
 *
 * This code is distributed in the hope that it will be useful, but WITHOUT
 * ANY WARRANTY; without even the implied warranty of MERCHANTABILITY or
 * FITNESS FOR A PARTICULAR PURPOSE.  See the GNU General Public License
 * version 2 for more details (a copy is included in the LICENSE file that
 * accompanied this code).
 *
 * You should have received a copy of the GNU General Public License version
 * 2 along with this work; if not, write to the Free Software Foundation,
 * Inc., 51 Franklin St, Fifth Floor, Boston, MA 02110-1301 USA.
 *
 * Please contact Oracle, 500 Oracle Parkway, Redwood Shores, CA 94065 USA
 * or visit www.oracle.com if you need additional information or have any
 * questions.
 */

package com.sun.tools.doclets.internal.toolkit.util;

/**
 * Standard DocPath objects.
 *
 *  <p><b>This is NOT part of any supported API.
 *  If you write code that depends on this, you do so at your own risk.
 *  This code and its internal interfaces are subject to change or
 *  deletion without notice.</b>
 *
 * @since 8
 */
public class DocPaths {

    /** The name of the file for all classes, using frames. */
    public static final DocPath ALLCLASSES_FRAME = DocPath.create("allclasses-frame.html");

    /** The name of the file for all classes, without using frames. */
    public static final DocPath ALLCLASSES_NOFRAME = DocPath.create("allclasses-noframe.html");

    /** The name of the sub-directory for storing class usage info. */
    public static final DocPath CLASS_USE = DocPath.create("class-use");

    /** The name of the file for constant values. */
    public static final DocPath CONSTANT_VALUES = DocPath.create("constant-values.html");

    /** The name of the fie for deprecated elements. */
    public static final DocPath DEPRECATED_LIST = DocPath.create("deprecated-list.html");

    /** The name of the subdirectory for user-provided additional documentation files. */
    public static final DocPath DOC_FILES = DocPath.create("doc-files");

    /** The name of the image file showing a magnifying glass on the search box. */
    public static final DocPath GLASS_IMG = DocPath.create("glass.png");

    /** The name of the file for help info. */
    public static final DocPath HELP_DOC = DocPath.create("help-doc.html");

    /** The name of the main index file. */
    public static final DocPath INDEX = DocPath.create("index.html");

    /** The name of the single index file for all classes. */
    public static final DocPath INDEX_ALL = DocPath.create("index-all.html");

    /** The name of the directory for the split index files. */
    public static final DocPath INDEX_FILES = DocPath.create("index-files");

    /** Generate the name of one of the files in the split index. */
    public static DocPath indexN(int n) {
        return DocPath.create("index-" + n + ".html");
    }

    /** The name of the default javascript file. */
    public static final DocPath JAVASCRIPT = DocPath.create("script.js");

    /** The name of the directory for the jQuery. */
    public static final DocPath JQUERY_FILES = DocPath.create("jquery");

    /** The name of the default jQuery stylesheet file. */
    public static final DocPath JQUERY_STYLESHEET_FILE = DocPath.create("jquery-ui.css");

    /** The name of the default jQuery javascript file. */
    public static final DocPath JQUERY_JS_1_10 = DocPath.create("jquery-1.10.2.js");

    /** The name of the default jQuery javascript file. */
    public static final DocPath JQUERY_JS = DocPath.create("jquery-ui.js");

    /** The name of the default jszip javascript file. */
    public static final DocPath JSZIP = DocPath.create("jszip/dist/jszip.js");

    /** The name of the default jszip javascript file. */
    public static final DocPath JSZIP_MIN = DocPath.create("jszip/dist/jszip.min.js");

    /** The name of the default jszip-utils javascript file. */
    public static final DocPath JSZIPUTILS = DocPath.create("jszip-utils/dist/jszip-utils.js");

    /** The name of the default jszip-utils javascript file. */
    public static final DocPath JSZIPUTILS_MIN = DocPath.create("jszip-utils/dist/jszip-utils.min.js");

    /** The name of the default jszip-utils javascript file. */
    public static final DocPath JSZIPUTILS_IE = DocPath.create("jszip-utils/dist/jszip-utils-ie.js");

    /** The name of the default jszip-utils javascript file. */
    public static final DocPath JSZIPUTILS_IE_MIN = DocPath.create("jszip-utils/dist/jszip-utils-ie.min.js");

    /** The name of the member search index file. */
    public static final DocPath MEMBER_SEARCH_INDEX_JSON = DocPath.create("member-search-index.json");

    /** The name of the member search index zip file. */
    public static final DocPath MEMBER_SEARCH_INDEX_ZIP = DocPath.create("member-search-index.zip");

    /** The name of the file for the overview frame. */
    public static final DocPath OVERVIEW_FRAME = DocPath.create("overview-frame.html");

    /** The name of the file for the overview summary. */
    public static final DocPath OVERVIEW_SUMMARY = DocPath.create("overview-summary.html");

    /** The name of the file for the overview tree. */
    public static final DocPath OVERVIEW_TREE = DocPath.create("overview-tree.html");

    /** The name of the file for the package frame. */
    public static final DocPath PACKAGE_FRAME = DocPath.create("package-frame.html");

<<<<<<< HEAD
    /** The name of the file for the package list. */
    public static final DocPath PACKAGE_LIST = DocPath.create("package-list");

    /** The name of the package search index file. */
    public static final DocPath PACKAGE_SEARCH_INDEX_JSON = DocPath.create("package-search-index.json");

    /** The name of the package search index zipfile. */
    public static final DocPath PACKAGE_SEARCH_INDEX_ZIP = DocPath.create("package-search-index.zip");

    /** The name of the file for the package summary. */
    public static final DocPath PACKAGE_SUMMARY = DocPath.create("package-summary.html");

    /** The name of the file for the package tree. */
    public static final DocPath PACKAGE_TREE = DocPath.create("package-tree.html");

    /** The name of the file for the package usage info. */
    public static final DocPath PACKAGE_USE = DocPath.create("package-use.html");

    /** The name of the file for the overview frame. */
    public static final DocPath PROFILE_OVERVIEW_FRAME = DocPath.create("profile-overview-frame.html");

    /** The name of the file for the profile frame. */
     public static DocPath profileFrame(String profileName) {
        return DocPath.create(profileName + "-frame.html");
=======
    /** The name of the file for the module frame. */
     public static DocPath moduleFrame(String moduleName) {
        return DocPath.create(moduleName + "-frame.html");
>>>>>>> 3522e362
    }

    /** The name of the file for the module summary. */
     public static DocPath moduleSummary(String moduleName) {
        return DocPath.create(moduleName + "-summary.html");
    }

<<<<<<< HEAD
=======
    /** The name of the file for the package list. */
    public static final DocPath PACKAGE_LIST = DocPath.create("package-list");

    /** The name of the file for the package summary. */
    public static final DocPath PACKAGE_SUMMARY = DocPath.create("package-summary.html");

    /** The name of the file for the package tree. */
    public static final DocPath PACKAGE_TREE = DocPath.create("package-tree.html");

    /** The name of the file for the package usage info. */
    public static final DocPath PACKAGE_USE = DocPath.create("package-use.html");

    /** The name of the file for the overview frame. */
    public static final DocPath MODULE_OVERVIEW_FRAME = DocPath.create("module-overview-frame.html");

>>>>>>> 3522e362
    /** The name of the sub-package from which resources are read. */
    public static final DocPath RESOURCES = DocPath.create("resources");

    /** The name of the search javascript file. */
    public static final DocPath SEARCH_JS = DocPath.create("search.js");

    /** The name of the file for the serialized form info. */
    public static final DocPath SERIALIZED_FORM = DocPath.create("serialized-form.html");

    /** The name of the directory in which HTML versions of the source code
     *  are generated.
     */
    public static final DocPath SOURCE_OUTPUT = DocPath.create("src-html");

    /** The name of the default stylesheet. */
    public static final DocPath STYLESHEET = DocPath.create("stylesheet.css");

    /** The name of the tag search index file. */
    public static final DocPath TAG_SEARCH_INDEX_JSON = DocPath.create("tag-search-index.json");

    /** The name of the tag search index zip file. */
    public static final DocPath TAG_SEARCH_INDEX_ZIP = DocPath.create("tag-search-index.zip");

    /** The name of the type search index file. */
    public static final DocPath TYPE_SEARCH_INDEX_JSON = DocPath.create("type-search-index.json");

    /** The name of the type search index zip file. */
    public static final DocPath TYPE_SEARCH_INDEX_ZIP = DocPath.create("type-search-index.zip");

    /** The name of the image file for undo button on the search box. */
    public static final DocPath X_IMG = DocPath.create("x.png");

}<|MERGE_RESOLUTION|>--- conflicted
+++ resolved
@@ -126,7 +126,6 @@
     /** The name of the file for the package frame. */
     public static final DocPath PACKAGE_FRAME = DocPath.create("package-frame.html");
 
-<<<<<<< HEAD
     /** The name of the file for the package list. */
     public static final DocPath PACKAGE_LIST = DocPath.create("package-list");
 
@@ -148,14 +147,9 @@
     /** The name of the file for the overview frame. */
     public static final DocPath PROFILE_OVERVIEW_FRAME = DocPath.create("profile-overview-frame.html");
 
-    /** The name of the file for the profile frame. */
-     public static DocPath profileFrame(String profileName) {
-        return DocPath.create(profileName + "-frame.html");
-=======
     /** The name of the file for the module frame. */
      public static DocPath moduleFrame(String moduleName) {
         return DocPath.create(moduleName + "-frame.html");
->>>>>>> 3522e362
     }
 
     /** The name of the file for the module summary. */
@@ -163,24 +157,9 @@
         return DocPath.create(moduleName + "-summary.html");
     }
 
-<<<<<<< HEAD
-=======
-    /** The name of the file for the package list. */
-    public static final DocPath PACKAGE_LIST = DocPath.create("package-list");
-
-    /** The name of the file for the package summary. */
-    public static final DocPath PACKAGE_SUMMARY = DocPath.create("package-summary.html");
-
-    /** The name of the file for the package tree. */
-    public static final DocPath PACKAGE_TREE = DocPath.create("package-tree.html");
-
-    /** The name of the file for the package usage info. */
-    public static final DocPath PACKAGE_USE = DocPath.create("package-use.html");
-
     /** The name of the file for the overview frame. */
     public static final DocPath MODULE_OVERVIEW_FRAME = DocPath.create("module-overview-frame.html");
 
->>>>>>> 3522e362
     /** The name of the sub-package from which resources are read. */
     public static final DocPath RESOURCES = DocPath.create("resources");
 
