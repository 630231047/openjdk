--- conflicted
+++ resolved
@@ -124,7 +124,6 @@
 # passed to checkPackageAccess unless the
 # corresponding RuntimePermission ("accessClassInPackage."+package) has
 # been granted.
-<<<<<<< HEAD
 package.access=sun.,\
                com.sun.xml.internal.bind.,\
                com.sun.xml.internal.org.jvnet.staxex.,\
@@ -137,10 +136,8 @@
                com.sun.org.apache.xalan.internal.utils.,\
                com.sun.org.glassfish.external.,\
                com.sun.org.glassfish.gmbal.,\
+	       oracle.jrockit.jfr.,\
                apple.
-=======
-package.access=sun.,com.sun.xml.internal.ws.,com.sun.xml.internal.bind.,com.sun.imageio.,com.sun.org.apache.xerces.internal.utils.,com.sun.org.apache.xalan.internal.utils.,com.sun.org.glassfish.external.,com.sun.org.glassfish.gmbal.,apple.,oracle.jrockit.jfr.
->>>>>>> 26196c56
 
 #
 # List of comma-separated packages that start with or equal this string
@@ -152,7 +149,6 @@
 # by default, none of the class loaders supplied with the JDK call
 # checkPackageDefinition.
 #
-<<<<<<< HEAD
 package.definition=sun.,\
                    com.sun.xml.internal.bind.,\
                    com.sun.xml.internal.org.jvnet.staxex.,\
@@ -165,10 +161,8 @@
                    com.sun.org.apache.xalan.internal.utils.,\
                    com.sun.org.glassfish.external.,\
                    com.sun.org.glassfish.gmbal.,\
+		   oracle.jrockit.jfr.,\
                    apple.
-=======
-package.definition=sun.,com.sun.xml.internal.ws.,com.sun.xml.internal.bind.,com.sun.imageio.,com.sun.org.apache.xerces.internal.utils.,com.sun.org.apache.xalan.internal.utils.,com.sun.org.glassfish.external.,com.sun.org.glassfish.gmbal.,apple.,oracle.jrockit.jfr.
->>>>>>> 26196c56
 
 #
 # Determines whether this properties file can be appended to
