--- conflicted
+++ resolved
@@ -547,43 +547,6 @@
 # implementation. It is not guaranteed to be examined and used by other
 # implementations.
 #
-jdk.jar.disabledAlgorithms=MD2, RSA keySize < 1024
-
-# Algorithm restrictions for signed JAR files
-#
-# In some environments, certain algorithms or key lengths may be undesirable
-# for signed JAR validation.  For example, "MD2" is generally no longer
-# considered to be a secure hash algorithm.  This section describes the
-# mechanism for disabling algorithms based on algorithm name and/or key length.
-# JARs signed with any of the disabled algorithms or key sizes will be treated
-# as unsigned.
-#
-# The syntax of the disabled algorithm string is described as follows:
-#   DisabledAlgorithms:
-#       " DisabledAlgorithm { , DisabledAlgorithm } "
-#
-#   DisabledAlgorithm:
-#       AlgorithmName [Constraint]
-#
-#   AlgorithmName:
-#       (see below)
-#
-#   Constraint:
-#       KeySizeConstraint
-#
-#   KeySizeConstraint:
-#       keySize Operator KeyLength
-#
-#   Operator:
-#       <= | < | == | != | >= | >
-#
-#   KeyLength:
-#       Integer value of the algorithm's key length in bits
-#
-# Note: This property is currently used by the JDK Reference
-# implementation. It is not guaranteed to be examined and used by other
-# implementations.
-#
 jdk.jar.disabledAlgorithms=MD2, MD5, RSA keySize < 1024
 
 # Algorithm restrictions for Secure Socket Layer/Transport Layer Security
@@ -730,7 +693,71 @@
 #       EE386BFB 5A899FA5 AE9F2411 7C4B1FE6 49286651 ECE65381 \
 #       FFFFFFFF FFFFFFFF, 2}
 
-<<<<<<< HEAD
+# Cryptographic Jurisdiction Policy defaults
+#
+# Due to the import control restrictions of some countries, the default
+# JCE policy files allow for strong but "limited" cryptographic key
+# lengths to be used.  If your country's cryptographic regulations allow,
+# the "unlimited" strength policy files can be used instead, which contain
+# no restrictions on cryptographic strengths.
+#
+# YOU ARE ADVISED TO CONSULT YOUR EXPORT/IMPORT CONTROL COUNSEL OR ATTORNEY
+# TO DETERMINE THE EXACT REQUIREMENTS.
+#
+# <java-home> (below) refers to the directory where the JRE was
+# installed. It is determined based on whether you are running JCE
+# on a JRE or a JRE contained within the Java Development Kit, or
+# JDK(TM). The JDK contains the JRE, but at a different level in the
+# file hierarchy. For example, if the JDK is installed in
+# /home/user1/jdk1.8.0 on Unix or in C:\jdk1.8.0 on Windows, then
+# <java-home> is:
+#
+#  /home/user1/jdk1.8.0/jre           [Unix]
+#  C:\jdk1.8.0\jre                    [Windows]
+#
+# If on the other hand the JRE is installed in /home/user1/jre1.8.0
+# on Unix or in C:\jre1.8.0 on Windows, and the JDK is not
+# installed, then <java-home> is:
+#
+#  /home/user1/jre1.8.0               [Unix]
+#  C:\jre1.8.0                        [Windows]
+#
+# On Windows, for each JDK installation, there may be additional
+# JREs installed under the "Program Files" directory. Please make
+# sure that you install the unlimited strength policy JAR files
+# for all JREs that you plan to use.
+#
+# The policy files are jar files organized into subdirectories of
+# <java-home>/lib/security/policy.  Each directory contains a complete
+# set of policy files.
+#
+# The "crypto.policy" Security property controls the directory selection,
+# and thus the effective cryptographic policy.
+#
+# The default set of directories is:
+#
+#     limited | unlimited
+#
+# however other directories can be created and configured.
+#
+# To support older JDK Update releases, the crypto.policy property
+# is not defined by default. When the property is not defined, an
+# update release binary aware of the new property will use the following
+# logic to decide what crypto policy files get used :
+#
+# * If the US_export_policy.jar and local_policy.jar files are located
+# in the (legacy) <java-home>/lib/security directory, then the rules
+# embedded in those jar files will be used. This helps preserve compatibility
+# for users upgrading from an older installation.
+#
+# * If crypto.policy is not defined and no such jar files are present in
+# the legacy locations, then the JDK will use the limited settings
+# (equivalent to crypto.policy=limited)
+#
+# Please see the JCA documentation for additional information on these
+# files and formats.
+#crypto.policy=unlimited
+
 #
 # The policy for the XML Signature secure validation mode. The mode is
 # enabled by setting the property "org.jcp.xml.dsig.secureValidation" to
@@ -838,70 +865,4 @@
 #    java.rmi.server.UID;\
 #    java.rmi.dgc.VMID;\
 #    java.rmi.dgc.Lease;\
-#    maxdepth=5;maxarray=10000
-=======
-# Cryptographic Jurisdiction Policy defaults
-#
-# Due to the import control restrictions of some countries, the default
-# JCE policy files allow for strong but "limited" cryptographic key
-# lengths to be used.  If your country's cryptographic regulations allow,
-# the "unlimited" strength policy files can be used instead, which contain
-# no restrictions on cryptographic strengths.
-#
-# YOU ARE ADVISED TO CONSULT YOUR EXPORT/IMPORT CONTROL COUNSEL OR ATTORNEY
-# TO DETERMINE THE EXACT REQUIREMENTS.
-#
-# <java-home> (below) refers to the directory where the JRE was
-# installed. It is determined based on whether you are running JCE
-# on a JRE or a JRE contained within the Java Development Kit, or
-# JDK(TM). The JDK contains the JRE, but at a different level in the
-# file hierarchy. For example, if the JDK is installed in
-# /home/user1/jdk1.8.0 on Unix or in C:\jdk1.8.0 on Windows, then
-# <java-home> is:
-#
-#  /home/user1/jdk1.8.0/jre           [Unix]
-#  C:\jdk1.8.0\jre                    [Windows]
-#
-# If on the other hand the JRE is installed in /home/user1/jre1.8.0
-# on Unix or in C:\jre1.8.0 on Windows, and the JDK is not
-# installed, then <java-home> is:
-#
-#  /home/user1/jre1.8.0               [Unix]
-#  C:\jre1.8.0                        [Windows]
-#
-# On Windows, for each JDK installation, there may be additional
-# JREs installed under the "Program Files" directory. Please make
-# sure that you install the unlimited strength policy JAR files
-# for all JREs that you plan to use.
-#
-# The policy files are jar files organized into subdirectories of
-# <java-home>/lib/security/policy.  Each directory contains a complete
-# set of policy files.
-#
-# The "crypto.policy" Security property controls the directory selection,
-# and thus the effective cryptographic policy.
-#
-# The default set of directories is:
-#
-#     limited | unlimited
-#
-# however other directories can be created and configured.
-#
-# To support older JDK Update releases, the crypto.policy property
-# is not defined by default. When the property is not defined, an
-# update release binary aware of the new property will use the following
-# logic to decide what crypto policy files get used :
-#
-# * If the US_export_policy.jar and local_policy.jar files are located
-# in the (legacy) <java-home>/lib/security directory, then the rules
-# embedded in those jar files will be used. This helps preserve compatibility
-# for users upgrading from an older installation.
-#
-# * If crypto.policy is not defined and no such jar files are present in
-# the legacy locations, then the JDK will use the limited settings
-# (equivalent to crypto.policy=limited)
-#
-# Please see the JCA documentation for additional information on these
-# files and formats.
-#crypto.policy=unlimited
->>>>>>> 16f1ab27
+#    maxdepth=5;maxarray=10000