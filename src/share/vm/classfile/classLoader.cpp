--- conflicted
+++ resolved
@@ -393,8 +393,6 @@
   }
 }
 
-<<<<<<< HEAD
-=======
 // Find package names for java.base module by scanning directories starting
 // with java_base_path.  Add each found package to the boot classloader's
 // package_entry table.
@@ -561,7 +559,6 @@
   }
 }
 
->>>>>>> 416476c8
 ClassPathImageEntry::ClassPathImageEntry(char* name) : ClassPathEntry(), _image(new ImageFile(name)) {
   bool opened = _image->open();
   if (!opened) {
@@ -950,15 +947,12 @@
   } else {
     // Directory
     new_entry = new ClassPathDirEntry(path);
-<<<<<<< HEAD
-=======
 
     if (!ModuleEntryTable::javabase_created() &&
         !ClassLoader::has_bootmodules_jimage() &&
         string_ends_with(path, "java.base") && !is_override_dir(path)) {
       process_javabase(path);
     }
->>>>>>> 416476c8
     if (TraceClassLoading) {
       tty->print_cr("[Path %s]", path);
     }
