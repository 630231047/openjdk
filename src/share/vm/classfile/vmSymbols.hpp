--- conflicted
+++ resolved
@@ -408,9 +408,7 @@
   template(loader_data_name,                          "loader_data")                              \
   template(loader_tag_name,                           "loader_tag")                               \
   template(dependencies_name,                         "dependencies")                             \
-<<<<<<< HEAD
   template(module_lookup_name,                        "module_lookup")                            \
-=======
   template(input_stream_void_signature,               "(Ljava/io/InputStream;)V")                 \
   template(getFileURL_name,                           "getFileURL")                               \
   template(getFileURL_signature,                      "(Ljava/io/File;)Ljava/net/URL;")           \
@@ -419,7 +417,6 @@
   template(getProtectionDomain_name,                  "getProtectionDomain")                      \
   template(getProtectionDomain_signature,             "(Ljava/security/CodeSource;)Ljava/security/ProtectionDomain;") \
   template(url_code_signer_array_void_signature,      "(Ljava/net/URL;[Ljava/security/CodeSigner;)V") \
->>>>>>> d32d32cf
                                                                                                   \
   /* non-intrinsic name/signature pairs: */                                                       \
   template(register_method_name,                      "register")                                 \
