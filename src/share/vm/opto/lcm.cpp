/*
 * Copyright (c) 1998, 2009, Oracle and/or its affiliates. All rights reserved.
 * DO NOT ALTER OR REMOVE COPYRIGHT NOTICES OR THIS FILE HEADER.
 *
 * This code is free software; you can redistribute it and/or modify it
 * under the terms of the GNU General Public License version 2 only, as
 * published by the Free Software Foundation.
 *
 * This code is distributed in the hope that it will be useful, but WITHOUT
 * ANY WARRANTY; without even the implied warranty of MERCHANTABILITY or
 * FITNESS FOR A PARTICULAR PURPOSE.  See the GNU General Public License
 * version 2 for more details (a copy is included in the LICENSE file that
 * accompanied this code).
 *
 * You should have received a copy of the GNU General Public License version
 * 2 along with this work; if not, write to the Free Software Foundation,
 * Inc., 51 Franklin St, Fifth Floor, Boston, MA 02110-1301 USA.
 *
 * Please contact Oracle, 500 Oracle Parkway, Redwood Shores, CA 94065 USA
 * or visit www.oracle.com if you need additional information or have any
 * questions.
 *
 */

// Optimization - Graph Style

#include "incls/_precompiled.incl"
#include "incls/_lcm.cpp.incl"

//------------------------------implicit_null_check----------------------------
// Detect implicit-null-check opportunities.  Basically, find NULL checks
// with suitable memory ops nearby.  Use the memory op to do the NULL check.
// I can generate a memory op if there is not one nearby.
// The proj is the control projection for the not-null case.
// The val is the pointer being checked for nullness or
// decodeHeapOop_not_null node if it did not fold into address.
void Block::implicit_null_check(PhaseCFG *cfg, Node *proj, Node *val, int allowed_reasons) {
  // Assume if null check need for 0 offset then always needed
  // Intel solaris doesn't support any null checks yet and no
  // mechanism exists (yet) to set the switches at an os_cpu level
  if( !ImplicitNullChecks || MacroAssembler::needs_explicit_null_check(0)) return;

  // Make sure the ptr-is-null path appears to be uncommon!
  float f = end()->as_MachIf()->_prob;
  if( proj->Opcode() == Op_IfTrue ) f = 1.0f - f;
  if( f > PROB_UNLIKELY_MAG(4) ) return;

  uint bidx = 0;                // Capture index of value into memop
  bool was_store;               // Memory op is a store op

  // Get the successor block for if the test ptr is non-null
  Block* not_null_block;  // this one goes with the proj
  Block* null_block;
  if (_nodes[_nodes.size()-1] == proj) {
    null_block     = _succs[0];
    not_null_block = _succs[1];
  } else {
    assert(_nodes[_nodes.size()-2] == proj, "proj is one or the other");
    not_null_block = _succs[0];
    null_block     = _succs[1];
  }
  while (null_block->is_Empty() == Block::empty_with_goto) {
    null_block     = null_block->_succs[0];
  }

  // Search the exception block for an uncommon trap.
  // (See Parse::do_if and Parse::do_ifnull for the reason
  // we need an uncommon trap.  Briefly, we need a way to
  // detect failure of this optimization, as in 6366351.)
  {
    bool found_trap = false;
    for (uint i1 = 0; i1 < null_block->_nodes.size(); i1++) {
      Node* nn = null_block->_nodes[i1];
      if (nn->is_MachCall() &&
          nn->as_MachCall()->entry_point() ==
          SharedRuntime::uncommon_trap_blob()->instructions_begin()) {
        const Type* trtype = nn->in(TypeFunc::Parms)->bottom_type();
        if (trtype->isa_int() && trtype->is_int()->is_con()) {
          jint tr_con = trtype->is_int()->get_con();
          Deoptimization::DeoptReason reason = Deoptimization::trap_request_reason(tr_con);
          Deoptimization::DeoptAction action = Deoptimization::trap_request_action(tr_con);
          assert((int)reason < (int)BitsPerInt, "recode bit map");
          if (is_set_nth_bit(allowed_reasons, (int) reason)
              && action != Deoptimization::Action_none) {
            // This uncommon trap is sure to recompile, eventually.
            // When that happens, C->too_many_traps will prevent
            // this transformation from happening again.
            found_trap = true;
          }
        }
        break;
      }
    }
    if (!found_trap) {
      // We did not find an uncommon trap.
      return;
    }
  }

  // Check for decodeHeapOop_not_null node which did not fold into address
  bool is_decoden = ((intptr_t)val) & 1;
  val = (Node*)(((intptr_t)val) & ~1);

  assert(!is_decoden || (val->in(0) == NULL) && val->is_Mach() &&
         (val->as_Mach()->ideal_Opcode() == Op_DecodeN), "sanity");

  // Search the successor block for a load or store who's base value is also
  // the tested value.  There may be several.
  Node_List *out = new Node_List(Thread::current()->resource_area());
  MachNode *best = NULL;        // Best found so far
  for (DUIterator i = val->outs(); val->has_out(i); i++) {
    Node *m = val->out(i);
    if( !m->is_Mach() ) continue;
    MachNode *mach = m->as_Mach();
    was_store = false;
    int iop = mach->ideal_Opcode();
    switch( iop ) {
    case Op_LoadB:
    case Op_LoadUS:
    case Op_LoadD:
    case Op_LoadF:
    case Op_LoadI:
    case Op_LoadL:
    case Op_LoadP:
    case Op_LoadN:
    case Op_LoadS:
    case Op_LoadKlass:
    case Op_LoadNKlass:
    case Op_LoadRange:
    case Op_LoadD_unaligned:
    case Op_LoadL_unaligned:
      assert(mach->in(2) == val, "should be address");
      break;
    case Op_StoreB:
    case Op_StoreC:
    case Op_StoreCM:
    case Op_StoreD:
    case Op_StoreF:
    case Op_StoreI:
    case Op_StoreL:
    case Op_StoreP:
    case Op_StoreN:
      was_store = true;         // Memory op is a store op
      // Stores will have their address in slot 2 (memory in slot 1).
      // If the value being nul-checked is in another slot, it means we
      // are storing the checked value, which does NOT check the value!
      if( mach->in(2) != val ) continue;
      break;                    // Found a memory op?
    case Op_StrComp:
    case Op_StrEquals:
    case Op_StrIndexOf:
    case Op_AryEq:
      // Not a legit memory op for implicit null check regardless of
      // embedded loads
      continue;
    default:                    // Also check for embedded loads
      if( !mach->needs_anti_dependence_check() )
        continue;               // Not an memory op; skip it
<<<<<<< HEAD
      {
        // Check that value is used in memory address.
=======
      if( must_clone[iop] ) {
        // Do not move nodes which produce flags because
        // RA will try to clone it to place near branch and
        // it will cause recompilation, see clone_node().
        continue;
      }
      {
        // Check that value is used in memory address in
        // instructions with embedded load (CmpP val1,(val2+off)).
>>>>>>> eb8bd999
        Node* base;
        Node* index;
        const MachOper* oper = mach->memory_inputs(base, index);
        if (oper == NULL || oper == (MachOper*)-1) {
          continue;             // Not an memory op; skip it
        }
        if (val == base ||
            val == index && val->bottom_type()->isa_narrowoop()) {
          break;                // Found it
        } else {
          continue;             // Skip it
        }
      }
      break;
    }
    // check if the offset is not too high for implicit exception
    {
      intptr_t offset = 0;
      const TypePtr *adr_type = NULL;  // Do not need this return value here
      const Node* base = mach->get_base_and_disp(offset, adr_type);
      if (base == NULL || base == NodeSentinel) {
        // Narrow oop address doesn't have base, only index
        if( val->bottom_type()->isa_narrowoop() &&
            MacroAssembler::needs_explicit_null_check(offset) )
          continue;             // Give up if offset is beyond page size
        // cannot reason about it; is probably not implicit null exception
      } else {
        const TypePtr* tptr;
        if (UseCompressedOops && Universe::narrow_oop_shift() == 0) {
          // 32-bits narrow oop can be the base of address expressions
          tptr = base->bottom_type()->make_ptr();
        } else {
          // only regular oops are expected here
          tptr = base->bottom_type()->is_ptr();
        }
        // Give up if offset is not a compile-time constant
        if( offset == Type::OffsetBot || tptr->_offset == Type::OffsetBot )
          continue;
        offset += tptr->_offset; // correct if base is offseted
        if( MacroAssembler::needs_explicit_null_check(offset) )
          continue;             // Give up is reference is beyond 4K page size
      }
    }

    // Check ctrl input to see if the null-check dominates the memory op
    Block *cb = cfg->_bbs[mach->_idx];
    cb = cb->_idom;             // Always hoist at least 1 block
    if( !was_store ) {          // Stores can be hoisted only one block
      while( cb->_dom_depth > (_dom_depth + 1))
        cb = cb->_idom;         // Hoist loads as far as we want
      // The non-null-block should dominate the memory op, too. Live
      // range spilling will insert a spill in the non-null-block if it is
      // needs to spill the memory op for an implicit null check.
      if (cb->_dom_depth == (_dom_depth + 1)) {
        if (cb != not_null_block) continue;
        cb = cb->_idom;
      }
    }
    if( cb != this ) continue;

    // Found a memory user; see if it can be hoisted to check-block
    uint vidx = 0;              // Capture index of value into memop
    uint j;
    for( j = mach->req()-1; j > 0; j-- ) {
      if( mach->in(j) == val ) {
        vidx = j;
        // Ignore DecodeN val which could be hoisted to where needed.
        if( is_decoden ) continue;
      }
      // Block of memory-op input
      Block *inb = cfg->_bbs[mach->in(j)->_idx];
      Block *b = this;          // Start from nul check
      while( b != inb && b->_dom_depth > inb->_dom_depth )
        b = b->_idom;           // search upwards for input
      // See if input dominates null check
      if( b != inb )
        break;
    }
    if( j > 0 )
      continue;
    Block *mb = cfg->_bbs[mach->_idx];
    // Hoisting stores requires more checks for the anti-dependence case.
    // Give up hoisting if we have to move the store past any load.
    if( was_store ) {
      Block *b = mb;            // Start searching here for a local load
      // mach use (faulting) trying to hoist
      // n might be blocker to hoisting
      while( b != this ) {
        uint k;
        for( k = 1; k < b->_nodes.size(); k++ ) {
          Node *n = b->_nodes[k];
          if( n->needs_anti_dependence_check() &&
              n->in(LoadNode::Memory) == mach->in(StoreNode::Memory) )
            break;              // Found anti-dependent load
        }
        if( k < b->_nodes.size() )
          break;                // Found anti-dependent load
        // Make sure control does not do a merge (would have to check allpaths)
        if( b->num_preds() != 2 ) break;
        b = cfg->_bbs[b->pred(1)->_idx]; // Move up to predecessor block
      }
      if( b != this ) continue;
    }

    // Make sure this memory op is not already being used for a NullCheck
    Node *e = mb->end();
    if( e->is_MachNullCheck() && e->in(1) == mach )
      continue;                 // Already being used as a NULL check

    // Found a candidate!  Pick one with least dom depth - the highest
    // in the dom tree should be closest to the null check.
    if( !best ||
        cfg->_bbs[mach->_idx]->_dom_depth < cfg->_bbs[best->_idx]->_dom_depth ) {
      best = mach;
      bidx = vidx;

    }
  }
  // No candidate!
  if( !best ) return;

  // ---- Found an implicit null check
  extern int implicit_null_checks;
  implicit_null_checks++;

  if( is_decoden ) {
    // Check if we need to hoist decodeHeapOop_not_null first.
    Block *valb = cfg->_bbs[val->_idx];
    if( this != valb && this->_dom_depth < valb->_dom_depth ) {
      // Hoist it up to the end of the test block.
      valb->find_remove(val);
      this->add_inst(val);
      cfg->_bbs.map(val->_idx,this);
      // DecodeN on x86 may kill flags. Check for flag-killing projections
      // that also need to be hoisted.
      for (DUIterator_Fast jmax, j = val->fast_outs(jmax); j < jmax; j++) {
        Node* n = val->fast_out(j);
        if( n->Opcode() == Op_MachProj ) {
          cfg->_bbs[n->_idx]->find_remove(n);
          this->add_inst(n);
          cfg->_bbs.map(n->_idx,this);
        }
      }
    }
  }
  // Hoist the memory candidate up to the end of the test block.
  Block *old_block = cfg->_bbs[best->_idx];
  old_block->find_remove(best);
  add_inst(best);
  cfg->_bbs.map(best->_idx,this);

  // Move the control dependence
  if (best->in(0) && best->in(0) == old_block->_nodes[0])
    best->set_req(0, _nodes[0]);

  // Check for flag-killing projections that also need to be hoisted
  // Should be DU safe because no edge updates.
  for (DUIterator_Fast jmax, j = best->fast_outs(jmax); j < jmax; j++) {
    Node* n = best->fast_out(j);
    if( n->Opcode() == Op_MachProj ) {
      cfg->_bbs[n->_idx]->find_remove(n);
      add_inst(n);
      cfg->_bbs.map(n->_idx,this);
    }
  }

  Compile *C = cfg->C;
  // proj==Op_True --> ne test; proj==Op_False --> eq test.
  // One of two graph shapes got matched:
  //   (IfTrue  (If (Bool NE (CmpP ptr NULL))))
  //   (IfFalse (If (Bool EQ (CmpP ptr NULL))))
  // NULL checks are always branch-if-eq.  If we see a IfTrue projection
  // then we are replacing a 'ne' test with a 'eq' NULL check test.
  // We need to flip the projections to keep the same semantics.
  if( proj->Opcode() == Op_IfTrue ) {
    // Swap order of projections in basic block to swap branch targets
    Node *tmp1 = _nodes[end_idx()+1];
    Node *tmp2 = _nodes[end_idx()+2];
    _nodes.map(end_idx()+1, tmp2);
    _nodes.map(end_idx()+2, tmp1);
    Node *tmp = new (C, 1) Node(C->top()); // Use not NULL input
    tmp1->replace_by(tmp);
    tmp2->replace_by(tmp1);
    tmp->replace_by(tmp2);
    tmp->destruct();
  }

  // Remove the existing null check; use a new implicit null check instead.
  // Since schedule-local needs precise def-use info, we need to correct
  // it as well.
  Node *old_tst = proj->in(0);
  MachNode *nul_chk = new (C) MachNullCheckNode(old_tst->in(0),best,bidx);
  _nodes.map(end_idx(),nul_chk);
  cfg->_bbs.map(nul_chk->_idx,this);
  // Redirect users of old_test to nul_chk
  for (DUIterator_Last i2min, i2 = old_tst->last_outs(i2min); i2 >= i2min; --i2)
    old_tst->last_out(i2)->set_req(0, nul_chk);
  // Clean-up any dead code
  for (uint i3 = 0; i3 < old_tst->req(); i3++)
    old_tst->set_req(i3, NULL);

  cfg->latency_from_uses(nul_chk);
  cfg->latency_from_uses(best);
}


//------------------------------select-----------------------------------------
// Select a nice fellow from the worklist to schedule next. If there is only
// one choice, then use it. Projections take top priority for correctness
// reasons - if I see a projection, then it is next.  There are a number of
// other special cases, for instructions that consume condition codes, et al.
// These are chosen immediately. Some instructions are required to immediately
// precede the last instruction in the block, and these are taken last. Of the
// remaining cases (most), choose the instruction with the greatest latency
// (that is, the most number of pseudo-cycles required to the end of the
// routine). If there is a tie, choose the instruction with the most inputs.
Node *Block::select(PhaseCFG *cfg, Node_List &worklist, int *ready_cnt, VectorSet &next_call, uint sched_slot) {

  // If only a single entry on the stack, use it
  uint cnt = worklist.size();
  if (cnt == 1) {
    Node *n = worklist[0];
    worklist.map(0,worklist.pop());
    return n;
  }

  uint choice  = 0; // Bigger is most important
  uint latency = 0; // Bigger is scheduled first
  uint score   = 0; // Bigger is better
  int idx = -1;     // Index in worklist

  for( uint i=0; i<cnt; i++ ) { // Inspect entire worklist
    // Order in worklist is used to break ties.
    // See caller for how this is used to delay scheduling
    // of induction variable increments to after the other
    // uses of the phi are scheduled.
    Node *n = worklist[i];      // Get Node on worklist

    int iop = n->is_Mach() ? n->as_Mach()->ideal_Opcode() : 0;
    if( n->is_Proj() ||         // Projections always win
        n->Opcode()== Op_Con || // So does constant 'Top'
        iop == Op_CreateEx ||   // Create-exception must start block
        iop == Op_CheckCastPP
        ) {
      worklist.map(i,worklist.pop());
      return n;
    }

    // Final call in a block must be adjacent to 'catch'
    Node *e = end();
    if( e->is_Catch() && e->in(0)->in(0) == n )
      continue;

    // Memory op for an implicit null check has to be at the end of the block
    if( e->is_MachNullCheck() && e->in(1) == n )
      continue;

    uint n_choice  = 2;

    // See if this instruction is consumed by a branch. If so, then (as the
    // branch is the last instruction in the basic block) force it to the
    // end of the basic block
    if ( must_clone[iop] ) {
      // See if any use is a branch
      bool found_machif = false;

      for (DUIterator_Fast jmax, j = n->fast_outs(jmax); j < jmax; j++) {
        Node* use = n->fast_out(j);

        // The use is a conditional branch, make them adjacent
        if (use->is_MachIf() && cfg->_bbs[use->_idx]==this ) {
          found_machif = true;
          break;
        }

        // More than this instruction pending for successor to be ready,
        // don't choose this if other opportunities are ready
        if (ready_cnt[use->_idx] > 1)
          n_choice = 1;
      }

      // loop terminated, prefer not to use this instruction
      if (found_machif)
        continue;
    }

    // See if this has a predecessor that is "must_clone", i.e. sets the
    // condition code. If so, choose this first
    for (uint j = 0; j < n->req() ; j++) {
      Node *inn = n->in(j);
      if (inn) {
        if (inn->is_Mach() && must_clone[inn->as_Mach()->ideal_Opcode()] ) {
          n_choice = 3;
          break;
        }
      }
    }

    // MachTemps should be scheduled last so they are near their uses
    if (n->is_MachTemp()) {
      n_choice = 1;
    }

    uint n_latency = cfg->_node_latency->at_grow(n->_idx);
    uint n_score   = n->req();   // Many inputs get high score to break ties

    // Keep best latency found
    if( choice < n_choice ||
        ( choice == n_choice &&
          ( latency < n_latency ||
            ( latency == n_latency &&
              ( score < n_score ))))) {
      choice  = n_choice;
      latency = n_latency;
      score   = n_score;
      idx     = i;               // Also keep index in worklist
    }
  } // End of for all ready nodes in worklist

  assert(idx >= 0, "index should be set");
  Node *n = worklist[(uint)idx];      // Get the winner

  worklist.map((uint)idx, worklist.pop());     // Compress worklist
  return n;
}


//------------------------------set_next_call----------------------------------
void Block::set_next_call( Node *n, VectorSet &next_call, Block_Array &bbs ) {
  if( next_call.test_set(n->_idx) ) return;
  for( uint i=0; i<n->len(); i++ ) {
    Node *m = n->in(i);
    if( !m ) continue;  // must see all nodes in block that precede call
    if( bbs[m->_idx] == this )
      set_next_call( m, next_call, bbs );
  }
}

//------------------------------needed_for_next_call---------------------------
// Set the flag 'next_call' for each Node that is needed for the next call to
// be scheduled.  This flag lets me bias scheduling so Nodes needed for the
// next subroutine call get priority - basically it moves things NOT needed
// for the next call till after the call.  This prevents me from trying to
// carry lots of stuff live across a call.
void Block::needed_for_next_call(Node *this_call, VectorSet &next_call, Block_Array &bbs) {
  // Find the next control-defining Node in this block
  Node* call = NULL;
  for (DUIterator_Fast imax, i = this_call->fast_outs(imax); i < imax; i++) {
    Node* m = this_call->fast_out(i);
    if( bbs[m->_idx] == this && // Local-block user
        m != this_call &&       // Not self-start node
        m->is_Call() )
      call = m;
      break;
  }
  if (call == NULL)  return;    // No next call (e.g., block end is near)
  // Set next-call for all inputs to this call
  set_next_call(call, next_call, bbs);
}

//------------------------------sched_call-------------------------------------
uint Block::sched_call( Matcher &matcher, Block_Array &bbs, uint node_cnt, Node_List &worklist, int *ready_cnt, MachCallNode *mcall, VectorSet &next_call ) {
  RegMask regs;

  // Schedule all the users of the call right now.  All the users are
  // projection Nodes, so they must be scheduled next to the call.
  // Collect all the defined registers.
  for (DUIterator_Fast imax, i = mcall->fast_outs(imax); i < imax; i++) {
    Node* n = mcall->fast_out(i);
    assert( n->Opcode()==Op_MachProj, "" );
    --ready_cnt[n->_idx];
    assert( !ready_cnt[n->_idx], "" );
    // Schedule next to call
    _nodes.map(node_cnt++, n);
    // Collect defined registers
    regs.OR(n->out_RegMask());
    // Check for scheduling the next control-definer
    if( n->bottom_type() == Type::CONTROL )
      // Warm up next pile of heuristic bits
      needed_for_next_call(n, next_call, bbs);

    // Children of projections are now all ready
    for (DUIterator_Fast jmax, j = n->fast_outs(jmax); j < jmax; j++) {
      Node* m = n->fast_out(j); // Get user
      if( bbs[m->_idx] != this ) continue;
      if( m->is_Phi() ) continue;
      if( !--ready_cnt[m->_idx] )
        worklist.push(m);
    }

  }

  // Act as if the call defines the Frame Pointer.
  // Certainly the FP is alive and well after the call.
  regs.Insert(matcher.c_frame_pointer());

  // Set all registers killed and not already defined by the call.
  uint r_cnt = mcall->tf()->range()->cnt();
  int op = mcall->ideal_Opcode();
  MachProjNode *proj = new (matcher.C, 1) MachProjNode( mcall, r_cnt+1, RegMask::Empty, MachProjNode::fat_proj );
  bbs.map(proj->_idx,this);
  _nodes.insert(node_cnt++, proj);

  // Select the right register save policy.
  const char * save_policy;
  switch (op) {
    case Op_CallRuntime:
    case Op_CallLeaf:
    case Op_CallLeafNoFP:
      // Calling C code so use C calling convention
      save_policy = matcher._c_reg_save_policy;
      break;

    case Op_CallStaticJava:
    case Op_CallDynamicJava:
      // Calling Java code so use Java calling convention
      save_policy = matcher._register_save_policy;
      break;

    default:
      ShouldNotReachHere();
  }

  // When using CallRuntime mark SOE registers as killed by the call
  // so values that could show up in the RegisterMap aren't live in a
  // callee saved register since the register wouldn't know where to
  // find them.  CallLeaf and CallLeafNoFP are ok because they can't
  // have debug info on them.  Strictly speaking this only needs to be
  // done for oops since idealreg2debugmask takes care of debug info
  // references but there no way to handle oops differently than other
  // pointers as far as the kill mask goes.
  bool exclude_soe = op == Op_CallRuntime;

  // If the call is a MethodHandle invoke, we need to exclude the
  // register which is used to save the SP value over MH invokes from
  // the mask.  Otherwise this register could be used for
  // deoptimization information.
  if (op == Op_CallStaticJava) {
    MachCallStaticJavaNode* mcallstaticjava = (MachCallStaticJavaNode*) mcall;
    if (mcallstaticjava->_method_handle_invoke)
      proj->_rout.OR(Matcher::method_handle_invoke_SP_save_mask());
  }

  // Fill in the kill mask for the call
  for( OptoReg::Name r = OptoReg::Name(0); r < _last_Mach_Reg; r=OptoReg::add(r,1) ) {
    if( !regs.Member(r) ) {     // Not already defined by the call
      // Save-on-call register?
      if ((save_policy[r] == 'C') ||
          (save_policy[r] == 'A') ||
          ((save_policy[r] == 'E') && exclude_soe)) {
        proj->_rout.Insert(r);
      }
    }
  }

  return node_cnt;
}


//------------------------------schedule_local---------------------------------
// Topological sort within a block.  Someday become a real scheduler.
bool Block::schedule_local(PhaseCFG *cfg, Matcher &matcher, int *ready_cnt, VectorSet &next_call) {
  // Already "sorted" are the block start Node (as the first entry), and
  // the block-ending Node and any trailing control projections.  We leave
  // these alone.  PhiNodes and ParmNodes are made to follow the block start
  // Node.  Everything else gets topo-sorted.

#ifndef PRODUCT
    if (cfg->trace_opto_pipelining()) {
      tty->print_cr("# --- schedule_local B%d, before: ---", _pre_order);
      for (uint i = 0;i < _nodes.size();i++) {
        tty->print("# ");
        _nodes[i]->fast_dump();
      }
      tty->print_cr("#");
    }
#endif

  // RootNode is already sorted
  if( _nodes.size() == 1 ) return true;

  // Move PhiNodes and ParmNodes from 1 to cnt up to the start
  uint node_cnt = end_idx();
  uint phi_cnt = 1;
  uint i;
  for( i = 1; i<node_cnt; i++ ) { // Scan for Phi
    Node *n = _nodes[i];
    if( n->is_Phi() ||          // Found a PhiNode or ParmNode
        (n->is_Proj()  && n->in(0) == head()) ) {
      // Move guy at 'phi_cnt' to the end; makes a hole at phi_cnt
      _nodes.map(i,_nodes[phi_cnt]);
      _nodes.map(phi_cnt++,n);  // swap Phi/Parm up front
    } else {                    // All others
      // Count block-local inputs to 'n'
      uint cnt = n->len();      // Input count
      uint local = 0;
      for( uint j=0; j<cnt; j++ ) {
        Node *m = n->in(j);
        if( m && cfg->_bbs[m->_idx] == this && !m->is_top() )
          local++;              // One more block-local input
      }
      ready_cnt[n->_idx] = local; // Count em up

      // A few node types require changing a required edge to a precedence edge
      // before allocation.
      if( UseConcMarkSweepGC || UseG1GC ) {
        if( n->is_Mach() && n->as_Mach()->ideal_Opcode() == Op_StoreCM ) {
          // Note: Required edges with an index greater than oper_input_base
          // are not supported by the allocator.
          // Note2: Can only depend on unmatched edge being last,
          // can not depend on its absolute position.
          Node *oop_store = n->in(n->req() - 1);
          n->del_req(n->req() - 1);
          n->add_prec(oop_store);
          assert(cfg->_bbs[oop_store->_idx]->_dom_depth <= this->_dom_depth, "oop_store must dominate card-mark");
        }
      }
      if( n->is_Mach() && n->req() > TypeFunc::Parms &&
          (n->as_Mach()->ideal_Opcode() == Op_MemBarAcquire ||
           n->as_Mach()->ideal_Opcode() == Op_MemBarVolatile) ) {
        // MemBarAcquire could be created without Precedent edge.
        // del_req() replaces the specified edge with the last input edge
        // and then removes the last edge. If the specified edge > number of
        // edges the last edge will be moved outside of the input edges array
        // and the edge will be lost. This is why this code should be
        // executed only when Precedent (== TypeFunc::Parms) edge is present.
        Node *x = n->in(TypeFunc::Parms);
        n->del_req(TypeFunc::Parms);
        n->add_prec(x);
      }
    }
  }
  for(uint i2=i; i2<_nodes.size(); i2++ ) // Trailing guys get zapped count
    ready_cnt[_nodes[i2]->_idx] = 0;

  // All the prescheduled guys do not hold back internal nodes
  uint i3;
  for(i3 = 0; i3<phi_cnt; i3++ ) {  // For all pre-scheduled
    Node *n = _nodes[i3];       // Get pre-scheduled
    for (DUIterator_Fast jmax, j = n->fast_outs(jmax); j < jmax; j++) {
      Node* m = n->fast_out(j);
      if( cfg->_bbs[m->_idx] ==this ) // Local-block user
        ready_cnt[m->_idx]--;   // Fix ready count
    }
  }

  Node_List delay;
  // Make a worklist
  Node_List worklist;
  for(uint i4=i3; i4<node_cnt; i4++ ) {    // Put ready guys on worklist
    Node *m = _nodes[i4];
    if( !ready_cnt[m->_idx] ) {   // Zero ready count?
      if (m->is_iteratively_computed()) {
        // Push induction variable increments last to allow other uses
        // of the phi to be scheduled first. The select() method breaks
        // ties in scheduling by worklist order.
        delay.push(m);
      } else if (m->is_Mach() && m->as_Mach()->ideal_Opcode() == Op_CreateEx) {
        // Force the CreateEx to the top of the list so it's processed
        // first and ends up at the start of the block.
        worklist.insert(0, m);
      } else {
        worklist.push(m);         // Then on to worklist!
      }
    }
  }
  while (delay.size()) {
    Node* d = delay.pop();
    worklist.push(d);
  }

  // Warm up the 'next_call' heuristic bits
  needed_for_next_call(_nodes[0], next_call, cfg->_bbs);

#ifndef PRODUCT
    if (cfg->trace_opto_pipelining()) {
      for (uint j=0; j<_nodes.size(); j++) {
        Node     *n = _nodes[j];
        int     idx = n->_idx;
        tty->print("#   ready cnt:%3d  ", ready_cnt[idx]);
        tty->print("latency:%3d  ", cfg->_node_latency->at_grow(idx));
        tty->print("%4d: %s\n", idx, n->Name());
      }
    }
#endif

  // Pull from worklist and schedule
  while( worklist.size() ) {    // Worklist is not ready

#ifndef PRODUCT
    if (cfg->trace_opto_pipelining()) {
      tty->print("#   ready list:");
      for( uint i=0; i<worklist.size(); i++ ) { // Inspect entire worklist
        Node *n = worklist[i];      // Get Node on worklist
        tty->print(" %d", n->_idx);
      }
      tty->cr();
    }
#endif

    // Select and pop a ready guy from worklist
    Node* n = select(cfg, worklist, ready_cnt, next_call, phi_cnt);
    _nodes.map(phi_cnt++,n);    // Schedule him next

#ifndef PRODUCT
    if (cfg->trace_opto_pipelining()) {
      tty->print("#    select %d: %s", n->_idx, n->Name());
      tty->print(", latency:%d", cfg->_node_latency->at_grow(n->_idx));
      n->dump();
      if (Verbose) {
        tty->print("#   ready list:");
        for( uint i=0; i<worklist.size(); i++ ) { // Inspect entire worklist
          Node *n = worklist[i];      // Get Node on worklist
          tty->print(" %d", n->_idx);
        }
        tty->cr();
      }
    }

#endif
    if( n->is_MachCall() ) {
      MachCallNode *mcall = n->as_MachCall();
      phi_cnt = sched_call(matcher, cfg->_bbs, phi_cnt, worklist, ready_cnt, mcall, next_call);
      continue;
    }
    // Children are now all ready
    for (DUIterator_Fast i5max, i5 = n->fast_outs(i5max); i5 < i5max; i5++) {
      Node* m = n->fast_out(i5); // Get user
      if( cfg->_bbs[m->_idx] != this ) continue;
      if( m->is_Phi() ) continue;
      if( !--ready_cnt[m->_idx] )
        worklist.push(m);
    }
  }

  if( phi_cnt != end_idx() ) {
    // did not schedule all.  Retry, Bailout, or Die
    Compile* C = matcher.C;
    if (C->subsume_loads() == true && !C->failing()) {
      // Retry with subsume_loads == false
      // If this is the first failure, the sentinel string will "stick"
      // to the Compile object, and the C2Compiler will see it and retry.
      C->record_failure(C2Compiler::retry_no_subsuming_loads());
    }
    // assert( phi_cnt == end_idx(), "did not schedule all" );
    return false;
  }

#ifndef PRODUCT
  if (cfg->trace_opto_pipelining()) {
    tty->print_cr("#");
    tty->print_cr("# after schedule_local");
    for (uint i = 0;i < _nodes.size();i++) {
      tty->print("# ");
      _nodes[i]->fast_dump();
    }
    tty->cr();
  }
#endif


  return true;
}

//--------------------------catch_cleanup_fix_all_inputs-----------------------
static void catch_cleanup_fix_all_inputs(Node *use, Node *old_def, Node *new_def) {
  for (uint l = 0; l < use->len(); l++) {
    if (use->in(l) == old_def) {
      if (l < use->req()) {
        use->set_req(l, new_def);
      } else {
        use->rm_prec(l);
        use->add_prec(new_def);
        l--;
      }
    }
  }
}

//------------------------------catch_cleanup_find_cloned_def------------------
static Node *catch_cleanup_find_cloned_def(Block *use_blk, Node *def, Block *def_blk, Block_Array &bbs, int n_clone_idx) {
  assert( use_blk != def_blk, "Inter-block cleanup only");

  // The use is some block below the Catch.  Find and return the clone of the def
  // that dominates the use. If there is no clone in a dominating block, then
  // create a phi for the def in a dominating block.

  // Find which successor block dominates this use.  The successor
  // blocks must all be single-entry (from the Catch only; I will have
  // split blocks to make this so), hence they all dominate.
  while( use_blk->_dom_depth > def_blk->_dom_depth+1 )
    use_blk = use_blk->_idom;

  // Find the successor
  Node *fixup = NULL;

  uint j;
  for( j = 0; j < def_blk->_num_succs; j++ )
    if( use_blk == def_blk->_succs[j] )
      break;

  if( j == def_blk->_num_succs ) {
    // Block at same level in dom-tree is not a successor.  It needs a
    // PhiNode, the PhiNode uses from the def and IT's uses need fixup.
    Node_Array inputs = new Node_List(Thread::current()->resource_area());
    for(uint k = 1; k < use_blk->num_preds(); k++) {
      inputs.map(k, catch_cleanup_find_cloned_def(bbs[use_blk->pred(k)->_idx], def, def_blk, bbs, n_clone_idx));
    }

    // Check to see if the use_blk already has an identical phi inserted.
    // If it exists, it will be at the first position since all uses of a
    // def are processed together.
    Node *phi = use_blk->_nodes[1];
    if( phi->is_Phi() ) {
      fixup = phi;
      for (uint k = 1; k < use_blk->num_preds(); k++) {
        if (phi->in(k) != inputs[k]) {
          // Not a match
          fixup = NULL;
          break;
        }
      }
    }

    // If an existing PhiNode was not found, make a new one.
    if (fixup == NULL) {
      Node *new_phi = PhiNode::make(use_blk->head(), def);
      use_blk->_nodes.insert(1, new_phi);
      bbs.map(new_phi->_idx, use_blk);
      for (uint k = 1; k < use_blk->num_preds(); k++) {
        new_phi->set_req(k, inputs[k]);
      }
      fixup = new_phi;
    }

  } else {
    // Found the use just below the Catch.  Make it use the clone.
    fixup = use_blk->_nodes[n_clone_idx];
  }

  return fixup;
}

//--------------------------catch_cleanup_intra_block--------------------------
// Fix all input edges in use that reference "def".  The use is in the same
// block as the def and both have been cloned in each successor block.
static void catch_cleanup_intra_block(Node *use, Node *def, Block *blk, int beg, int n_clone_idx) {

  // Both the use and def have been cloned. For each successor block,
  // get the clone of the use, and make its input the clone of the def
  // found in that block.

  uint use_idx = blk->find_node(use);
  uint offset_idx = use_idx - beg;
  for( uint k = 0; k < blk->_num_succs; k++ ) {
    // Get clone in each successor block
    Block *sb = blk->_succs[k];
    Node *clone = sb->_nodes[offset_idx+1];
    assert( clone->Opcode() == use->Opcode(), "" );

    // Make use-clone reference the def-clone
    catch_cleanup_fix_all_inputs(clone, def, sb->_nodes[n_clone_idx]);
  }
}

//------------------------------catch_cleanup_inter_block---------------------
// Fix all input edges in use that reference "def".  The use is in a different
// block than the def.
static void catch_cleanup_inter_block(Node *use, Block *use_blk, Node *def, Block *def_blk, Block_Array &bbs, int n_clone_idx) {
  if( !use_blk ) return;        // Can happen if the use is a precedence edge

  Node *new_def = catch_cleanup_find_cloned_def(use_blk, def, def_blk, bbs, n_clone_idx);
  catch_cleanup_fix_all_inputs(use, def, new_def);
}

//------------------------------call_catch_cleanup-----------------------------
// If we inserted any instructions between a Call and his CatchNode,
// clone the instructions on all paths below the Catch.
void Block::call_catch_cleanup(Block_Array &bbs) {

  // End of region to clone
  uint end = end_idx();
  if( !_nodes[end]->is_Catch() ) return;
  // Start of region to clone
  uint beg = end;
  while( _nodes[beg-1]->Opcode() != Op_MachProj ||
        !_nodes[beg-1]->in(0)->is_Call() ) {
    beg--;
    assert(beg > 0,"Catch cleanup walking beyond block boundary");
  }
  // Range of inserted instructions is [beg, end)
  if( beg == end ) return;

  // Clone along all Catch output paths.  Clone area between the 'beg' and
  // 'end' indices.
  for( uint i = 0; i < _num_succs; i++ ) {
    Block *sb = _succs[i];
    // Clone the entire area; ignoring the edge fixup for now.
    for( uint j = end; j > beg; j-- ) {
      // It is safe here to clone a node with anti_dependence
      // since clones dominate on each path.
      Node *clone = _nodes[j-1]->clone();
      sb->_nodes.insert( 1, clone );
      bbs.map(clone->_idx,sb);
    }
  }


  // Fixup edges.  Check the def-use info per cloned Node
  for(uint i2 = beg; i2 < end; i2++ ) {
    uint n_clone_idx = i2-beg+1; // Index of clone of n in each successor block
    Node *n = _nodes[i2];        // Node that got cloned
    // Need DU safe iterator because of edge manipulation in calls.
    Unique_Node_List *out = new Unique_Node_List(Thread::current()->resource_area());
    for (DUIterator_Fast j1max, j1 = n->fast_outs(j1max); j1 < j1max; j1++) {
      out->push(n->fast_out(j1));
    }
    uint max = out->size();
    for (uint j = 0; j < max; j++) {// For all users
      Node *use = out->pop();
      Block *buse = bbs[use->_idx];
      if( use->is_Phi() ) {
        for( uint k = 1; k < use->req(); k++ )
          if( use->in(k) == n ) {
            Node *fixup = catch_cleanup_find_cloned_def(bbs[buse->pred(k)->_idx], n, this, bbs, n_clone_idx);
            use->set_req(k, fixup);
          }
      } else {
        if (this == buse) {
          catch_cleanup_intra_block(use, n, this, beg, n_clone_idx);
        } else {
          catch_cleanup_inter_block(use, buse, n, this, bbs, n_clone_idx);
        }
      }
    } // End for all users

  } // End of for all Nodes in cloned area

  // Remove the now-dead cloned ops
  for(uint i3 = beg; i3 < end; i3++ ) {
    _nodes[beg]->disconnect_inputs(NULL);
    _nodes.remove(beg);
  }

  // If the successor blocks have a CreateEx node, move it back to the top
  for(uint i4 = 0; i4 < _num_succs; i4++ ) {
    Block *sb = _succs[i4];
    uint new_cnt = end - beg;
    // Remove any newly created, but dead, nodes.
    for( uint j = new_cnt; j > 0; j-- ) {
      Node *n = sb->_nodes[j];
      if (n->outcnt() == 0 &&
          (!n->is_Proj() || n->as_Proj()->in(0)->outcnt() == 1) ){
        n->disconnect_inputs(NULL);
        sb->_nodes.remove(j);
        new_cnt--;
      }
    }
    // If any newly created nodes remain, move the CreateEx node to the top
    if (new_cnt > 0) {
      Node *cex = sb->_nodes[1+new_cnt];
      if( cex->is_Mach() && cex->as_Mach()->ideal_Opcode() == Op_CreateEx ) {
        sb->_nodes.remove(1+new_cnt);
        sb->_nodes.insert(1,cex);
      }
    }
  }
}<|MERGE_RESOLUTION|>--- conflicted
+++ resolved
@@ -156,10 +156,6 @@
     default:                    // Also check for embedded loads
       if( !mach->needs_anti_dependence_check() )
         continue;               // Not an memory op; skip it
-<<<<<<< HEAD
-      {
-        // Check that value is used in memory address.
-=======
       if( must_clone[iop] ) {
         // Do not move nodes which produce flags because
         // RA will try to clone it to place near branch and
@@ -169,7 +165,6 @@
       {
         // Check that value is used in memory address in
         // instructions with embedded load (CmpP val1,(val2+off)).
->>>>>>> eb8bd999
         Node* base;
         Node* index;
         const MachOper* oper = mach->memory_inputs(base, index);
