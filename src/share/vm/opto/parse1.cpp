#ifdef USE_PRAGMA_IDENT_SRC
#pragma ident "@(#)parse1.cpp	1.493 07/05/17 15:59:31 JVM"
#endif
/*
 * Copyright 1997-2008 Sun Microsystems, Inc.  All Rights Reserved.
 * DO NOT ALTER OR REMOVE COPYRIGHT NOTICES OR THIS FILE HEADER.
 *
 * This code is free software; you can redistribute it and/or modify it
 * under the terms of the GNU General Public License version 2 only, as
 * published by the Free Software Foundation.
 *
 * This code is distributed in the hope that it will be useful, but WITHOUT
 * ANY WARRANTY; without even the implied warranty of MERCHANTABILITY or
 * FITNESS FOR A PARTICULAR PURPOSE.  See the GNU General Public License
 * version 2 for more details (a copy is included in the LICENSE file that
 * accompanied this code).
 *
 * You should have received a copy of the GNU General Public License version
 * 2 along with this work; if not, write to the Free Software Foundation,
 * Inc., 51 Franklin St, Fifth Floor, Boston, MA 02110-1301 USA.
 *
 * Please contact Sun Microsystems, Inc., 4150 Network Circle, Santa Clara,
 * CA 95054 USA or visit www.sun.com if you need additional information or
 * have any questions.
 *  
 */

#include "incls/_precompiled.incl"
#include "incls/_parse1.cpp.incl"

// Static array so we can figure out which bytecodes stop us from compiling
// the most. Some of the non-static variables are needed in bytecodeInfo.cpp
// and eventually should be encapsulated in a proper class (gri 8/18/98).

int nodes_created              = 0;
int methods_parsed             = 0;
int methods_seen               = 0;
int blocks_parsed              = 0;
int blocks_seen                = 0;

int explicit_null_checks_inserted = 0;
int explicit_null_checks_elided   = 0;
int all_null_checks_found         = 0, implicit_null_checks              = 0;
int implicit_null_throws          = 0;

int reclaim_idx  = 0;
int reclaim_in   = 0;
int reclaim_node = 0;

#ifndef PRODUCT
bool Parse::BytecodeParseHistogram::_initialized = false;
uint Parse::BytecodeParseHistogram::_bytecodes_parsed [Bytecodes::number_of_codes];
uint Parse::BytecodeParseHistogram::_nodes_constructed[Bytecodes::number_of_codes];
uint Parse::BytecodeParseHistogram::_nodes_transformed[Bytecodes::number_of_codes];
uint Parse::BytecodeParseHistogram::_new_values       [Bytecodes::number_of_codes];
#endif

//------------------------------print_statistics-------------------------------
#ifndef PRODUCT
void Parse::print_statistics() {
  tty->print_cr("--- Compiler Statistics ---");
  tty->print("Methods seen: %d  Methods parsed: %d", methods_seen, methods_parsed);
  tty->print("  Nodes created: %d", nodes_created);
  tty->cr();
  if (methods_seen != methods_parsed)
    tty->print_cr("Reasons for parse failures (NOT cumulative):");
  tty->print_cr("Blocks parsed: %d  Blocks seen: %d", blocks_parsed, blocks_seen);

  if( explicit_null_checks_inserted )
    tty->print_cr("%d original NULL checks - %d elided (%2d%%); optimizer leaves %d,", explicit_null_checks_inserted, explicit_null_checks_elided, (100*explicit_null_checks_elided)/explicit_null_checks_inserted, all_null_checks_found);
  if( all_null_checks_found )
    tty->print_cr("%d made implicit (%2d%%)", implicit_null_checks,
                  (100*implicit_null_checks)/all_null_checks_found);
  if( implicit_null_throws )
    tty->print_cr("%d implicit null exceptions at runtime",
                  implicit_null_throws);

  if( PrintParseStatistics && BytecodeParseHistogram::initialized() ) {
    BytecodeParseHistogram::print();
  }
}
#endif

//------------------------------ON STACK REPLACEMENT---------------------------

// Construct a node which can be used to get incoming state for
// on stack replacement.
Node *Parse::fetch_interpreter_state(int index,
                                     BasicType bt,
                                     Node *local_addrs,
                                     Node *local_addrs_base) {
  Node *mem = memory(Compile::AliasIdxRaw);
  Node *adr = basic_plus_adr( local_addrs_base, local_addrs, -index*wordSize );
  
  // Very similar to LoadNode::make, except we handle un-aligned longs and
  // doubles on Sparc.  Intel can handle them just fine directly.
  Node *l;
  switch( bt ) {                // Signature is flattened
  case T_INT:     l = new (C, 3) LoadINode( 0, mem, adr, TypeRawPtr::BOTTOM ); break;
  case T_FLOAT:   l = new (C, 3) LoadFNode( 0, mem, adr, TypeRawPtr::BOTTOM ); break;
  case T_ADDRESS: 
  case T_OBJECT:  l = new (C, 3) LoadPNode( 0, mem, adr, TypeRawPtr::BOTTOM, TypeInstPtr::BOTTOM ); break;
  case T_LONG:
  case T_DOUBLE: {
    // Since arguments are in reverse order, the argument address 'adr'
    // refers to the back half of the long/double.  Recompute adr.
    adr = basic_plus_adr( local_addrs_base, local_addrs, -(index+1)*wordSize );
    if( Matcher::misaligned_doubles_ok ) {
      l = (bt == T_DOUBLE) 
        ? (Node*)new (C, 3) LoadDNode( 0, mem, adr, TypeRawPtr::BOTTOM )
        : (Node*)new (C, 3) LoadLNode( 0, mem, adr, TypeRawPtr::BOTTOM );
    } else {
      l = (bt == T_DOUBLE) 
        ? (Node*)new (C, 3) LoadD_unalignedNode( 0, mem, adr, TypeRawPtr::BOTTOM )
        : (Node*)new (C, 3) LoadL_unalignedNode( 0, mem, adr, TypeRawPtr::BOTTOM );
    }
    break;
  }
  default: ShouldNotReachHere();
  }
  return _gvn.transform(l);
}

// Helper routine to prevent the interpreter from handing
// unexpected typestate to an OSR method.
// The Node l is a value newly dug out of the interpreter frame.
// The type is the type predicted by ciTypeFlow.  Note that it is
// not a general type, but can only come from Type::get_typeflow_type.
// The safepoint is a map which will feed an uncommon trap.
Node* Parse::check_interpreter_type(Node* l, const Type* type,
                                    SafePointNode* &bad_type_exit) {

  const TypeOopPtr* tp = type->isa_oopptr();

  // TypeFlow may assert null-ness if a type appears unloaded.
  if (type == TypePtr::NULL_PTR ||
      (tp != NULL && !tp->klass()->is_loaded())) {
    // Value must be null, not a real oop.
    Node* chk = _gvn.transform( new (C, 3) CmpPNode(l, null()) );
    Node* tst = _gvn.transform( new (C, 2) BoolNode(chk, BoolTest::eq) );
    IfNode* iff = create_and_map_if(control(), tst, PROB_MAX, COUNT_UNKNOWN);
    set_control(_gvn.transform( new (C, 1) IfTrueNode(iff) ));
    Node* bad_type = _gvn.transform( new (C, 1) IfFalseNode(iff) );
    bad_type_exit->control()->add_req(bad_type);
    l = null();
  }

  // Typeflow can also cut off paths from the CFG, based on
  // types which appear unloaded, or call sites which appear unlinked.
  // When paths are cut off, values at later merge points can rise
  // toward more specific classes.  Make sure these specific classes
  // are still in effect.
  if (tp != NULL && tp->klass() != C->env()->Object_klass()) {
    // TypeFlow asserted a specific object type.  Value must have that type.
    Node* bad_type_ctrl = NULL;
    l = gen_checkcast(l, makecon(TypeKlassPtr::make(tp->klass())), &bad_type_ctrl);
    bad_type_exit->control()->add_req(bad_type_ctrl);
  }

  BasicType bt_l = _gvn.type(l)->basic_type();
  BasicType bt_t = type->basic_type();
  assert(_gvn.type(l)->higher_equal(type), "must constrain OSR typestate");
  return l;
}

// Helper routine which sets up elements of the initial parser map when
// performing a parse for on stack replacement.  Add values into map.
// The only parameter contains the address of a interpreter arguments.
void Parse::load_interpreter_state(Node* osr_buf) {
  int index;
  int max_locals = jvms()->loc_size();
  int max_stack  = jvms()->stk_size();


  // Mismatch between method and jvms can occur since map briefly held
  // an OSR entry state (which takes up one RawPtr word).
  assert(max_locals == method()->max_locals(), "sanity");
  assert(max_stack  >= method()->max_stack(),  "sanity");
  assert((int)jvms()->endoff() == TypeFunc::Parms + max_locals + max_stack, "sanity");
  assert((int)jvms()->endoff() == (int)map()->req(), "sanity");

  // Find the start block.
  Block* osr_block = start_block();
  assert(osr_block->start() == osr_bci(), "sanity");

  // Set initial BCI.
  set_parse_bci(osr_block->start());

  // Set initial stack depth.
  set_sp(osr_block->start_sp());

  // Check bailouts.  We currently do not perform on stack replacement
  // of loops in catch blocks or loops which branch with a non-empty stack.
  if (sp() != 0) {
    C->record_method_not_compilable("OSR starts with non-empty stack");
    return;
  }
  // Do not OSR inside finally clauses:
  if (osr_block->has_trap_at(osr_block->start())) {
    C->record_method_not_compilable("OSR starts with an immediate trap");
    return;
  }

  // Commute monitors from interpreter frame to compiler frame.
  assert(jvms()->monitor_depth() == 0, "should be no active locks at beginning of osr");
  int mcnt = osr_block->flow()->monitor_count();
  Node *monitors_addr = basic_plus_adr(osr_buf, osr_buf, (max_locals+mcnt*2-1)*wordSize);
  for (index = 0; index < mcnt; index++) {
    // Make a BoxLockNode for the monitor.
    Node *box = _gvn.transform(new (C, 1) BoxLockNode(next_monitor()));


    // Displaced headers and locked objects are interleaved in the
    // temp OSR buffer.  We only copy the locked objects out here.
    // Fetch the locked object from the OSR temp buffer and copy to our fastlock node.
    Node *lock_object = fetch_interpreter_state(index*2, T_OBJECT, monitors_addr, osr_buf);
    // Try and copy the displaced header to the BoxNode
    Node *displaced_hdr = fetch_interpreter_state((index*2) + 1, T_ADDRESS, monitors_addr, osr_buf);

   
    store_to_memory(control(), box, displaced_hdr, T_ADDRESS, Compile::AliasIdxRaw);

    // Build a bogus FastLockNode (no code will be generated) and push the
    // monitor into our debug info.
    const FastLockNode *flock = _gvn.transform(new (C, 3) FastLockNode( 0, lock_object, box ))->as_FastLock();
    map()->push_monitor(flock);

    // If the lock is our method synchronization lock, tuck it away in
    // _sync_lock for return and rethrow exit paths.
    if (index == 0 && method()->is_synchronized()) {
      _synch_lock = flock;
    }
  }

  MethodLivenessResult live_locals = method()->liveness_at_bci(osr_bci());
  if (!live_locals.is_valid()) {
    // Degenerate or breakpointed method.
    C->record_method_not_compilable("OSR in empty or breakpointed method");
    return;
  }

  // Extract the needed locals from the interpreter frame.
  Node *locals_addr = basic_plus_adr(osr_buf, osr_buf, (max_locals-1)*wordSize);

  // find all the locals that the interpreter thinks contain live oops
  const BitMap live_oops = method()->live_local_oops_at_bci(osr_bci());
  for (index = 0; index < max_locals; index++) {

    if (!live_locals.at(index)) {
      continue;
    }

    const Type *type = osr_block->local_type_at(index);

    if (type->isa_oopptr() != NULL) {

      // 6403625: Verify that the interpreter oopMap thinks that the oop is live
      // else we might load a stale oop if the MethodLiveness disagrees with the
      // result of the interpreter. If the interpreter says it is dead we agree
      // by making the value go to top.
      //

      if (!live_oops.at(index)) {
        if (C->log() != NULL) {
          C->log()->elem("OSR_mismatch local_index='%d'",index);
        }
        set_local(index, null());
        // and ignore it for the loads
        continue;
      }
    }

    // Filter out TOP, HALF, and BOTTOM.  (Cf. ensure_phi.)
    if (type == Type::TOP || type == Type::HALF) {
      continue;
    }
    // If the type falls to bottom, then this must be a local that
    // is mixing ints and oops or some such.  Forcing it to top
    // makes it go dead.
    if (type == Type::BOTTOM) {
      continue;
    }
    // Construct code to access the appropriate local.
    Node *value = fetch_interpreter_state(index, type->basic_type(), locals_addr, osr_buf);
    set_local(index, value);
  }

  // Extract the needed stack entries from the interpreter frame.
  for (index = 0; index < sp(); index++) {
    const Type *type = osr_block->stack_type_at(index);
    if (type != Type::TOP) {
      // Currently the compiler bails out when attempting to on stack replace
      // at a bci with a non-empty stack.  We should not reach here.
      ShouldNotReachHere();
    }
  }

  // End the OSR migration
  make_runtime_call(RC_LEAF, OptoRuntime::osr_end_Type(),
                    CAST_FROM_FN_PTR(address, SharedRuntime::OSR_migration_end), 
                    "OSR_migration_end", TypeRawPtr::BOTTOM,
                    osr_buf);

  // Now that the interpreter state is loaded, make sure it will match
  // at execution time what the compiler is expecting now:
  SafePointNode* bad_type_exit = clone_map();
  bad_type_exit->set_control(new (C, 1) RegionNode(1));

  for (index = 0; index < max_locals; index++) {
    if (stopped())  break;
    Node* l = local(index);
    if (l->is_top())  continue;  // nothing here
    const Type *type = osr_block->local_type_at(index);
    if (type->isa_oopptr() != NULL) {
      if (!live_oops.at(index)) {
        // skip type check for dead oops
        continue;
      }
    }
    set_local(index, check_interpreter_type(l, type, bad_type_exit));
  }

  for (index = 0; index < sp(); index++) {
    if (stopped())  break;
    Node* l = stack(index);
    if (l->is_top())  continue;  // nothing here
    const Type *type = osr_block->stack_type_at(index);
    set_stack(index, check_interpreter_type(l, type, bad_type_exit));
  }

  if (bad_type_exit->control()->req() > 1) {
    // Build an uncommon trap here, if any inputs can be unexpected.
    bad_type_exit->set_control(_gvn.transform( bad_type_exit->control() ));
    record_for_igvn(bad_type_exit->control());
    SafePointNode* types_are_good = map();
    set_map(bad_type_exit);
    // The unexpected type happens because a new edge is active
    // in the CFG, which typeflow had previously ignored.
    // E.g., Object x = coldAtFirst() && notReached()? "str": new Integer(123).
    // This x will be typed as Integer if notReached is not yet linked.
    uncommon_trap(Deoptimization::Reason_unreached,
                  Deoptimization::Action_reinterpret);
    set_map(types_are_good);
  }
}

//------------------------------Parse------------------------------------------
// Main parser constructor.
Parse::Parse(JVMState* caller, ciMethod* parse_method, float expected_uses)
  : _exits(caller)
{
  // Init some variables
  _caller = caller;
  _method = parse_method;
  _expected_uses = expected_uses;
  _depth = 1 + (caller->has_method() ? caller->depth() : 0);
  _wrote_final = false;
  _entry_bci = InvocationEntryBci;
  _tf = NULL;
  _block = NULL;
  debug_only(_block_count = -1);
  debug_only(_blocks = (Block*)-1);
#ifndef PRODUCT
  if (PrintCompilation || PrintOpto) {
    // Make sure I have an inline tree, so I can print messages about it.
    JVMState* ilt_caller = is_osr_parse() ? caller->caller() : caller;
    InlineTree::find_subtree_from_root(C->ilt(), ilt_caller, parse_method, true);
  }
  _max_switch_depth = 0;
  _est_switch_depth = 0;
#endif

  _tf = TypeFunc::make(method());
  _iter.reset_to_method(method());
  _flow = method()->get_flow_analysis();
  if (_flow->failing()) {
    C->record_method_not_compilable_all_tiers(_flow->failure_reason());
  }

#ifndef PRODUCT
  if (_flow->has_irreducible_entry()) {
    C->set_parsed_irreducible_loop(true);
  }
#endif

  if (_expected_uses <= 0) {
    _prof_factor = 1;
  } else {
    float prof_total = parse_method->interpreter_invocation_count();
    if (prof_total <= _expected_uses) {
      _prof_factor = 1;
    } else {
      _prof_factor = _expected_uses / prof_total;
    }
  }

  CompileLog* log = C->log();
  if (log != NULL) {
    log->begin_head("parse method='%d' uses='%g'",
                    log->identify(parse_method), expected_uses);
    if (depth() == 1 && C->is_osr_compilation()) {
      log->print(" osr_bci='%d'", C->entry_bci());
    }
    log->stamp();
    log->end_head();
  }

  // Accumulate deoptimization counts.
  // (The range_check and store_check counts are checked elsewhere.)
  ciMethodData* md = method()->method_data();
  for (uint reason = 0; reason < md->trap_reason_limit(); reason++) {
    uint md_count = md->trap_count(reason);
    if (md_count != 0) {
      if (md_count == md->trap_count_limit())
        md_count += md->overflow_trap_count();
      uint total_count = C->trap_count(reason);
      uint old_count   = total_count;
      total_count += md_count;
      // Saturate the add if it overflows.
      if (total_count < old_count || total_count < md_count)
        total_count = (uint)-1;
      C->set_trap_count(reason, total_count);
      if (log != NULL)
        log->elem("observe trap='%s' count='%d' total='%d'",
                  Deoptimization::trap_reason_name(reason),
                  md_count, total_count);
    }
  }
  // Accumulate total sum of decompilations, also.
  C->set_decompile_count(C->decompile_count() + md->decompile_count());

  _count_invocations = C->do_count_invocations();
  _method_data_update = C->do_method_data_update();

  if (log != NULL && method()->has_exception_handlers()) {
    log->elem("observe that='has_exception_handlers'");
  }

  assert(method()->can_be_compiled(),       "Can not parse this method, cutout earlier");
  assert(method()->has_balanced_monitors(), "Can not parse unbalanced monitors, cutout earlier");

  // Always register dependence if JVMTI is enabled, because
  // either breakpoint setting or hotswapping of methods may
  // cause deoptimization.
  if (JvmtiExport::can_hotswap_or_post_breakpoint()) {
    C->dependencies()->assert_evol_method(method());
  }

  methods_seen++;

  // Do some special top-level things.
  if (depth() == 1 && C->is_osr_compilation()) {
    _entry_bci = C->entry_bci();
    _flow = method()->get_osr_flow_analysis(osr_bci());
    if (_flow->failing()) {
      C->record_method_not_compilable(_flow->failure_reason());
#ifndef PRODUCT
      if (PrintOpto && (Verbose || WizardMode)) {
        tty->print_cr("OSR @%d type flow bailout: %s", _entry_bci, _flow->failure_reason());
        if (Verbose) {
          method()->print_oop();
          method()->print_codes();
          _flow->print();
        }
      }
#endif
    }
    _tf = C->tf();     // the OSR entry type is different
  }

#ifdef ASSERT
  if (depth() == 1) {
    assert(C->is_osr_compilation() == this->is_osr_parse(), "OSR in sync");
    if (C->tf() != tf()) {
      MutexLockerEx ml(Compile_lock, Mutex::_no_safepoint_check_flag);
      assert(C->env()->system_dictionary_modification_counter_changed(), 
             "Must invalidate if TypeFuncs differ");
    }
  } else {
    assert(!this->is_osr_parse(), "no recursive OSR");
  }
#endif

  methods_parsed++;
#ifndef PRODUCT
  // add method size here to guarantee that inlined methods are added too
  if (TimeCompiler) 
    _total_bytes_compiled += method()->code_size();

  show_parse_info();
#endif

  if (failing()) {
    if (log)  log->done("parse");
    return;
  }

  gvn().set_type(root(), root()->bottom_type());
  gvn().transform(top());

  // Import the results of the ciTypeFlow.
  init_blocks();

  // Merge point for all normal exits
  build_exits();

  // Setup the initial JVM state map.
  SafePointNode* entry_map = create_entry_map();

  // Check for bailouts during map initialization
  if (failing() || entry_map == NULL) {
    if (log)  log->done("parse");
    return;
  }

  Node_Notes* caller_nn = C->default_node_notes();
  // Collect debug info for inlined calls unless -XX:-DebugInlinedCalls.
  if (DebugInlinedCalls || depth() == 1) {
    C->set_default_node_notes(make_node_notes(caller_nn));
  }

  if (is_osr_parse()) {
    Node* osr_buf = entry_map->in(TypeFunc::Parms+0);
    entry_map->set_req(TypeFunc::Parms+0, top());
    set_map(entry_map);
    load_interpreter_state(osr_buf);
  } else {
    set_map(entry_map);
    do_method_entry();
  }

  // Check for bailouts during method entry.
  if (failing()) {
    if (log)  log->done("parse");
    C->set_default_node_notes(caller_nn);
    return;
  }

  entry_map = map();  // capture any changes performed by method setup code
  assert(jvms()->endoff() == map()->req(), "map matches JVMS layout");

  // We begin parsing as if we have just encountered a jump to the
  // method entry.
  Block* entry_block = start_block();
  assert(entry_block->start() == (is_osr_parse() ? osr_bci() : 0), "");
  set_map_clone(entry_map);
  merge_common(entry_block, entry_block->next_path_num());

#ifndef PRODUCT
  BytecodeParseHistogram *parse_histogram_obj = new (C->env()->arena()) BytecodeParseHistogram(this, C);
  set_parse_histogram( parse_histogram_obj );
#endif

  // Parse all the basic blocks.
  do_all_blocks();

  C->set_default_node_notes(caller_nn);

  // Check for bailouts during conversion to graph
  if (failing()) {
    if (log)  log->done("parse");
    return;
  }

  // Fix up all exiting control flow.
  set_map(entry_map);
  do_exits();

<<<<<<< HEAD
=======
  // Collect a few more statistics.
  parse_idx += C->unique(); 
  parse_arena += C->node_arena()->used(); 

>>>>>>> 2571633a
  if (log)  log->done("parse nodes='%d' memory='%d'",
                      C->unique(), C->node_arena()->used());
}

//---------------------------do_all_blocks-------------------------------------
void Parse::do_all_blocks() {
  bool has_irreducible = flow()->has_irreducible_entry();

  // Walk over all blocks in Reverse Post-Order.
  while (true) {
    bool progress = false;
    for (int rpo = 0; rpo < block_count(); rpo++) {
      Block* block = rpo_at(rpo);

      if (block->is_parsed()) continue;

      if (!block->is_merged()) {
        // Dead block, no state reaches this block
        continue;
      }

      // Prepare to parse this block.
      load_state_from(block);

      if (stopped()) {
        // Block is dead.
        continue;
      }

      blocks_parsed++;

      progress = true;
      if (block->is_loop_head() || block->is_handler() || has_irreducible && !block->is_ready()) {
        // Not all preds have been parsed.  We must build phis everywhere.
        // (Note that dead locals do not get phis built, ever.)
        ensure_phis_everywhere();

        // Leave behind an undisturbed copy of the map, for future merges.
        set_map(clone_map());
      }

      if (control()->is_Region() && !block->is_loop_head() && !has_irreducible && !block->is_handler()) {
        // In the absence of irreducible loops, the Region and Phis
        // associated with a merge that doesn't involve a backedge can
        // be simplfied now since the RPO parsing order guarantees
        // that any path which was supposed to reach here has already
        // been parsed or must be dead.
        Node* c = control();
        Node* result = _gvn.transform_no_reclaim(control());
        if (c != result && TraceOptoParse) {
          tty->print_cr("Block #%d replace %d with %d", block->rpo(), c->_idx, result->_idx);
        }
        if (result != top()) {
          record_for_igvn(result);
        }
      }

      // Parse the block.
      do_one_block();

      // Check for bailouts.
      if (failing())  return;
    }

    // with irreducible loops multiple passes might be necessary to parse everything
    if (!has_irreducible || !progress) {
      break;
    }
  }

  blocks_seen += block_count();

#ifndef PRODUCT
  // Make sure there are no half-processed blocks remaining.
  // Every remaining unprocessed block is dead and may be ignored now.
  for (int rpo = 0; rpo < block_count(); rpo++) {
    Block* block = rpo_at(rpo);
    if (!block->is_parsed()) {
      if (TraceOptoParse) {
        tty->print_cr("Skipped dead block %d at bci:%d", rpo, block->start());
      }
      assert(!block->is_merged(), "no half-processed blocks");
    }
  }
#endif
}

//-------------------------------build_exits----------------------------------
// Build normal and exceptional exit merge points.
void Parse::build_exits() {
  // make a clone of caller to prevent sharing of side-effects
  _exits.set_map(_exits.clone_map());
  _exits.clean_stack(_exits.sp());
  _exits.sync_jvms();

  RegionNode* region = new (C, 1) RegionNode(1);
  record_for_igvn(region);
  gvn().set_type_bottom(region);
  _exits.set_control(region);

  // Note:  iophi and memphi are not transformed until do_exits.
  Node* iophi  = new (C, region->req()) PhiNode(region, Type::ABIO);
  Node* memphi = new (C, region->req()) PhiNode(region, Type::MEMORY, TypePtr::BOTTOM);
  _exits.set_i_o(iophi);
  _exits.set_all_memory(memphi);

  // Add a return value to the exit state.  (Do not push it yet.)
  if (tf()->range()->cnt() > TypeFunc::Parms) {
    const Type* ret_type = tf()->range()->field_at(TypeFunc::Parms);
    // Don't "bind" an unloaded return klass to the ret_phi. If the klass
    // becomes loaded during the subsequent parsing, the loaded and unloaded 
    // types will not join when we transform and push in do_exits().
    const TypeOopPtr* ret_oop_type = ret_type->isa_oopptr();
    if (ret_oop_type && !ret_oop_type->klass()->is_loaded()) {
      ret_type = TypeOopPtr::BOTTOM;
    }
    int         ret_size = type2size[ret_type->basic_type()];
    Node*       ret_phi  = new (C, region->req()) PhiNode(region, ret_type);
    _exits.ensure_stack(ret_size);
    assert((int)(tf()->range()->cnt() - TypeFunc::Parms) == ret_size, "good tf range");
    assert(method()->return_type()->size() == ret_size, "tf agrees w/ method");
    _exits.set_argument(0, ret_phi);  // here is where the parser finds it
    // Note:  ret_phi is not yet pushed, until do_exits.
  }
}


//----------------------------build_start_state-------------------------------
// Construct a state which contains only the incoming arguments from an
// unknown caller.  The method & bci will be NULL & InvocationEntryBci.
JVMState* Compile::build_start_state(StartNode* start, const TypeFunc* tf) {
  int        arg_size = tf->domain()->cnt();
  int        max_size = MAX2(arg_size, (int)tf->range()->cnt());
  JVMState*  jvms     = new (this) JVMState(max_size - TypeFunc::Parms);
  SafePointNode* map  = new (this, max_size) SafePointNode(max_size, NULL);
  record_for_igvn(map);
  assert(arg_size == TypeFunc::Parms + (is_osr_compilation() ? 1 : method()->arg_size()), "correct arg_size");
  Node_Notes* old_nn = default_node_notes();
  if (old_nn != NULL && has_method()) {
    Node_Notes* entry_nn = old_nn->clone(this);
    JVMState* entry_jvms = new(this) JVMState(method(), old_nn->jvms());
    entry_jvms->set_offsets(0);
    entry_jvms->set_bci(entry_bci());
    entry_nn->set_jvms(entry_jvms);
    set_default_node_notes(entry_nn);
  }
  uint i;
  for (i = 0; i < (uint)arg_size; i++) {
    Node* parm = initial_gvn()->transform(new (this, 1) ParmNode(start, i));
    map->init_req(i, parm);
    // Record all these guys for later GVN.
    record_for_igvn(parm);
  }
  for (; i < map->req(); i++) {
    map->init_req(i, top());
  }
  assert(jvms->argoff() == TypeFunc::Parms, "parser gets arguments here");
  set_default_node_notes(old_nn);
  map->set_jvms(jvms);
  jvms->set_map(map);
  return jvms;
}

//-----------------------------make_node_notes---------------------------------
Node_Notes* Parse::make_node_notes(Node_Notes* caller_nn) {
  if (caller_nn == NULL)  return NULL;
  Node_Notes* nn = caller_nn->clone(C);
  JVMState* caller_jvms = nn->jvms();
  JVMState* jvms = new (C) JVMState(method(), caller_jvms);
  jvms->set_offsets(0);
  jvms->set_bci(_entry_bci);
  nn->set_jvms(jvms);
  return nn;
}


//--------------------------return_values--------------------------------------
void Compile::return_values(JVMState* jvms) {
  GraphKit kit(jvms);
  Node* ret = new (this, TypeFunc::Parms) ReturnNode(TypeFunc::Parms, 
                             kit.control(),
                             kit.i_o(),
                             kit.reset_memory(),
                             kit.frameptr(),
                             kit.returnadr());
  // Add zero or 1 return values
  int ret_size = tf()->range()->cnt() - TypeFunc::Parms;
  if (ret_size > 0) {
    kit.inc_sp(-ret_size);  // pop the return value(s)
    kit.sync_jvms();
    ret->add_req(kit.argument(0));
    // Note:  The second dummy edge is not needed by a ReturnNode.
  }
  // bind it to root
  root()->add_req(ret);
  record_for_igvn(ret);
  initial_gvn()->transform_no_reclaim(ret);
}

//------------------------rethrow_exceptions-----------------------------------
// Bind all exception states in the list into a single RethrowNode.
void Compile::rethrow_exceptions(JVMState* jvms) {
  GraphKit kit(jvms);
  if (!kit.has_exceptions())  return;  // nothing to generate
  // Load my combined exception state into the kit, with all phis transformed:
  SafePointNode* ex_map = kit.combine_and_pop_all_exception_states();
  Node* ex_oop = kit.use_exception_state(ex_map);
  RethrowNode* exit = new (this, TypeFunc::Parms + 1) RethrowNode(kit.control(),
                                      kit.i_o(), kit.reset_memory(),
                                      kit.frameptr(), kit.returnadr(),
                                      // like a return but with exception input
                                      ex_oop);
  // bind to root
  root()->add_req(exit);
  record_for_igvn(exit);
  initial_gvn()->transform_no_reclaim(exit);
}

bool Parse::can_rerun_bytecode() {
  switch (bc()) {
  case Bytecodes::_ldc:
  case Bytecodes::_ldc_w:
  case Bytecodes::_ldc2_w:
  case Bytecodes::_getfield:
  case Bytecodes::_putfield:
  case Bytecodes::_getstatic:
  case Bytecodes::_putstatic:
  case Bytecodes::_arraylength:
  case Bytecodes::_baload:
  case Bytecodes::_caload:
  case Bytecodes::_iaload:
  case Bytecodes::_saload:
  case Bytecodes::_faload:
  case Bytecodes::_aaload:
  case Bytecodes::_laload:
  case Bytecodes::_daload:
  case Bytecodes::_bastore:
  case Bytecodes::_castore:
  case Bytecodes::_iastore:
  case Bytecodes::_sastore:
  case Bytecodes::_fastore:
  case Bytecodes::_aastore:
  case Bytecodes::_lastore:
  case Bytecodes::_dastore:
  case Bytecodes::_irem:
  case Bytecodes::_idiv:
  case Bytecodes::_lrem:
  case Bytecodes::_ldiv:
  case Bytecodes::_frem:
  case Bytecodes::_fdiv:
  case Bytecodes::_drem:
  case Bytecodes::_ddiv:
  case Bytecodes::_checkcast:
  case Bytecodes::_instanceof:
  case Bytecodes::_athrow:
  case Bytecodes::_anewarray: 
  case Bytecodes::_newarray:
  case Bytecodes::_multianewarray:
  case Bytecodes::_new:
  case Bytecodes::_monitorenter:  // can re-run initial null check, only
  case Bytecodes::_return:
    return true;
    break;

  case Bytecodes::_invokestatic:
  case Bytecodes::_invokespecial:
  case Bytecodes::_invokevirtual: 
  case Bytecodes::_invokeinterface:
    return false;
    break;

  default:
    assert(false, "unexpected bytecode produced an exception");
    return true;
  }
}

//---------------------------do_exceptions-------------------------------------
// Process exceptions arising from the current bytecode.
// Send caught exceptions to the proper handler within this method.
// Unhandled exceptions feed into _exit.
void Parse::do_exceptions() {
  if (!has_exceptions())  return;

  if (failing()) {
    // Pop them all off and throw them away.
    while (pop_exception_state() != NULL) ;
    return;
  }

  // Make sure we can classify this bytecode if we need to.
  debug_only(can_rerun_bytecode());

  PreserveJVMState pjvms(this, false);

  SafePointNode* ex_map;
  while ((ex_map = pop_exception_state()) != NULL) {
    if (!method()->has_exception_handlers()) {
      // Common case:  Transfer control outward.
      // Doing it this early allows the exceptions to common up
      // even between adjacent method calls.
      throw_to_exit(ex_map);
    } else {
      // Have to look at the exception first.
      assert(stopped(), "catch_inline_exceptions trashes the map");
      catch_inline_exceptions(ex_map);
      stop_and_kill_map();      // we used up this exception state; kill it
    }
  }

  // We now return to our regularly scheduled program:
}

//---------------------------throw_to_exit-------------------------------------
// Merge the given map into an exception exit from this method.
// The exception exit will handle any unlocking of receiver.
// The ex_oop must be saved within the ex_map, unlike merge_exception.
void Parse::throw_to_exit(SafePointNode* ex_map) {
  // Pop the JVMS to (a copy of) the caller.
  GraphKit caller;
  caller.set_map_clone(_caller->map());
  caller.set_bci(_caller->bci());
  caller.set_sp(_caller->sp());
  // Copy out the standard machine state:
  for (uint i = 0; i < TypeFunc::Parms; i++) {
    caller.map()->set_req(i, ex_map->in(i));
  }
  // ...and the exception:
  Node*          ex_oop        = saved_ex_oop(ex_map);
  SafePointNode* caller_ex_map = caller.make_exception_state(ex_oop);
  // Finally, collect the new exception state in my exits:
  _exits.add_exception_state(caller_ex_map);
}

//------------------------------do_exits---------------------------------------
void Parse::do_exits() {
  set_parse_bci(InvocationEntryBci);

  // Now peephole on the return bits
  Node* region = _exits.control();
  _exits.set_control(gvn().transform(region));

  Node* iophi = _exits.i_o();
  _exits.set_i_o(gvn().transform(iophi));

  if (wrote_final()) {
    // This method (which must be a constructor by the rules of Java)
    // wrote a final.  The effects of all initializations must be
    // committed to memory before any code after the constructor
    // publishes the reference to the newly constructor object.
    // Rather than wait for the publication, we simply block the
    // writes here.  Rather than put a barrier on only those writes
    // which are required to complete, we force all writes to complete.
    //
    // "All bets are off" unless the first publication occurs after a
    // normal return from the constructor.  We do not attempt to detect
    // such unusual early publications.  But no barrier is needed on
    // exceptional returns, since they cannot publish normally.
    //
    _exits.insert_mem_bar(Op_MemBarRelease);
#ifndef PRODUCT
    if (PrintOpto && (Verbose || WizardMode)) {
      method()->print_name();
      tty->print_cr(" writes finals and needs a memory barrier");
    }
#endif
  }

  for (MergeMemStream mms(_exits.merged_memory()); mms.next_non_empty(); ) {
    // transform each slice of the original memphi:
    mms.set_memory(_gvn.transform(mms.memory()));
  }

  if (tf()->range()->cnt() > TypeFunc::Parms) {
    const Type* ret_type = tf()->range()->field_at(TypeFunc::Parms);
    Node*       ret_phi  = _gvn.transform( _exits.argument(0) );
    assert(_exits.control()->is_top() || !_gvn.type(ret_phi)->empty(), "return value must be well defined");
    _exits.push_node(ret_type->basic_type(), ret_phi);
  }

  // Note:  Logic for creating and optimizing the ReturnNode is in Compile.

  // Unlock along the exceptional paths.
  // This is done late so that we can common up equivalent exceptions
  // (e.g., null checks) arising from multiple points within this method.
  // See GraphKit::add_exception_state, which performs the commoning.
  bool do_synch = method()->is_synchronized() && GenerateSynchronizationCode;

  // record exit from a method if compiled while Dtrace is turned on.
  if (do_synch || DTraceMethodProbes) {
    // First move the exception list out of _exits:
    GraphKit kit(_exits.transfer_exceptions_into_jvms());
    SafePointNode* normal_map = kit.map();  // keep this guy safe 
    // Now re-collect the exceptions into _exits:
    SafePointNode* ex_map;
    while ((ex_map = kit.pop_exception_state()) != NULL) {
      Node* ex_oop = kit.use_exception_state(ex_map);
      // Force the exiting JVM state to have this method at InvocationEntryBci.
      // The exiting JVM state is otherwise a copy of the calling JVMS.
      JVMState* caller = kit.jvms();
      JVMState* ex_jvms = caller->clone_shallow(C);
      ex_jvms->set_map(kit.clone_map());
      ex_jvms->map()->set_jvms(ex_jvms);
      ex_jvms->set_bci(   InvocationEntryBci);
      kit.set_jvms(ex_jvms);
      if (do_synch) {
        // Add on the synchronized-method box/object combo
        kit.map()->push_monitor(_synch_lock);
        // Unlock!
        kit.shared_unlock(_synch_lock->box_node(), _synch_lock->obj_node());
      }
      if (DTraceMethodProbes) {
        kit.make_dtrace_method_exit(method());
      }
      // Done with exception-path processing.
      ex_map = kit.make_exception_state(ex_oop);
      assert(ex_jvms->same_calls_as(ex_map->jvms()), "sanity");
      // Pop the last vestige of this method:
      ex_map->set_jvms(caller->clone_shallow(C));
      ex_map->jvms()->set_map(ex_map);
      _exits.push_exception_state(ex_map);
    }
    assert(_exits.map() == normal_map, "keep the same return state");
  }

  {
    // Capture very early exceptions (receiver null checks) from caller JVMS
    GraphKit caller(_caller);
    SafePointNode* ex_map;
    while ((ex_map = caller.pop_exception_state()) != NULL) {
      _exits.add_exception_state(ex_map);
    }
  }
}

//-----------------------------create_entry_map-------------------------------
// Initialize our parser map to contain the types at method entry.
// For OSR, the map contains a single RawPtr parameter.
// Initial monitor locking for sync. methods is performed by do_method_entry.
SafePointNode* Parse::create_entry_map() {
  // Check for really stupid bail-out cases.  
  uint len = TypeFunc::Parms + method()->max_locals() + method()->max_stack();
  if (len >= 32760) { 
    C->record_method_not_compilable_all_tiers("too many local variables");
    return NULL;
  }

  // If this is an inlined method, we may have to do a receiver null check.
  if (_caller->has_method() && is_normal_parse() && !method()->is_static()) {
    GraphKit kit(_caller);
    kit.null_check_receiver(method());
    _caller = kit.transfer_exceptions_into_jvms();
    if (kit.stopped()) {
      _exits.add_exception_states_from(_caller);
      _exits.set_jvms(_caller);
      return NULL;
    }
  }

  assert(method() != NULL, "parser must have a method");

  // Create an initial safepoint to hold JVM state during parsing
  JVMState* jvms = new (C) JVMState(method(), _caller->has_method() ? _caller : NULL);
  set_map(new (C, len) SafePointNode(len, jvms));
  jvms->set_map(map());
  record_for_igvn(map());
  assert(jvms->endoff() == len, "correct jvms sizing");

  SafePointNode* inmap = _caller->map();
  assert(inmap != NULL, "must have inmap");

  uint i;

  // Pass thru the predefined input parameters.
  for (i = 0; i < TypeFunc::Parms; i++) {
    map()->init_req(i, inmap->in(i));
  }

  if (depth() == 1) {
    assert(map()->memory()->Opcode() == Op_Parm, "");
    // Insert the memory aliasing node
    set_all_memory(reset_memory());
  }
  assert(merged_memory(), "");

  // Now add the locals which are initially bound to arguments:
  uint arg_size = tf()->domain()->cnt();
  ensure_stack(arg_size - TypeFunc::Parms);  // OSR methods have funny args
  for (i = TypeFunc::Parms; i < arg_size; i++) {
    map()->init_req(i, inmap->argument(_caller, i - TypeFunc::Parms));
  }

  // Clear out the rest of the map (locals and stack)
  for (i = arg_size; i < len; i++) {
    map()->init_req(i, top());
  }

  SafePointNode* entry_map = stop();
  return entry_map;
}

//-----------------------------do_method_entry--------------------------------
// Emit any code needed in the pseudo-block before BCI zero.
// The main thing to do is lock the receiver of a synchronized method.
void Parse::do_method_entry() {
  set_parse_bci(InvocationEntryBci); // Pseudo-BCP
  set_sp(0);                      // Java Stack Pointer

  NOT_PRODUCT( count_compiled_calls(true/*at_method_entry*/, false/*is_inline*/); )
  
  if (DTraceMethodProbes) {
    make_dtrace_method_entry(method());
  }

  // If the method is synchronized, we need to construct a lock node, attach
  // it to the Start node, and pin it there.  
  if (method()->is_synchronized()) {
    // Insert a FastLockNode right after the Start which takes as arguments
    // the current thread pointer, the "this" pointer & the address of the
    // stack slot pair used for the lock.  The "this" pointer is a projection
    // off the start node, but the locking spot has to be constructed by
    // creating a ConLNode of 0, and boxing it with a BoxLockNode.  The BoxLockNode
    // becomes the second argument to the FastLockNode call.  The
    // FastLockNode becomes the new control parent to pin it to the start.

    // Setup Object Pointer
    Node *lock_obj = NULL;
    if(method()->is_static()) {
      ciInstance* mirror = _method->holder()->java_mirror();
      const TypeInstPtr *t_lock = TypeInstPtr::make(mirror);
      lock_obj = makecon(t_lock);
    } else {                  // Else pass the "this" pointer, 
      lock_obj = local(0);    // which is Parm0 from StartNode
    }
    // Clear out dead values from the debug info.
    kill_dead_locals();
    // Build the FastLockNode
    _synch_lock = shared_lock(lock_obj);
  }

  if (depth() == 1) {
    increment_and_test_invocation_counter(Tier2CompileThreshold);
  }
}

//------------------------------init_blocks------------------------------------
// Initialize our parser map to contain the types/monitors at method entry.
void Parse::init_blocks() {
  // Create the blocks.
  _block_count = flow()->block_count();
  _blocks = NEW_RESOURCE_ARRAY(Block, _block_count);
  Copy::zero_to_bytes(_blocks, sizeof(Block)*_block_count);

  int rpo;

  // Initialize the structs.
  for (rpo = 0; rpo < block_count(); rpo++) {
    Block* block = rpo_at(rpo);
    block->init_node(this, rpo);
  }

  // Collect predecessor and successor information.
  for (rpo = 0; rpo < block_count(); rpo++) {
    Block* block = rpo_at(rpo);
    block->init_graph(this);
  }
}

//-------------------------------init_node-------------------------------------
void Parse::Block::init_node(Parse* outer, int rpo) {
  _flow = outer->flow()->rpo_at(rpo);
  _pred_count = 0;
  _preds_parsed = 0;
  _count = 0;
  assert(pred_count() == 0 && preds_parsed() == 0, "sanity");
  assert(!(is_merged() || is_parsed() || is_handler()), "sanity");
  assert(_live_locals.size() == 0, "sanity");

  // entry point has additional predecessor
  if (flow()->is_start())  _pred_count++;
  assert(flow()->is_start() == (this == outer->start_block()), "");
}

//-------------------------------init_graph------------------------------------
void Parse::Block::init_graph(Parse* outer) {
  // Create the successor list for this parser block.
  GrowableArray<ciTypeFlow::Block*>* tfs = flow()->successors();
  GrowableArray<ciTypeFlow::Block*>* tfe = flow()->exceptions();
  int ns = tfs->length();
  int ne = tfe->length();
  _num_successors = ns;
  _all_successors = ns+ne;
  _successors = (ns+ne == 0) ? NULL : NEW_RESOURCE_ARRAY(Block*, ns+ne);
  int p = 0;
  for (int i = 0; i < ns+ne; i++) {
    ciTypeFlow::Block* tf2 = (i < ns) ? tfs->at(i) : tfe->at(i-ns);
    Block* block2 = outer->rpo_at(tf2->rpo());
    _successors[i] = block2;

    // Accumulate pred info for the other block, too.
    if (i < ns) {
      block2->_pred_count++;
    } else {
      block2->_is_handler = true;
    }

    #ifdef ASSERT
    // A block's successors must be distinguishable by BCI.
    // That is, no bytecode is allowed to branch to two different
    // clones of the same code location.
    for (int j = 0; j < i; j++) {
      Block* block1 = _successors[j];
      if (block1 == block2)  continue;  // duplicates are OK
      assert(block1->start() != block2->start(), "successors have unique bcis");
    }
    #endif
  }

  // Note: We never call next_path_num along exception paths, so they
  // never get processed as "ready".  Also, the input phis of exception
  // handlers get specially processed, so that 
}

//---------------------------successor_for_bci---------------------------------
Parse::Block* Parse::Block::successor_for_bci(int bci) {
  for (int i = 0; i < all_successors(); i++) {
    Block* block2 = successor_at(i);
    if (block2->start() == bci)  return block2;
  }
  // We can actually reach here if ciTypeFlow traps out a block
  // due to an unloaded class, and concurrently with compilation the
  // class is then loaded, so that a later phase of the parser is
  // able to see more of the bytecode CFG.  Or, the flow pass and
  // the parser can have a minor difference of opinion about executability
  // of bytecodes.  For example, "obj.field = null" is executable even
  // if the field's type is an unloaded class; the flow pass used to
  // make a trap for such code.
  return NULL;
}


//-----------------------------stack_type_at-----------------------------------
const Type* Parse::Block::stack_type_at(int i) const {
  return get_type(flow()->stack_type_at(i));
}


//-----------------------------local_type_at-----------------------------------
const Type* Parse::Block::local_type_at(int i) const {
  // Make dead locals fall to bottom.
  if (_live_locals.size() == 0) {
    MethodLivenessResult live_locals = flow()->outer()->method()->liveness_at_bci(start());
    // This bitmap can be zero length if we saw a breakpoint.
    // In such cases, pretend they are all live.
    ((Block*)this)->_live_locals = live_locals;
  }
  if (_live_locals.size() > 0 && !_live_locals.at(i))
    return Type::BOTTOM;

  return get_type(flow()->local_type_at(i));
}


#ifndef PRODUCT

//----------------------------name_for_bc--------------------------------------
// helper method for BytecodeParseHistogram
static const char* name_for_bc(int i) {
  return Bytecodes::is_defined(i) ? Bytecodes::name(Bytecodes::cast(i)) : "xxxunusedxxx";
}

//----------------------------BytecodeParseHistogram------------------------------------
Parse::BytecodeParseHistogram::BytecodeParseHistogram(Parse *p, Compile *c) {
  _parser   = p;
  _compiler = c;
  if( ! _initialized ) { _initialized = true; reset(); }
}

//----------------------------current_count------------------------------------
int Parse::BytecodeParseHistogram::current_count(BPHType bph_type) {
  switch( bph_type ) {
  case BPH_transforms: { return _parser->gvn().made_progress(); }
  case BPH_values:     { return _parser->gvn().made_new_values(); }
  default: { ShouldNotReachHere(); return 0; }
  }
}

//----------------------------initialized--------------------------------------
bool Parse::BytecodeParseHistogram::initialized() { return _initialized; }

//----------------------------reset--------------------------------------------
void Parse::BytecodeParseHistogram::reset() {
  int i = Bytecodes::number_of_codes;
  while (i-- > 0) { _bytecodes_parsed[i] = 0; _nodes_constructed[i] = 0; _nodes_transformed[i] = 0; _new_values[i] = 0; }
}

//----------------------------set_initial_state--------------------------------
// Record info when starting to parse one bytecode
void Parse::BytecodeParseHistogram::set_initial_state( Bytecodes::Code bc ) {
  if( PrintParseStatistics && !_parser->is_osr_parse() ) {
    _initial_bytecode    = bc;
    _initial_node_count  = _compiler->unique();
    _initial_transforms  = current_count(BPH_transforms);
    _initial_values      = current_count(BPH_values);
  }
}

//----------------------------record_change--------------------------------
// Record results of parsing one bytecode
void Parse::BytecodeParseHistogram::record_change() { 
  if( PrintParseStatistics && !_parser->is_osr_parse() ) {
    ++_bytecodes_parsed[_initial_bytecode];
    _nodes_constructed [_initial_bytecode] += (_compiler->unique() - _initial_node_count);
    _nodes_transformed [_initial_bytecode] += (current_count(BPH_transforms) - _initial_transforms);
    _new_values        [_initial_bytecode] += (current_count(BPH_values)     - _initial_values);
  }
}


//----------------------------print--------------------------------------------
void Parse::BytecodeParseHistogram::print(float cutoff) {
  ResourceMark rm;
  // print profile
  int total  = 0;
  int i      = 0;
  for( i = 0; i < Bytecodes::number_of_codes; ++i ) { total += _bytecodes_parsed[i]; }
  int abs_sum = 0;
  tty->cr();   //0123456789012345678901234567890123456789012345678901234567890123456789
  tty->print_cr("Histogram of %d parsed bytecodes:", total);
  if( total == 0 ) { return; }
  tty->cr();
  tty->print_cr("absolute:  count of compiled bytecodes of this type");
  tty->print_cr("relative:  percentage contribution to compiled nodes");
  tty->print_cr("nodes   :  Average number of nodes constructed per bytecode");
  tty->print_cr("rnodes  :  Significance towards total nodes constructed, (nodes*relative)");
  tty->print_cr("transforms: Average amount of tranform progress per bytecode compiled");
  tty->print_cr("values  :  Average number of node values improved per bytecode");
  tty->print_cr("name    :  Bytecode name");
  tty->cr();
  tty->print_cr("  absolute  relative   nodes  rnodes  transforms  values   name");
  tty->print_cr("----------------------------------------------------------------------");
  while (--i > 0) {
    int       abs = _bytecodes_parsed[i];
    float     rel = abs * 100.0F / total;
    float   nodes = _bytecodes_parsed[i] == 0 ? 0 : (1.0F * _nodes_constructed[i])/_bytecodes_parsed[i];
    float  rnodes = _bytecodes_parsed[i] == 0 ? 0 :  rel * nodes;
    float  xforms = _bytecodes_parsed[i] == 0 ? 0 : (1.0F * _nodes_transformed[i])/_bytecodes_parsed[i];
    float  values = _bytecodes_parsed[i] == 0 ? 0 : (1.0F * _new_values       [i])/_bytecodes_parsed[i];
    if (cutoff <= rel) {
      tty->print_cr("%10d  %7.2f%%  %6.1f  %6.2f   %6.1f   %6.1f     %s", abs, rel, nodes, rnodes, xforms, values, name_for_bc(i));
      abs_sum += abs;
    }
  }
  tty->print_cr("----------------------------------------------------------------------");
  float rel_sum = abs_sum * 100.0F / total;
  tty->print_cr("%10d  %7.2f%%    (cutoff = %.2f%%)", abs_sum, rel_sum, cutoff);
  tty->print_cr("----------------------------------------------------------------------");
  tty->cr();
}
#endif

//----------------------------load_state_from----------------------------------
// Load block/map/sp.  But not do not touch iter/bci.
void Parse::load_state_from(Block* block) {
  set_block(block);
  // load the block's JVM state:
  set_map(block->start_map());
  set_sp( block->start_sp());
}


//-----------------------------record_state------------------------------------
void Parse::Block::record_state(Parse* p) {
  assert(!is_merged(), "can only record state once, on 1st inflow");
  assert(start_sp() == p->sp(), "stack pointer must agree with ciTypeFlow");
  set_start_map(p->stop());
}


//------------------------------do_one_block-----------------------------------
void Parse::do_one_block() {
  if (TraceOptoParse) {
    Block *b = block();
    int ns = b->num_successors();
    int nt = b->all_successors();

    tty->print("Parsing block #%d at bci [%d,%d), successors: ",
                  block()->rpo(), block()->start(), block()->limit());
    for (int i = 0; i < nt; i++) {
      tty->print((( i < ns) ? " %d" : " %d(e)"), b->successor_at(i)->rpo());
    }
    if (b->is_loop_head()) tty->print("  lphd");
    tty->print_cr("");
  }

  assert(block()->is_merged(), "must be merged before being parsed");
  block()->mark_parsed();
  ++_blocks_parsed;

  // Set iterator to start of block.
  iter().reset_to_bci(block()->start());

  CompileLog* log = C->log();

  // Parse bytecodes
  while (!stopped() && !failing()) {
    iter().next();

    // Learn the current bci from the iterator:
    set_parse_bci(iter().cur_bci());

    if (bci() == block()->limit()) {
      // Do not walk into the next block until directed by do_all_blocks.
      merge(bci());
      break;
    }
    assert(bci() < block()->limit(), "bci still in block");

    if (log != NULL) {
      // Output an optional context marker, to help place actions
      // that occur during parsing of this BC.  If there is no log
      // output until the next context string, this context string
      // will be silently ignored.
      log->context()->reset();
      log->context()->print_cr("<bc code='%d' bci='%d'/>", (int)bc(), bci());
    }

    if (block()->has_trap_at(bci())) {
      // We must respect the flow pass's traps, because it will refuse
      // to produce successors for trapping blocks.
      int trap_index = block()->flow()->trap_index();
      assert(trap_index != 0, "trap index must be valid");
      uncommon_trap(trap_index);
      break;
    }

    NOT_PRODUCT( parse_histogram()->set_initial_state(bc()); );

#ifdef ASSERT
    int pre_bc_sp = sp();
    int inputs, depth;
    bool have_se = !stopped() && compute_stack_effects(inputs, depth);
    assert(!have_se || pre_bc_sp >= inputs, "have enough stack to execute this BC");
#endif //ASSERT

    do_one_bytecode();

    assert(!have_se || stopped() || failing() || (sp() - pre_bc_sp) == depth, "correct depth prediction");

    do_exceptions();

    NOT_PRODUCT( parse_histogram()->record_change(); );

    if (log != NULL)  log->context()->reset();  // done w/ this one

    // Fall into next bytecode.  Each bytecode normally has 1 sequential
    // successor which is typically made ready by visiting this bytecode.
    // If the successor has several predecessors, then it is a merge
    // point, starts a new basic block, and is handled like other basic blocks.
  }
}


//------------------------------merge------------------------------------------
void Parse::set_parse_bci(int bci) {
  set_bci(bci);
  Node_Notes* nn = C->default_node_notes();
  if (nn == NULL)  return;

  // Collect debug info for inlined calls unless -XX:-DebugInlinedCalls.
  if (!DebugInlinedCalls && depth() > 1) {
    return;
  }

  // Update the JVMS annotation, if present.
  JVMState* jvms = nn->jvms();
  if (jvms != NULL && jvms->bci() != bci) {
    // Update the JVMS.
    jvms = jvms->clone_shallow(C);
    jvms->set_bci(bci);
    nn->set_jvms(jvms);
  }
}

//------------------------------merge------------------------------------------
// Merge the current mapping into the basic block starting at bci
void Parse::merge(int target_bci) {
  Block* target = successor_for_bci(target_bci);
  if (target == NULL) { handle_missing_successor(target_bci); return; }
  assert(!target->is_ready(), "our arrival must be expected");
  int pnum = target->next_path_num();
  merge_common(target, pnum);
}

//-------------------------merge_new_path--------------------------------------
// Merge the current mapping into the basic block, using a new path
void Parse::merge_new_path(int target_bci) {
  Block* target = successor_for_bci(target_bci);
  if (target == NULL) { handle_missing_successor(target_bci); return; }
  assert(!target->is_ready(), "new path into frozen graph");
  int pnum = target->add_new_path();
  merge_common(target, pnum);
}

//-------------------------merge_exception-------------------------------------
// Merge the current mapping into the basic block starting at bci
// The ex_oop must be pushed on the stack, unlike throw_to_exit.
void Parse::merge_exception(int target_bci) {
  assert(sp() == 1, "must have only the throw exception on the stack");
  Block* target = successor_for_bci(target_bci);
  if (target == NULL) { handle_missing_successor(target_bci); return; }
  assert(target->is_handler(), "exceptions are handled by special blocks");
  int pnum = target->add_new_path();
  merge_common(target, pnum);
}

//--------------------handle_missing_successor---------------------------------
void Parse::handle_missing_successor(int target_bci) {
#ifndef PRODUCT
  Block* b = block();
<<<<<<< HEAD
  int trap_bci = b->flow()->has_trap()? b->flow()->trap_bci(): -1;
  tty->print_cr("### Missing successor at bci:%d for block #%d (trap_bci:%d)", target_bci, b->rpo(), trap_bci);
=======
  int trap_bci = b->flow()->has_trap()? b->flow()->trap_bci(): -1; 
  tty->print_cr("### Missing successor at bci:%d for block #%d (trap_bci:%d)", target_bci, b->pre_order(), trap_bci);
>>>>>>> 2571633a
#endif
  ShouldNotReachHere();
}

//--------------------------merge_common---------------------------------------
void Parse::merge_common(Parse::Block* target, int pnum) {
  if (TraceOptoParse) {
    tty->print("Merging state at block #%d bci:%d", target->rpo(), target->start());
  }

  // Zap extra stack slots to top
  assert(sp() == target->start_sp(), "");
  clean_stack(sp());

  if (!target->is_merged()) {   // No prior mapping at this bci
    if (TraceOptoParse) { tty->print(" with empty state");  }

    // If this path is dead, do not bother capturing it as a merge.
    // It is "as if" we had 1 fewer predecessors from the beginning.
    if (stopped()) {
      if (TraceOptoParse)  tty->print_cr(", but path is dead and doesn't count");
      return;
    }

    // Record that a new block has been merged.
    ++_blocks_merged;

    // Make a region if we know there are multiple or unpredictable inputs.
    // (Also, if this is a plain fall-through, we might see another region,
    // which must not be allowed into this block's map.)
    if (pnum > PhiNode::Input         // Known multiple inputs.
        || target->is_handler()       // These have unpredictable inputs.
        || target->is_loop_head()     // Known multiple inputs
        || control()->is_Region()) {  // We must hide this guy.
      // Add a Region to start the new basic block.  Phis will be added
      // later lazily.
      int edges = target->pred_count();
      if (edges < pnum)  edges = pnum;  // might be a new path!
      Node *r = new (C, edges+1) RegionNode(edges+1);
      gvn().set_type(r, Type::CONTROL);
      record_for_igvn(r);
      // zap all inputs to NULL for debugging (done in Node(uint) constructor)
      // for (int j = 1; j < edges+1; j++) { r->init_req(j, NULL); }
      r->init_req(pnum, control());
      set_control(r);
    }

    // Convert the existing Parser mapping into a mapping at this bci.
    store_state_to(target);
    assert(target->is_merged(), "do not come here twice");

  } else {                      // Prior mapping at this bci
    if (TraceOptoParse) {  tty->print(" with previous state"); }

    // We must not manufacture more phis if the target is already parsed.
    bool nophi = target->is_parsed();

    SafePointNode* newin = map();// Hang on to incoming mapping
    Block* save_block = block(); // Hang on to incoming block;
    load_state_from(target);    // Get prior mapping

    assert(newin->jvms()->locoff() == jvms()->locoff(), "JVMS layouts agree");
    assert(newin->jvms()->stkoff() == jvms()->stkoff(), "JVMS layouts agree");
    assert(newin->jvms()->monoff() == jvms()->monoff(), "JVMS layouts agree");
    assert(newin->jvms()->endoff() == jvms()->endoff(), "JVMS layouts agree");

    // Iterate over my current mapping and the old mapping.
    // Where different, insert Phi functions.
    // Use any existing Phi functions.
    assert(control()->is_Region(), "must be merging to a region");
    RegionNode* r = control()->as_Region();

    // Compute where to merge into
    // Merge incoming control path
    r->init_req(pnum, newin->control());

    if (pnum == 1) {            // Last merge for this Region?
      if (!block()->flow()->is_irreducible_entry()) {
        Node* result = _gvn.transform_no_reclaim(r);
        if (r != result && TraceOptoParse) {
          tty->print_cr("Block #%d replace %d with %d", block()->rpo(), r->_idx, result->_idx);
        }
      }
      record_for_igvn(r);
    }

    // Update all the non-control inputs to map:
    assert(TypeFunc::Parms == newin->jvms()->locoff(), "parser map should contain only youngest jvms");
    bool check_elide_phi = target->is_SEL_backedge(save_block);
    for (uint j = 1; j < newin->req(); j++) {
      Node* m = map()->in(j);   // Current state of target.
      Node* n = newin->in(j);   // Incoming change to target state.
      PhiNode* phi;
      if (m->is_Phi() && m->as_Phi()->region() == r)
        phi = m->as_Phi();
      else
        phi = NULL;
      if (m != n) {             // Different; must merge
        switch (j) {
        // Frame pointer and Return Address never changes
        case TypeFunc::FramePtr:// Drop m, use the original value
        case TypeFunc::ReturnAdr:
          break;
        case TypeFunc::Memory:  // Merge inputs to the MergeMem node
          assert(phi == NULL, "the merge contains phis, not vice versa");
          merge_memory_edges(n->as_MergeMem(), pnum, nophi);
          continue;
        default:                // All normal stuff
          if (phi == NULL) {
            if (!check_elide_phi || !target->can_elide_SEL_phi(j)) {
              phi = ensure_phi(j, nophi);
            }
          }
          break;
        }
      }
      // At this point, n might be top if:
      //  - there is no phi (because TypeFlow detected a conflict), or
      //  - the corresponding control edges is top (a dead incoming path)
      // It is a bug if we create a phi which sees a garbage value on a live path.

      if (phi != NULL) {
        assert(n != top() || r->in(pnum) == top(), "live value must not be garbage");
        assert(phi->region() == r, "");
        phi->set_req(pnum, n);  // Then add 'n' to the merge
        if (pnum == PhiNode::Input) {
          // Last merge for this Phi.
          // So far, Phis have had a reasonable type from ciTypeFlow.
          // Now _gvn will join that with the meet of current inputs.
          // BOTTOM is never permissible here, 'cause pessimistically
          // Phis of pointers cannot lose the basic pointer type.
          debug_only(const Type* bt1 = phi->bottom_type());
          assert(bt1 != Type::BOTTOM, "should not be building conflict phis");
          map()->set_req(j, _gvn.transform_no_reclaim(phi));
          debug_only(const Type* bt2 = phi->bottom_type());
          assert(bt2->higher_equal(bt1), "must be consistent with type-flow");
          record_for_igvn(phi);
        }
      }
    } // End of for all values to be merged

    if (pnum == PhiNode::Input &&
        !r->in(0)) {         // The occasional useless Region
      assert(control() == r, "");
      set_control(r->nonnull_req());
    }

    // newin has been subsumed into the lazy merge, and is now dead.
    set_block(save_block);

    stop();                     // done with this guy, for now
  }

  if (TraceOptoParse) {
    tty->print_cr(" on path %d", pnum);
  }

  // Done with this parser state.
  assert(stopped(), "");
}


//--------------------------merge_memory_edges---------------------------------
void Parse::merge_memory_edges(MergeMemNode* n, int pnum, bool nophi) {
  // (nophi means we must not create phis, because we already parsed here)
  assert(n != NULL, "");
  // Merge the inputs to the MergeMems
  MergeMemNode* m = merged_memory();

  assert(control()->is_Region(), "must be merging to a region");
  RegionNode* r = control()->as_Region();

  PhiNode* base = NULL;
  MergeMemNode* remerge = NULL;
  for (MergeMemStream mms(m, n); mms.next_non_empty2(); ) {
    Node *p = mms.force_memory();
    Node *q = mms.memory2();
    if (mms.is_empty() && nophi) {
      // Trouble:  No new splits allowed after a loop body is parsed.
      // Instead, wire the new split into a MergeMem on the backedge.
      // The optimizer will sort it out, slicing the phi.
      if (remerge == NULL) {
        assert(base != NULL, "");
        assert(base->in(0) != NULL, "should not be xformed away");
        remerge = MergeMemNode::make(C, base->in(pnum));
        gvn().set_type(remerge, Type::MEMORY);
        base->set_req(pnum, remerge);
      }
      remerge->set_memory_at(mms.alias_idx(), q);
      continue;
    }
    assert(!q->is_MergeMem(), "");
    PhiNode* phi;
    if (p != q) {
      phi = ensure_memory_phi(mms.alias_idx(), nophi);
    } else {
      if (p->is_Phi() && p->as_Phi()->region() == r)
        phi = p->as_Phi();
      else
        phi = NULL;
    }
    // Insert q into local phi
    if (phi != NULL) {
      assert(phi->region() == r, "");
      p = phi;
      phi->set_req(pnum, q);
      if (mms.at_base_memory()) {
        base = phi;  // delay transforming it
      } else if (pnum == 1) {
        record_for_igvn(phi);
        p = _gvn.transform_no_reclaim(phi);
      }
      mms.set_memory(p);// store back through the iterator
    }
  }
  // Transform base last, in case we must fiddle with remerging.
  if (base != NULL && pnum == 1) {
    record_for_igvn(base);
    m->set_base_memory( _gvn.transform_no_reclaim(base) );
  }
}


//------------------------ensure_phis_everywhere-------------------------------
void Parse::ensure_phis_everywhere() {
  ensure_phi(TypeFunc::I_O);

  // Ensure a phi on all currently known memories.
  for (MergeMemStream mms(merged_memory()); mms.next_non_empty(); ) {
    ensure_memory_phi(mms.alias_idx());
    debug_only(mms.set_memory());  // keep the iterator happy
  }

  // Note:  This is our only chance to create phis for memory slices.
  // If we miss a slice that crops up later, it will have to be
  // merged into the base-memory phi that we are building here.
  // Later, the optimizer will comb out the knot, and build separate
  // phi-loops for each memory slice that matters.

  // Monitors must nest nicely and not get confused amongst themselves.
  // Phi-ify everything up to the monitors, though.
  uint monoff = map()->jvms()->monoff();
  uint nof_monitors = map()->jvms()->nof_monitors();

  assert(TypeFunc::Parms == map()->jvms()->locoff(), "parser map should contain only youngest jvms");
  bool check_elide_phi = block()->is_SEL_head();
  for (uint i = TypeFunc::Parms; i < monoff; i++) {
    if (!check_elide_phi || !block()->can_elide_SEL_phi(i)) {
      ensure_phi(i);
    }
  }

  // Even monitors need Phis, though they are well-structured.
  // This is true for OSR methods, and also for the rare cases where
  // a monitor object is the subject of a replace_in_map operation.
  // See bugs 4426707 and 5043395.
  for (uint m = 0; m < nof_monitors; m++) {
    ensure_phi(map()->jvms()->monitor_obj_offset(m));
  }
}


//-----------------------------add_new_path------------------------------------
// Add a previously unaccounted predecessor to this block.
int Parse::Block::add_new_path() {
  // If there is no map, return the lowest unused path number.
  if (!is_merged())  return pred_count()+1;  // there will be a map shortly

  SafePointNode* map = start_map();
  if (!map->control()->is_Region())
    return pred_count()+1;  // there may be a region some day
  RegionNode* r = map->control()->as_Region();

  // Add new path to the region.
  uint pnum = r->req();
  r->add_req(NULL);

  for (uint i = 1; i < map->req(); i++) {
    Node* n = map->in(i);
    if (i == TypeFunc::Memory) {
      // Ensure a phi on all currently known memories.
      for (MergeMemStream mms(n->as_MergeMem()); mms.next_non_empty(); ) {
        Node* phi = mms.memory();
        if (phi->is_Phi() && phi->as_Phi()->region() == r) {
          assert(phi->req() == pnum, "must be same size as region");
          phi->add_req(NULL);
        }
      }
    } else {
      if (n->is_Phi() && n->as_Phi()->region() == r) {
        assert(n->req() == pnum, "must be same size as region");
        n->add_req(NULL);
      }
    }
  }

  return pnum;
}

//------------------------------ensure_phi-------------------------------------
// Turn the idx'th entry of the current map into a Phi
PhiNode *Parse::ensure_phi(int idx, bool nocreate) {
  SafePointNode* map = this->map();
  Node* region = map->control();
  assert(region->is_Region(), "");

  Node* o = map->in(idx);
  assert(o != NULL, "");

  if (o == top())  return NULL; // TOP always merges into TOP

  if (o->is_Phi() && o->as_Phi()->region() == region) {
    return o->as_Phi();
  }

  // Now use a Phi here for merging
  assert(!nocreate, "Cannot build a phi for a block already parsed.");
  const JVMState* jvms = map->jvms();
  const Type* t;
  if (jvms->is_loc(idx)) {
    t = block()->local_type_at(idx - jvms->locoff());
  } else if (jvms->is_stk(idx)) {
    t = block()->stack_type_at(idx - jvms->stkoff());
  } else if (jvms->is_mon(idx)) {
    assert(!jvms->is_monitor_box(idx), "no phis for boxes");
    t = TypeInstPtr::BOTTOM; // this is sufficient for a lock object
  } else if ((uint)idx < TypeFunc::Parms) {
    t = o->bottom_type();  // Type::RETURN_ADDRESS or such-like.
  } else {
    assert(false, "no type information for this phi");
  }

  // If the type falls to bottom, then this must be a local that
  // is mixing ints and oops or some such.  Forcing it to top
  // makes it go dead.
  if (t == Type::BOTTOM) {
    map->set_req(idx, top());
    return NULL;
  }
 
  // Do not create phis for top either.
  // A top on a non-null control flow must be an unused even after the.phi.
  if (t == Type::TOP || t == Type::HALF) {
    map->set_req(idx, top());
    return NULL;
  }

  PhiNode* phi = PhiNode::make(region, o, t);
  gvn().set_type(phi, t);
  if (C->do_escape_analysis()) record_for_igvn(phi);
  map->set_req(idx, phi);
  return phi;
}

//--------------------------ensure_memory_phi----------------------------------
// Turn the idx'th slice of the current memory into a Phi
PhiNode *Parse::ensure_memory_phi(int idx, bool nocreate) {
  MergeMemNode* mem = merged_memory();
  Node* region = control();
  assert(region->is_Region(), "");

  Node *o = (idx == Compile::AliasIdxBot)? mem->base_memory(): mem->memory_at(idx);
  assert(o != NULL && o != top(), "");

  PhiNode* phi;
  if (o->is_Phi() && o->as_Phi()->region() == region) {
    phi = o->as_Phi();
    if (phi == mem->base_memory() && idx >= Compile::AliasIdxRaw) {
      // clone the shared base memory phi to make a new memory split
      assert(!nocreate, "Cannot build a phi for a block already parsed.");
      const Type* t = phi->bottom_type();
      const TypePtr* adr_type = C->get_adr_type(idx);
      phi = phi->slice_memory(adr_type);
      gvn().set_type(phi, t);
    }
    return phi;
  }

  // Now use a Phi here for merging
  assert(!nocreate, "Cannot build a phi for a block already parsed.");
  const Type* t = o->bottom_type();
  const TypePtr* adr_type = C->get_adr_type(idx);
  phi = PhiNode::make(region, o, t, adr_type);
  gvn().set_type(phi, t);
  if (idx == Compile::AliasIdxBot)
    mem->set_base_memory(phi);
  else
    mem->set_memory_at(idx, phi);
  return phi;
}

//------------------------------call_register_finalizer-----------------------
// Check the klass of the receiver and call register_finalizer if the
// class need finalization.
void Parse::call_register_finalizer() {
  Node* receiver = local(0);
  assert(receiver != NULL && receiver->bottom_type()->isa_instptr() != NULL,
         "must have non-null instance type");

  const TypeInstPtr *tinst = receiver->bottom_type()->isa_instptr();
  if (tinst != NULL && tinst->klass()->is_loaded() && !tinst->klass_is_exact()) {
    // The type isn't known exactly so see if CHA tells us anything.
    ciInstanceKlass* ik = tinst->klass()->as_instance_klass();
    if (!Dependencies::has_finalizable_subclass(ik)) {
      // No finalizable subclasses so skip the dynamic check.
      C->dependencies()->assert_has_no_finalizable_subclasses(ik);
      return;
    }
  }

  // Insert a dynamic test for whether the instance needs
  // finalization.  In general this will fold up since the concrete
  // class is often visible so the access flags are constant.
  Node* klass_addr = basic_plus_adr( receiver, receiver, oopDesc::klass_offset_in_bytes() );
  Node* klass = _gvn.transform( LoadKlassNode::make(_gvn, immutable_memory(), klass_addr, TypeInstPtr::KLASS) );

  Node* access_flags_addr = basic_plus_adr(klass, klass, Klass::access_flags_offset_in_bytes() + sizeof(oopDesc));
  Node* access_flags = make_load(NULL, access_flags_addr, TypeInt::INT, T_INT);

  Node* mask  = _gvn.transform(new (C, 3) AndINode(access_flags, intcon(JVM_ACC_HAS_FINALIZER)));
  Node* check = _gvn.transform(new (C, 3) CmpINode(mask, intcon(0)));
  Node* test  = _gvn.transform(new (C, 2) BoolNode(check, BoolTest::ne));

  IfNode* iff = create_and_map_if(control(), test, PROB_MAX, COUNT_UNKNOWN);

  RegionNode* result_rgn = new (C, 3) RegionNode(3);
  record_for_igvn(result_rgn);

  Node *skip_register = _gvn.transform(new (C, 1) IfFalseNode(iff));
  result_rgn->init_req(1, skip_register);

  Node *needs_register = _gvn.transform(new (C, 1) IfTrueNode(iff));
  set_control(needs_register);
  if (stopped()) {
    // There is no slow path.
    result_rgn->init_req(2, top());
  } else {
    Node *call = make_runtime_call(RC_NO_LEAF,
                                   OptoRuntime::register_finalizer_Type(),
                                   OptoRuntime::register_finalizer_Java(),
                                   NULL, TypePtr::BOTTOM,
                                   receiver);
    make_slow_call_ex(call, env()->Throwable_klass(), true);

    Node* fast_io  = call->in(TypeFunc::I_O);
    Node* fast_mem = call->in(TypeFunc::Memory);
    // These two phis are pre-filled with copies of of the fast IO and Memory
    Node* io_phi   = PhiNode::make(result_rgn, fast_io,  Type::ABIO);
    Node* mem_phi  = PhiNode::make(result_rgn, fast_mem, Type::MEMORY, TypePtr::BOTTOM);

    result_rgn->init_req(2, control());
    io_phi    ->init_req(2, i_o());
    mem_phi   ->init_req(2, reset_memory());

    set_all_memory( _gvn.transform(mem_phi) );
    set_i_o(        _gvn.transform(io_phi) );
  }
  
  set_control( _gvn.transform(result_rgn) );
}

//------------------------------return_current---------------------------------
// Append current _map to _exit_return
void Parse::return_current(Node* value) {
  if (RegisterFinalizersAtInit &&
      method()->intrinsic_id() == vmIntrinsics::_Object_init) {
    call_register_finalizer();
  }

  // Do not set_parse_bci, so that return goo is credited to the return insn.
  set_bci(InvocationEntryBci);
  if (method()->is_synchronized() && GenerateSynchronizationCode) {
    shared_unlock(_synch_lock->box_node(), _synch_lock->obj_node());
  }
  if (DTraceMethodProbes) {
    make_dtrace_method_exit(method());
  }
  SafePointNode* exit_return = _exits.map();
  exit_return->in( TypeFunc::Control  )->add_req( control() );
  exit_return->in( TypeFunc::I_O      )->add_req( i_o    () );
  Node *mem = exit_return->in( TypeFunc::Memory   );
  for (MergeMemStream mms(mem->as_MergeMem(), merged_memory()); mms.next_non_empty2(); ) {
    if (mms.is_empty()) {
      // get a copy of the base memory, and patch just this one input
      const TypePtr* adr_type = mms.adr_type(C);
      Node* phi = mms.force_memory()->as_Phi()->slice_memory(adr_type);
      assert(phi->as_Phi()->region() == mms.base_memory()->in(0), "");
      gvn().set_type_bottom(phi);
      phi->del_req(phi->req()-1);  // prepare to re-patch
      mms.set_memory(phi);
    }
    mms.memory()->add_req(mms.memory2());
  }
  
  // frame pointer is always same, already captured
  if (value != NULL) {
    // If returning oops to an interface-return, there is a silent free
    // cast from oop to interface allowed by the Verifier.  Make it explicit
    // here.
    Node* phi = _exits.argument(0);
    const TypeInstPtr *tr = phi->bottom_type()->isa_instptr();
    if( tr && tr->klass()->is_loaded() &&
        tr->klass()->is_interface() ) {
      const TypeInstPtr *tp = value->bottom_type()->isa_instptr();
      if (tp && tp->klass()->is_loaded() &&
          !tp->klass()->is_interface()) {
        // sharpen the type eagerly; this eases certain assert checking
        if (tp->higher_equal(TypeInstPtr::NOTNULL))
          tr = tr->join(TypeInstPtr::NOTNULL)->is_instptr();
        value = _gvn.transform(new (C, 2) CheckCastPPNode(0,value,tr));
      }
    }
    phi->add_req(value);
  }

  stop_and_kill_map();          // This CFG path dies here
}


//------------------------------add_safepoint----------------------------------
void Parse::add_safepoint() {
  // See if we can avoid this safepoint.  No need for a SafePoint immediately
  // after a Call (except Leaf Call) or another SafePoint.
  Node *proj = control();
  bool add_poll_param = SafePointNode::needs_polling_address_input();
  uint parms = add_poll_param ? TypeFunc::Parms+1 : TypeFunc::Parms;
  if( proj->is_Proj() ) {
    Node *n0 = proj->in(0);
    if( n0->is_Catch() ) {
      n0 = n0->in(0)->in(0);
      assert( n0->is_Call(), "expect a call here" );
    }
    if( n0->is_Call() ) {
      if( n0->as_Call()->guaranteed_safepoint() )
        return;
    } else if( n0->is_SafePoint() && n0->req() >= parms ) {
      return;
    }
  }

  // Clear out dead values from the debug info.
  kill_dead_locals();

  // Clone the JVM State
  SafePointNode *sfpnt = new (C, parms) SafePointNode(parms, NULL);

  // Capture memory state BEFORE a SafePoint.  Since we can block at a
  // SafePoint we need our GC state to be safe; i.e. we need all our current
  // write barriers (card marks) to not float down after the SafePoint so we
  // must read raw memory.  Likewise we need all oop stores to match the card
  // marks.  If deopt can happen, we need ALL stores (we need the correct JVM
  // state on a deopt).

  // We do not need to WRITE the memory state after a SafePoint.  The control
  // edge will keep card-marks and oop-stores from floating up from below a
  // SafePoint and our true dependency added here will keep them from floating
  // down below a SafePoint.

  // Clone the current memory state
  Node* mem = MergeMemNode::make(C, map()->memory());

  mem = _gvn.transform(mem);
  
  // Pass control through the safepoint
  sfpnt->init_req(TypeFunc::Control  , control());
  // Fix edges normally used by a call
  sfpnt->init_req(TypeFunc::I_O      , top() );
  sfpnt->init_req(TypeFunc::Memory   , mem   );
  sfpnt->init_req(TypeFunc::ReturnAdr, top() );
  sfpnt->init_req(TypeFunc::FramePtr , top() );

  // Create a node for the polling address
  if( add_poll_param ) {
    Node *polladr = ConPNode::make(C, (address)os::get_polling_page());
    sfpnt->init_req(TypeFunc::Parms+0, _gvn.transform(polladr));
  }

  // Fix up the JVM State edges
  add_safepoint_edges(sfpnt);
  Node *transformed_sfpnt = _gvn.transform(sfpnt);
  set_control(transformed_sfpnt);

  // Provide an edge from root to safepoint.  This makes the safepoint
  // appear useful until the parse has completed.
  if( OptoRemoveUseless && transformed_sfpnt->is_SafePoint() ) {
    assert(C->root() != NULL, "Expect parse is still valid");
    C->root()->add_prec(transformed_sfpnt);
  }
}

#ifndef PRODUCT
//------------------------show_parse_info--------------------------------------
void Parse::show_parse_info() {
  InlineTree* ilt = NULL;
  if (C->ilt() != NULL) {
    JVMState* caller_jvms = is_osr_parse() ? caller()->caller() : caller();
    ilt = InlineTree::find_subtree_from_root(C->ilt(), caller_jvms, method());
  }
  if (PrintCompilation && Verbose) {
    if (depth() == 1) {
      if( ilt->count_inlines() ) {
        tty->print("    __inlined %d (%d bytes)", ilt->count_inlines(),
                     ilt->count_inline_bcs());
        tty->cr();
      }
    } else {
      if (method()->is_synchronized())         tty->print("s");
      if (method()->has_exception_handlers())  tty->print("!");
      // Check this is not the final compiled version
      if (C->trap_can_recompile()) {
        tty->print("-");
      } else {
        tty->print(" ");
      }
      method()->print_short_name();
      if (is_osr_parse()) {
        tty->print(" @ %d", osr_bci());
      }
      tty->print(" (%d bytes)",method()->code_size());
      if (ilt->count_inlines()) {
        tty->print(" __inlined %d (%d bytes)", ilt->count_inlines(),
                   ilt->count_inline_bcs());
      }
      tty->cr();
    }
  }
  if (PrintOpto && (depth() == 1 || PrintOptoInlining)) {
    // Print that we succeeded; suppress this message on the first osr parse.

    if (method()->is_synchronized())         tty->print("s");
    if (method()->has_exception_handlers())  tty->print("!");
    // Check this is not the final compiled version
    if (C->trap_can_recompile() && depth() == 1) {
      tty->print("-");
    } else {
      tty->print(" ");
    }
    if( depth() != 1 ) { tty->print("   "); }  // missing compile count
    for (int i = 1; i < depth(); ++i) { tty->print("  "); }
    method()->print_short_name();
    if (is_osr_parse()) {
      tty->print(" @ %d", osr_bci());
    }
    if (ilt->caller_bci() != -1) {
      tty->print(" @ %d", ilt->caller_bci());
    }
    tty->print(" (%d bytes)",method()->code_size());
    if (ilt->count_inlines()) {
      tty->print(" __inlined %d (%d bytes)", ilt->count_inlines(),
                 ilt->count_inline_bcs());
    }
    tty->cr();
  }
}


//------------------------------dump-------------------------------------------
// Dump information associated with the bytecodes of current _method
void Parse::dump() {
  if( method() != NULL ) {
    // Iterate over bytecodes
    ciBytecodeStream iter(method());
    for( Bytecodes::Code bc = iter.next(); bc != ciBytecodeStream::EOBC() ; bc = iter.next() ) {
      dump_bci( iter.cur_bci() );
      tty->cr();
    }
  }
}

// Dump information associated with a byte code index, 'bci'
void Parse::dump_bci(int bci) {
  // Output info on merge-points, cloning, and within _jsr..._ret
  // NYI
  tty->print(" bci:%d", bci);
}

#endif<|MERGE_RESOLUTION|>--- conflicted
+++ resolved
@@ -566,13 +566,6 @@
   set_map(entry_map);
   do_exits();
 
-<<<<<<< HEAD
-=======
-  // Collect a few more statistics.
-  parse_idx += C->unique(); 
-  parse_arena += C->node_arena()->used(); 
-
->>>>>>> 2571633a
   if (log)  log->done("parse nodes='%d' memory='%d'",
                       C->unique(), C->node_arena()->used());
 }
@@ -1493,13 +1486,8 @@
 void Parse::handle_missing_successor(int target_bci) {
 #ifndef PRODUCT
   Block* b = block();
-<<<<<<< HEAD
   int trap_bci = b->flow()->has_trap()? b->flow()->trap_bci(): -1;
   tty->print_cr("### Missing successor at bci:%d for block #%d (trap_bci:%d)", target_bci, b->rpo(), trap_bci);
-=======
-  int trap_bci = b->flow()->has_trap()? b->flow()->trap_bci(): -1; 
-  tty->print_cr("### Missing successor at bci:%d for block #%d (trap_bci:%d)", target_bci, b->pre_order(), trap_bci);
->>>>>>> 2571633a
 #endif
   ShouldNotReachHere();
 }
