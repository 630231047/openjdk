--- conflicted
+++ resolved
@@ -32,11 +32,7 @@
 //------------------------------split_thru_phi---------------------------------
 // Split Node 'n' through merge point if there is enough win.
 Node *PhaseIdealLoop::split_thru_phi( Node *n, Node *region, int policy ) {
-<<<<<<< HEAD
   if (n->Opcode() == Op_ConvI2L && n->bottom_type() != TypeLong::LONG) {
-=======
-  if (n->Opcode() == Op_ConvI2L && n->bottom_type() != TypeLong::BOTTOM) {
->>>>>>> 2571633a
     // ConvI2L may have type information on it which is unsafe to push up
     // so disable this for now
     return NULL;
