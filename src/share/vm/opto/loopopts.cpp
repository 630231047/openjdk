/*
 * Copyright (c) 1999, 2011, Oracle and/or its affiliates. All rights reserved.
 * DO NOT ALTER OR REMOVE COPYRIGHT NOTICES OR THIS FILE HEADER.
 *
 * This code is free software; you can redistribute it and/or modify it
 * under the terms of the GNU General Public License version 2 only, as
 * published by the Free Software Foundation.
 *
 * This code is distributed in the hope that it will be useful, but WITHOUT
 * ANY WARRANTY; without even the implied warranty of MERCHANTABILITY or
 * FITNESS FOR A PARTICULAR PURPOSE.  See the GNU General Public License
 * version 2 for more details (a copy is included in the LICENSE file that
 * accompanied this code).
 *
 * You should have received a copy of the GNU General Public License version
 * 2 along with this work; if not, write to the Free Software Foundation,
 * Inc., 51 Franklin St, Fifth Floor, Boston, MA 02110-1301 USA.
 *
 * Please contact Oracle, 500 Oracle Parkway, Redwood Shores, CA 94065 USA
 * or visit www.oracle.com if you need additional information or have any
 * questions.
 *
 */

#include "precompiled.hpp"
#include "memory/allocation.inline.hpp"
#include "opto/addnode.hpp"
#include "opto/connode.hpp"
#include "opto/divnode.hpp"
#include "opto/loopnode.hpp"
#include "opto/matcher.hpp"
#include "opto/mulnode.hpp"
#include "opto/rootnode.hpp"
#include "opto/subnode.hpp"

//=============================================================================
//------------------------------split_thru_phi---------------------------------
// Split Node 'n' through merge point if there is enough win.
Node *PhaseIdealLoop::split_thru_phi( Node *n, Node *region, int policy ) {
  if (n->Opcode() == Op_ConvI2L && n->bottom_type() != TypeLong::LONG) {
    // ConvI2L may have type information on it which is unsafe to push up
    // so disable this for now
    return NULL;
  }
  int wins = 0;
  assert(!n->is_CFG(), "");
  assert(region->is_Region(), "");

  const Type* type = n->bottom_type();
  const TypeOopPtr *t_oop = _igvn.type(n)->isa_oopptr();
  Node *phi;
  if (t_oop != NULL && t_oop->is_known_instance_field()) {
    int iid    = t_oop->instance_id();
    int index  = C->get_alias_index(t_oop);
    int offset = t_oop->offset();
    phi = new (C,region->req()) PhiNode(region, type, NULL, iid, index, offset);
  } else {
    phi = PhiNode::make_blank(region, n);
  }
  uint old_unique = C->unique();
  for (uint i = 1; i < region->req(); i++) {
    Node *x;
    Node* the_clone = NULL;
    if (region->in(i) == C->top()) {
      x = C->top();             // Dead path?  Use a dead data op
    } else {
      x = n->clone();           // Else clone up the data op
      the_clone = x;            // Remember for possible deletion.
      // Alter data node to use pre-phi inputs
      if (n->in(0) == region)
        x->set_req( 0, region->in(i) );
      for (uint j = 1; j < n->req(); j++) {
        Node *in = n->in(j);
        if (in->is_Phi() && in->in(0) == region)
          x->set_req( j, in->in(i) ); // Use pre-Phi input for the clone
      }
    }
    // Check for a 'win' on some paths
    const Type *t = x->Value(&_igvn);

    bool singleton = t->singleton();

    // A TOP singleton indicates that there are no possible values incoming
    // along a particular edge. In most cases, this is OK, and the Phi will
    // be eliminated later in an Ideal call. However, we can't allow this to
    // happen if the singleton occurs on loop entry, as the elimination of
    // the PhiNode may cause the resulting node to migrate back to a previous
    // loop iteration.
    if (singleton && t == Type::TOP) {
      // Is_Loop() == false does not confirm the absence of a loop (e.g., an
      // irreducible loop may not be indicated by an affirmative is_Loop());
      // therefore, the only top we can split thru a phi is on a backedge of
      // a loop.
      singleton &= region->is_Loop() && (i != LoopNode::EntryControl);
    }

    if (singleton) {
      wins++;
      x = ((PhaseGVN&)_igvn).makecon(t);
    } else {
      // We now call Identity to try to simplify the cloned node.
      // Note that some Identity methods call phase->type(this).
      // Make sure that the type array is big enough for
      // our new node, even though we may throw the node away.
      // (Note: This tweaking with igvn only works because x is a new node.)
      _igvn.set_type(x, t);
      // If x is a TypeNode, capture any more-precise type permanently into Node
      // otherwise it will be not updated during igvn->transform since
      // igvn->type(x) is set to x->Value() already.
      x->raise_bottom_type(t);
      Node *y = x->Identity(&_igvn);
      if (y != x) {
        wins++;
        x = y;
      } else {
        y = _igvn.hash_find(x);
        if (y) {
          wins++;
          x = y;
        } else {
          // Else x is a new node we are keeping
          // We do not need register_new_node_with_optimizer
          // because set_type has already been called.
          _igvn._worklist.push(x);
        }
      }
    }
    if (x != the_clone && the_clone != NULL)
      _igvn.remove_dead_node(the_clone);
    phi->set_req( i, x );
  }
  // Too few wins?
  if (wins <= policy) {
    _igvn.remove_dead_node(phi);
    return NULL;
  }

  // Record Phi
  register_new_node( phi, region );

  for (uint i2 = 1; i2 < phi->req(); i2++) {
    Node *x = phi->in(i2);
    // If we commoned up the cloned 'x' with another existing Node,
    // the existing Node picks up a new use.  We need to make the
    // existing Node occur higher up so it dominates its uses.
    Node *old_ctrl;
    IdealLoopTree *old_loop;

    if (x->is_Con()) {
      // Constant's control is always root.
      set_ctrl(x, C->root());
      continue;
    }
    // The occasional new node
    if (x->_idx >= old_unique) {     // Found a new, unplaced node?
      old_ctrl = NULL;
      old_loop = NULL;               // Not in any prior loop
    } else {
      old_ctrl = get_ctrl(x);
      old_loop = get_loop(old_ctrl); // Get prior loop
    }
    // New late point must dominate new use
    Node *new_ctrl = dom_lca(old_ctrl, region->in(i2));
    if (new_ctrl == old_ctrl) // Nothing is changed
      continue;

    IdealLoopTree *new_loop = get_loop(new_ctrl);

    // Don't move x into a loop if its uses are
    // outside of loop. Otherwise x will be cloned
    // for each use outside of this loop.
    IdealLoopTree *use_loop = get_loop(region);
    if (!new_loop->is_member(use_loop) &&
        (old_loop == NULL || !new_loop->is_member(old_loop))) {
      // Take early control, later control will be recalculated
      // during next iteration of loop optimizations.
      new_ctrl = get_early_ctrl(x);
      new_loop = get_loop(new_ctrl);
    }
    // Set new location
    set_ctrl(x, new_ctrl);
    // If changing loop bodies, see if we need to collect into new body
    if (old_loop != new_loop) {
      if (old_loop && !old_loop->_child)
        old_loop->_body.yank(x);
      if (!new_loop->_child)
        new_loop->_body.push(x);  // Collect body info
    }
  }

  return phi;
}

//------------------------------dominated_by------------------------------------
// Replace the dominated test with an obvious true or false.  Place it on the
// IGVN worklist for later cleanup.  Move control-dependent data Nodes on the
// live path up to the dominating control.
<<<<<<< HEAD
void PhaseIdealLoop::dominated_by( Node *prevdom, Node *iff, bool exclude_loop_predicate ) {
=======
void PhaseIdealLoop::dominated_by( Node *prevdom, Node *iff, bool flip, bool exclude_loop_predicate ) {
>>>>>>> 7b452e39
#ifndef PRODUCT
  if (VerifyLoopOptimizations && PrintOpto) tty->print_cr("dominating test");
#endif


  // prevdom is the dominating projection of the dominating test.
  assert( iff->is_If(), "" );
  assert( iff->Opcode() == Op_If || iff->Opcode() == Op_CountedLoopEnd, "Check this code when new subtype is added");
  int pop = prevdom->Opcode();
  assert( pop == Op_IfFalse || pop == Op_IfTrue, "" );
  if (flip) {
    if (pop == Op_IfTrue)
      pop = Op_IfFalse;
    else
      pop = Op_IfTrue;
  }
  // 'con' is set to true or false to kill the dominated test.
  Node *con = _igvn.makecon(pop == Op_IfTrue ? TypeInt::ONE : TypeInt::ZERO);
  set_ctrl(con, C->root()); // Constant gets a new use
  // Hack the dominated test
  _igvn.hash_delete(iff);
  iff->set_req(1, con);
  _igvn._worklist.push(iff);

  // If I dont have a reachable TRUE and FALSE path following the IfNode then
  // I can assume this path reaches an infinite loop.  In this case it's not
  // important to optimize the data Nodes - either the whole compilation will
  // be tossed or this path (and all data Nodes) will go dead.
  if (iff->outcnt() != 2) return;

  // Make control-dependent data Nodes on the live path (path that will remain
  // once the dominated IF is removed) become control-dependent on the
  // dominating projection.
  Node* dp = iff->as_If()->proj_out(pop == Op_IfTrue);

  // Loop predicates may have depending checks which should not
  // be skipped. For example, range check predicate has two checks
  // for lower and upper bounds.
  ProjNode* unc_proj = iff->as_If()->proj_out(1 - dp->as_Proj()->_con)->as_Proj();
  if (exclude_loop_predicate &&
<<<<<<< HEAD
      is_uncommon_trap_proj(unc_proj, true))
=======
      is_uncommon_trap_proj(unc_proj, Deoptimization::Reason_predicate))
>>>>>>> 7b452e39
    return; // Let IGVN transformation change control dependence.

  IdealLoopTree *old_loop = get_loop(dp);

  for (DUIterator_Fast imax, i = dp->fast_outs(imax); i < imax; i++) {
    Node* cd = dp->fast_out(i); // Control-dependent node
    if (cd->depends_only_on_test()) {
      assert(cd->in(0) == dp, "");
      _igvn.hash_delete(cd);
      cd->set_req(0, prevdom);
      set_early_ctrl(cd);
      _igvn._worklist.push(cd);
      IdealLoopTree *new_loop = get_loop(get_ctrl(cd));
      if (old_loop != new_loop) {
        if (!old_loop->_child) old_loop->_body.yank(cd);
        if (!new_loop->_child) new_loop->_body.push(cd);
      }
      --i;
      --imax;
    }
  }
}

//------------------------------has_local_phi_input----------------------------
// Return TRUE if 'n' has Phi inputs from its local block and no other
// block-local inputs (all non-local-phi inputs come from earlier blocks)
Node *PhaseIdealLoop::has_local_phi_input( Node *n ) {
  Node *n_ctrl = get_ctrl(n);
  // See if some inputs come from a Phi in this block, or from before
  // this block.
  uint i;
  for( i = 1; i < n->req(); i++ ) {
    Node *phi = n->in(i);
    if( phi->is_Phi() && phi->in(0) == n_ctrl )
      break;
  }
  if( i >= n->req() )
    return NULL;                // No Phi inputs; nowhere to clone thru

  // Check for inputs created between 'n' and the Phi input.  These
  // must split as well; they have already been given the chance
  // (courtesy of a post-order visit) and since they did not we must
  // recover the 'cost' of splitting them by being very profitable
  // when splitting 'n'.  Since this is unlikely we simply give up.
  for( i = 1; i < n->req(); i++ ) {
    Node *m = n->in(i);
    if( get_ctrl(m) == n_ctrl && !m->is_Phi() ) {
      // We allow the special case of AddP's with no local inputs.
      // This allows us to split-up address expressions.
      if (m->is_AddP() &&
          get_ctrl(m->in(2)) != n_ctrl &&
          get_ctrl(m->in(3)) != n_ctrl) {
        // Move the AddP up to dominating point
        set_ctrl_and_loop(m, find_non_split_ctrl(idom(n_ctrl)));
        continue;
      }
      return NULL;
    }
  }

  return n_ctrl;
}

//------------------------------remix_address_expressions----------------------
// Rework addressing expressions to get the most loop-invariant stuff
// moved out.  We'd like to do all associative operators, but it's especially
// important (common) to do address expressions.
Node *PhaseIdealLoop::remix_address_expressions( Node *n ) {
  if (!has_ctrl(n))  return NULL;
  Node *n_ctrl = get_ctrl(n);
  IdealLoopTree *n_loop = get_loop(n_ctrl);

  // See if 'n' mixes loop-varying and loop-invariant inputs and
  // itself is loop-varying.

  // Only interested in binary ops (and AddP)
  if( n->req() < 3 || n->req() > 4 ) return NULL;

  Node *n1_ctrl = get_ctrl(n->in(                    1));
  Node *n2_ctrl = get_ctrl(n->in(                    2));
  Node *n3_ctrl = get_ctrl(n->in(n->req() == 3 ? 2 : 3));
  IdealLoopTree *n1_loop = get_loop( n1_ctrl );
  IdealLoopTree *n2_loop = get_loop( n2_ctrl );
  IdealLoopTree *n3_loop = get_loop( n3_ctrl );

  // Does one of my inputs spin in a tighter loop than self?
  if( (n_loop->is_member( n1_loop ) && n_loop != n1_loop) ||
      (n_loop->is_member( n2_loop ) && n_loop != n2_loop) ||
      (n_loop->is_member( n3_loop ) && n_loop != n3_loop) )
    return NULL;                // Leave well enough alone

  // Is at least one of my inputs loop-invariant?
  if( n1_loop == n_loop &&
      n2_loop == n_loop &&
      n3_loop == n_loop )
    return NULL;                // No loop-invariant inputs


  int n_op = n->Opcode();

  // Replace expressions like ((V+I) << 2) with (V<<2 + I<<2).
  if( n_op == Op_LShiftI ) {
    // Scale is loop invariant
    Node *scale = n->in(2);
    Node *scale_ctrl = get_ctrl(scale);
    IdealLoopTree *scale_loop = get_loop(scale_ctrl );
    if( n_loop == scale_loop || !scale_loop->is_member( n_loop ) )
      return NULL;
    const TypeInt *scale_t = scale->bottom_type()->isa_int();
    if( scale_t && scale_t->is_con() && scale_t->get_con() >= 16 )
      return NULL;              // Dont bother with byte/short masking
    // Add must vary with loop (else shift would be loop-invariant)
    Node *add = n->in(1);
    Node *add_ctrl = get_ctrl(add);
    IdealLoopTree *add_loop = get_loop(add_ctrl);
    //assert( n_loop == add_loop, "" );
    if( n_loop != add_loop ) return NULL;  // happens w/ evil ZKM loops

    // Convert I-V into I+ (0-V); same for V-I
    if( add->Opcode() == Op_SubI &&
        _igvn.type( add->in(1) ) != TypeInt::ZERO ) {
      Node *zero = _igvn.intcon(0);
      set_ctrl(zero, C->root());
      Node *neg = new (C, 3) SubINode( _igvn.intcon(0), add->in(2) );
      register_new_node( neg, get_ctrl(add->in(2) ) );
      add = new (C, 3) AddINode( add->in(1), neg );
      register_new_node( add, add_ctrl );
    }
    if( add->Opcode() != Op_AddI ) return NULL;
    // See if one add input is loop invariant
    Node *add_var = add->in(1);
    Node *add_var_ctrl = get_ctrl(add_var);
    IdealLoopTree *add_var_loop = get_loop(add_var_ctrl );
    Node *add_invar = add->in(2);
    Node *add_invar_ctrl = get_ctrl(add_invar);
    IdealLoopTree *add_invar_loop = get_loop(add_invar_ctrl );
    if( add_var_loop == n_loop ) {
    } else if( add_invar_loop == n_loop ) {
      // Swap to find the invariant part
      add_invar = add_var;
      add_invar_ctrl = add_var_ctrl;
      add_invar_loop = add_var_loop;
      add_var = add->in(2);
      Node *add_var_ctrl = get_ctrl(add_var);
      IdealLoopTree *add_var_loop = get_loop(add_var_ctrl );
    } else                      // Else neither input is loop invariant
      return NULL;
    if( n_loop == add_invar_loop || !add_invar_loop->is_member( n_loop ) )
      return NULL;              // No invariant part of the add?

    // Yes!  Reshape address expression!
    Node *inv_scale = new (C, 3) LShiftINode( add_invar, scale );
    Node *inv_scale_ctrl =
      dom_depth(add_invar_ctrl) > dom_depth(scale_ctrl) ?
      add_invar_ctrl : scale_ctrl;
    register_new_node( inv_scale, inv_scale_ctrl );
    Node *var_scale = new (C, 3) LShiftINode( add_var, scale );
    register_new_node( var_scale, n_ctrl );
    Node *var_add = new (C, 3) AddINode( var_scale, inv_scale );
    register_new_node( var_add, n_ctrl );
    _igvn.replace_node( n, var_add );
    return var_add;
  }

  // Replace (I+V) with (V+I)
  if( n_op == Op_AddI ||
      n_op == Op_AddL ||
      n_op == Op_AddF ||
      n_op == Op_AddD ||
      n_op == Op_MulI ||
      n_op == Op_MulL ||
      n_op == Op_MulF ||
      n_op == Op_MulD ) {
    if( n2_loop == n_loop ) {
      assert( n1_loop != n_loop, "" );
      n->swap_edges(1, 2);
    }
  }

  // Replace ((I1 +p V) +p I2) with ((I1 +p I2) +p V),
  // but not if I2 is a constant.
  if( n_op == Op_AddP ) {
    if( n2_loop == n_loop && n3_loop != n_loop ) {
      if( n->in(2)->Opcode() == Op_AddP && !n->in(3)->is_Con() ) {
        Node *n22_ctrl = get_ctrl(n->in(2)->in(2));
        Node *n23_ctrl = get_ctrl(n->in(2)->in(3));
        IdealLoopTree *n22loop = get_loop( n22_ctrl );
        IdealLoopTree *n23_loop = get_loop( n23_ctrl );
        if( n22loop != n_loop && n22loop->is_member(n_loop) &&
            n23_loop == n_loop ) {
          Node *add1 = new (C, 4) AddPNode( n->in(1), n->in(2)->in(2), n->in(3) );
          // Stuff new AddP in the loop preheader
          register_new_node( add1, n_loop->_head->in(LoopNode::EntryControl) );
          Node *add2 = new (C, 4) AddPNode( n->in(1), add1, n->in(2)->in(3) );
          register_new_node( add2, n_ctrl );
          _igvn.replace_node( n, add2 );
          return add2;
        }
      }
    }

    // Replace (I1 +p (I2 + V)) with ((I1 +p I2) +p V)
    if( n2_loop != n_loop && n3_loop == n_loop ) {
      if( n->in(3)->Opcode() == Op_AddI ) {
        Node *V = n->in(3)->in(1);
        Node *I = n->in(3)->in(2);
        if( is_member(n_loop,get_ctrl(V)) ) {
        } else {
          Node *tmp = V; V = I; I = tmp;
        }
        if( !is_member(n_loop,get_ctrl(I)) ) {
          Node *add1 = new (C, 4) AddPNode( n->in(1), n->in(2), I );
          // Stuff new AddP in the loop preheader
          register_new_node( add1, n_loop->_head->in(LoopNode::EntryControl) );
          Node *add2 = new (C, 4) AddPNode( n->in(1), add1, V );
          register_new_node( add2, n_ctrl );
          _igvn.replace_node( n, add2 );
          return add2;
        }
      }
    }
  }

  return NULL;
}

//------------------------------conditional_move-------------------------------
// Attempt to replace a Phi with a conditional move.  We have some pretty
// strict profitability requirements.  All Phis at the merge point must
// be converted, so we can remove the control flow.  We need to limit the
// number of c-moves to a small handful.  All code that was in the side-arms
// of the CFG diamond is now speculatively executed.  This code has to be
// "cheap enough".  We are pretty much limited to CFG diamonds that merge
// 1 or 2 items with a total of 1 or 2 ops executed speculatively.
Node *PhaseIdealLoop::conditional_move( Node *region ) {

  assert(region->is_Region(), "sanity check");
  if (region->req() != 3) return NULL;

  // Check for CFG diamond
  Node *lp = region->in(1);
  Node *rp = region->in(2);
  if (!lp || !rp) return NULL;
  Node *lp_c = lp->in(0);
  if (lp_c == NULL || lp_c != rp->in(0) || !lp_c->is_If()) return NULL;
  IfNode *iff = lp_c->as_If();

  // Check for ops pinned in an arm of the diamond.
  // Can't remove the control flow in this case
  if (lp->outcnt() > 1) return NULL;
  if (rp->outcnt() > 1) return NULL;

  IdealLoopTree* r_loop = get_loop(region);
  assert(r_loop == get_loop(iff), "sanity");
  // Always convert to CMOVE if all results are used only outside this loop.
  bool used_inside_loop = (r_loop == _ltree_root);

  // Check profitability
  int cost = 0;
  int phis = 0;
  for (DUIterator_Fast imax, i = region->fast_outs(imax); i < imax; i++) {
    Node *out = region->fast_out(i);
    if (!out->is_Phi()) continue; // Ignore other control edges, etc
    phis++;
    PhiNode* phi = out->as_Phi();
    BasicType bt = phi->type()->basic_type();
    switch (bt) {
    case T_FLOAT:
    case T_DOUBLE: {
      cost += Matcher::float_cmove_cost(); // Could be very expensive
      break;
    }
    case T_LONG: {
      cost += Matcher::long_cmove_cost(); // May encodes as 2 CMOV's
    }
    case T_INT:                 // These all CMOV fine
    case T_ADDRESS: {           // (RawPtr)
      cost++;
      break;
    }
    case T_NARROWOOP: // Fall through
    case T_OBJECT: {            // Base oops are OK, but not derived oops
      const TypeOopPtr *tp = phi->type()->make_ptr()->isa_oopptr();
      // Derived pointers are Bad (tm): what's the Base (for GC purposes) of a
      // CMOVE'd derived pointer?  It's a CMOVE'd derived base.  Thus
      // CMOVE'ing a derived pointer requires we also CMOVE the base.  If we
      // have a Phi for the base here that we convert to a CMOVE all is well
      // and good.  But if the base is dead, we'll not make a CMOVE.  Later
      // the allocator will have to produce a base by creating a CMOVE of the
      // relevant bases.  This puts the allocator in the business of
      // manufacturing expensive instructions, generally a bad plan.
      // Just Say No to Conditionally-Moved Derived Pointers.
      if (tp && tp->offset() != 0)
        return NULL;
      cost++;
      break;
    }
    default:
      return NULL;              // In particular, can't do memory or I/O
    }
    // Add in cost any speculative ops
    for (uint j = 1; j < region->req(); j++) {
      Node *proj = region->in(j);
      Node *inp = phi->in(j);
      if (get_ctrl(inp) == proj) { // Found local op
        cost++;
        // Check for a chain of dependent ops; these will all become
        // speculative in a CMOV.
        for (uint k = 1; k < inp->req(); k++)
          if (get_ctrl(inp->in(k)) == proj)
            cost += ConditionalMoveLimit; // Too much speculative goo
      }
    }
    // See if the Phi is used by a Cmp or Narrow oop Decode/Encode.
    // This will likely Split-If, a higher-payoff operation.
    for (DUIterator_Fast kmax, k = phi->fast_outs(kmax); k < kmax; k++) {
      Node* use = phi->fast_out(k);
      if (use->is_Cmp() || use->is_DecodeN() || use->is_EncodeP())
        cost += ConditionalMoveLimit;
      // Is there a use inside the loop?
      // Note: check only basic types since CMoveP is pinned.
      if (!used_inside_loop && is_java_primitive(bt)) {
        IdealLoopTree* u_loop = get_loop(has_ctrl(use) ? get_ctrl(use) : use);
        if (r_loop == u_loop || r_loop->is_member(u_loop)) {
          used_inside_loop = true;
        }
      }
    }
  }
  Node* bol = iff->in(1);
  assert(bol->Opcode() == Op_Bool, "");
  int cmp_op = bol->in(1)->Opcode();
  // It is expensive to generate flags from a float compare.
  // Avoid duplicated float compare.
  if (phis > 1 && (cmp_op == Op_CmpF || cmp_op == Op_CmpD)) return NULL;

  float infrequent_prob = PROB_UNLIKELY_MAG(3);
  // Ignore cost and blocks frequency if CMOVE can be moved outside the loop.
  if (used_inside_loop) {
    if (cost >= ConditionalMoveLimit) return NULL; // Too much goo

    // BlockLayoutByFrequency optimization moves infrequent branch
    // from hot path. No point in CMOV'ing in such case (110 is used
    // instead of 100 to take into account not exactness of float value).
    if (BlockLayoutByFrequency) {
      infrequent_prob = MAX2(infrequent_prob, (float)BlockLayoutMinDiamondPercentage/110.0f);
    }
  }
  // Check for highly predictable branch.  No point in CMOV'ing if
  // we are going to predict accurately all the time.
  if (iff->_prob < infrequent_prob ||
      iff->_prob > (1.0f - infrequent_prob))
    return NULL;

  // --------------
  // Now replace all Phis with CMOV's
  Node *cmov_ctrl = iff->in(0);
  uint flip = (lp->Opcode() == Op_IfTrue);
  while (1) {
    PhiNode* phi = NULL;
    for (DUIterator_Fast imax, i = region->fast_outs(imax); i < imax; i++) {
      Node *out = region->fast_out(i);
      if (out->is_Phi()) {
        phi = out->as_Phi();
        break;
      }
    }
    if (phi == NULL)  break;
#ifndef PRODUCT
    if (PrintOpto && VerifyLoopOptimizations) tty->print_cr("CMOV");
#endif
    // Move speculative ops
    for (uint j = 1; j < region->req(); j++) {
      Node *proj = region->in(j);
      Node *inp = phi->in(j);
      if (get_ctrl(inp) == proj) { // Found local op
#ifndef PRODUCT
        if (PrintOpto && VerifyLoopOptimizations) {
          tty->print("  speculate: ");
          inp->dump();
        }
#endif
        set_ctrl(inp, cmov_ctrl);
      }
    }
    Node *cmov = CMoveNode::make( C, cmov_ctrl, iff->in(1), phi->in(1+flip), phi->in(2-flip), _igvn.type(phi) );
    register_new_node( cmov, cmov_ctrl );
    _igvn.replace_node( phi, cmov );
#ifndef PRODUCT
    if (TraceLoopOpts) {
      tty->print("CMOV  ");
      r_loop->dump_head();
      if (Verbose) {
        bol->in(1)->dump(1);
        cmov->dump(1);
      }
    }
    if (VerifyLoopOptimizations) verify();
#endif
  }

  // The useless CFG diamond will fold up later; see the optimization in
  // RegionNode::Ideal.
  _igvn._worklist.push(region);

  return iff->in(1);
}

//------------------------------split_if_with_blocks_pre-----------------------
// Do the real work in a non-recursive function.  Data nodes want to be
// cloned in the pre-order so they can feed each other nicely.
Node *PhaseIdealLoop::split_if_with_blocks_pre( Node *n ) {
  // Cloning these guys is unlikely to win
  int n_op = n->Opcode();
  if( n_op == Op_MergeMem ) return n;
  if( n->is_Proj() ) return n;
  // Do not clone-up CmpFXXX variations, as these are always
  // followed by a CmpI
  if( n->is_Cmp() ) return n;
  // Attempt to use a conditional move instead of a phi/branch
  if( ConditionalMoveLimit > 0 && n_op == Op_Region ) {
    Node *cmov = conditional_move( n );
    if( cmov ) return cmov;
  }
  if( n->is_CFG() || n->is_LoadStore() )
    return n;
  if( n_op == Op_Opaque1 ||     // Opaque nodes cannot be mod'd
      n_op == Op_Opaque2 ) {
    if( !C->major_progress() )   // If chance of no more loop opts...
      _igvn._worklist.push(n);  // maybe we'll remove them
    return n;
  }

  if( n->is_Con() ) return n;   // No cloning for Con nodes

  Node *n_ctrl = get_ctrl(n);
  if( !n_ctrl ) return n;       // Dead node

  // Attempt to remix address expressions for loop invariants
  Node *m = remix_address_expressions( n );
  if( m ) return m;

  // Determine if the Node has inputs from some local Phi.
  // Returns the block to clone thru.
  Node *n_blk = has_local_phi_input( n );
  if( !n_blk ) return n;
  // Do not clone the trip counter through on a CountedLoop
  // (messes up the canonical shape).
  if( n_blk->is_CountedLoop() && n->Opcode() == Op_AddI ) return n;

  // Check for having no control input; not pinned.  Allow
  // dominating control.
  if( n->in(0) ) {
    Node *dom = idom(n_blk);
    if( dom_lca( n->in(0), dom ) != n->in(0) )
      return n;
  }
  // Policy: when is it profitable.  You must get more wins than
  // policy before it is considered profitable.  Policy is usually 0,
  // so 1 win is considered profitable.  Big merges will require big
  // cloning, so get a larger policy.
  int policy = n_blk->req() >> 2;

  // If the loop is a candidate for range check elimination,
  // delay splitting through it's phi until a later loop optimization
  if (n_blk->is_CountedLoop()) {
    IdealLoopTree *lp = get_loop(n_blk);
    if (lp && lp->_rce_candidate) {
      return n;
    }
  }

  // Use same limit as split_if_with_blocks_post
  if( C->unique() > 35000 ) return n; // Method too big

  // Split 'n' through the merge point if it is profitable
  Node *phi = split_thru_phi( n, n_blk, policy );
  if (!phi) return n;

  // Found a Phi to split thru!
  // Replace 'n' with the new phi
  _igvn.replace_node( n, phi );
  // Moved a load around the loop, 'en-registering' something.
  if (n_blk->is_Loop() && n->is_Load() &&
      !phi->in(LoopNode::LoopBackControl)->is_Load())
    C->set_major_progress();

  return phi;
}

static bool merge_point_too_heavy(Compile* C, Node* region) {
  // Bail out if the region and its phis have too many users.
  int weight = 0;
  for (DUIterator_Fast imax, i = region->fast_outs(imax); i < imax; i++) {
    weight += region->fast_out(i)->outcnt();
  }
  int nodes_left = MaxNodeLimit - C->unique();
  if (weight * 8 > nodes_left) {
#ifndef PRODUCT
    if (PrintOpto)
      tty->print_cr("*** Split-if bails out:  %d nodes, region weight %d", C->unique(), weight);
#endif
    return true;
  } else {
    return false;
  }
}

static bool merge_point_safe(Node* region) {
  // 4799512: Stop split_if_with_blocks from splitting a block with a ConvI2LNode
  // having a PhiNode input. This sidesteps the dangerous case where the split
  // ConvI2LNode may become TOP if the input Value() does not
  // overlap the ConvI2L range, leaving a node which may not dominate its
  // uses.
  // A better fix for this problem can be found in the BugTraq entry, but
  // expediency for Mantis demands this hack.
  // 6855164: If the merge point has a FastLockNode with a PhiNode input, we stop
  // split_if_with_blocks from splitting a block because we could not move around
  // the FastLockNode.
  for (DUIterator_Fast imax, i = region->fast_outs(imax); i < imax; i++) {
    Node* n = region->fast_out(i);
    if (n->is_Phi()) {
      for (DUIterator_Fast jmax, j = n->fast_outs(jmax); j < jmax; j++) {
        Node* m = n->fast_out(j);
        if (m->is_FastLock())
          return false;
#ifdef _LP64
        if (m->Opcode() == Op_ConvI2L)
          return false;
#endif
      }
    }
  }
  return true;
}


//------------------------------place_near_use---------------------------------
// Place some computation next to use but not inside inner loops.
// For inner loop uses move it to the preheader area.
Node *PhaseIdealLoop::place_near_use( Node *useblock ) const {
  IdealLoopTree *u_loop = get_loop( useblock );
  return (u_loop->_irreducible || u_loop->_child)
    ? useblock
    : u_loop->_head->in(LoopNode::EntryControl);
}


//------------------------------split_if_with_blocks_post----------------------
// Do the real work in a non-recursive function.  CFG hackery wants to be
// in the post-order, so it can dirty the I-DOM info and not use the dirtied
// info.
void PhaseIdealLoop::split_if_with_blocks_post( Node *n ) {

  // Cloning Cmp through Phi's involves the split-if transform.
  // FastLock is not used by an If
  if( n->is_Cmp() && !n->is_FastLock() ) {
    if( C->unique() > 35000 ) return; // Method too big

    // Do not do 'split-if' if irreducible loops are present.
    if( _has_irreducible_loops )
      return;

    Node *n_ctrl = get_ctrl(n);
    // Determine if the Node has inputs from some local Phi.
    // Returns the block to clone thru.
    Node *n_blk = has_local_phi_input( n );
    if( n_blk != n_ctrl ) return;

    if( merge_point_too_heavy(C, n_ctrl) )
      return;

    if( n->outcnt() != 1 ) return; // Multiple bool's from 1 compare?
    Node *bol = n->unique_out();
    assert( bol->is_Bool(), "expect a bool here" );
    if( bol->outcnt() != 1 ) return;// Multiple branches from 1 compare?
    Node *iff = bol->unique_out();

    // Check some safety conditions
    if( iff->is_If() ) {        // Classic split-if?
      if( iff->in(0) != n_ctrl ) return; // Compare must be in same blk as if
    } else if (iff->is_CMove()) { // Trying to split-up a CMOVE
      // Can't split CMove with different control edge.
      if (iff->in(0) != NULL && iff->in(0) != n_ctrl ) return;
      if( get_ctrl(iff->in(2)) == n_ctrl ||
          get_ctrl(iff->in(3)) == n_ctrl )
        return;                 // Inputs not yet split-up
      if ( get_loop(n_ctrl) != get_loop(get_ctrl(iff)) ) {
        return;                 // Loop-invar test gates loop-varying CMOVE
      }
    } else {
      return;  // some other kind of node, such as an Allocate
    }

    // Do not do 'split-if' if some paths are dead.  First do dead code
    // elimination and then see if its still profitable.
    for( uint i = 1; i < n_ctrl->req(); i++ )
      if( n_ctrl->in(i) == C->top() )
        return;

    // When is split-if profitable?  Every 'win' on means some control flow
    // goes dead, so it's almost always a win.
    int policy = 0;
    // If trying to do a 'Split-If' at the loop head, it is only
    // profitable if the cmp folds up on BOTH paths.  Otherwise we
    // risk peeling a loop forever.

    // CNC - Disabled for now.  Requires careful handling of loop
    // body selection for the cloned code.  Also, make sure we check
    // for any input path not being in the same loop as n_ctrl.  For
    // irreducible loops we cannot check for 'n_ctrl->is_Loop()'
    // because the alternative loop entry points won't be converted
    // into LoopNodes.
    IdealLoopTree *n_loop = get_loop(n_ctrl);
    for( uint j = 1; j < n_ctrl->req(); j++ )
      if( get_loop(n_ctrl->in(j)) != n_loop )
        return;

    // Check for safety of the merge point.
    if( !merge_point_safe(n_ctrl) ) {
      return;
    }

    // Split compare 'n' through the merge point if it is profitable
    Node *phi = split_thru_phi( n, n_ctrl, policy );
    if( !phi ) return;

    // Found a Phi to split thru!
    // Replace 'n' with the new phi
    _igvn.replace_node( n, phi );

    // Now split the bool up thru the phi
    Node *bolphi = split_thru_phi( bol, n_ctrl, -1 );
    _igvn.replace_node( bol, bolphi );
    assert( iff->in(1) == bolphi, "" );
    if( bolphi->Value(&_igvn)->singleton() )
      return;

    // Conditional-move?  Must split up now
    if( !iff->is_If() ) {
      Node *cmovphi = split_thru_phi( iff, n_ctrl, -1 );
      _igvn.replace_node( iff, cmovphi );
      return;
    }

    // Now split the IF
    do_split_if( iff );
    return;
  }

  // Check for an IF ready to split; one that has its
  // condition codes input coming from a Phi at the block start.
  int n_op = n->Opcode();

  // Check for an IF being dominated by another IF same test
  if( n_op == Op_If ) {
    Node *bol = n->in(1);
    uint max = bol->outcnt();
    // Check for same test used more than once?
    if( n_op == Op_If && max > 1 && bol->is_Bool() ) {
      // Search up IDOMs to see if this IF is dominated.
      Node *cutoff = get_ctrl(bol);

      // Now search up IDOMs till cutoff, looking for a dominating test
      Node *prevdom = n;
      Node *dom = idom(prevdom);
      while( dom != cutoff ) {
        if( dom->req() > 1 && dom->in(1) == bol && prevdom->in(0) == dom ) {
          // Replace the dominated test with an obvious true or false.
          // Place it on the IGVN worklist for later cleanup.
          C->set_major_progress();
<<<<<<< HEAD
          dominated_by( prevdom, n, true );
=======
          dominated_by( prevdom, n, false, true );
>>>>>>> 7b452e39
#ifndef PRODUCT
          if( VerifyLoopOptimizations ) verify();
#endif
          return;
        }
        prevdom = dom;
        dom = idom(prevdom);
      }
    }
  }

  // See if a shared loop-varying computation has no loop-varying uses.
  // Happens if something is only used for JVM state in uncommon trap exits,
  // like various versions of induction variable+offset.  Clone the
  // computation per usage to allow it to sink out of the loop.
  if (has_ctrl(n) && !n->in(0)) {// n not dead and has no control edge (can float about)
    Node *n_ctrl = get_ctrl(n);
    IdealLoopTree *n_loop = get_loop(n_ctrl);
    if( n_loop != _ltree_root ) {
      DUIterator_Fast imax, i = n->fast_outs(imax);
      for (; i < imax; i++) {
        Node* u = n->fast_out(i);
        if( !has_ctrl(u) )     break; // Found control user
        IdealLoopTree *u_loop = get_loop(get_ctrl(u));
        if( u_loop == n_loop ) break; // Found loop-varying use
        if( n_loop->is_member( u_loop ) ) break; // Found use in inner loop
        if( u->Opcode() == Op_Opaque1 ) break; // Found loop limit, bugfix for 4677003
      }
      bool did_break = (i < imax);  // Did we break out of the previous loop?
      if (!did_break && n->outcnt() > 1) { // All uses in outer loops!
        Node *late_load_ctrl = NULL;
        if (n->is_Load()) {
          // If n is a load, get and save the result from get_late_ctrl(),
          // to be later used in calculating the control for n's clones.
          clear_dom_lca_tags();
          late_load_ctrl = get_late_ctrl(n, n_ctrl);
        }
        // If n is a load, and the late control is the same as the current
        // control, then the cloning of n is a pointless exercise, because
        // GVN will ensure that we end up where we started.
        if (!n->is_Load() || late_load_ctrl != n_ctrl) {
          for (DUIterator_Last jmin, j = n->last_outs(jmin); j >= jmin; ) {
            Node *u = n->last_out(j); // Clone private computation per use
            _igvn.hash_delete(u);
            _igvn._worklist.push(u);
            Node *x = n->clone(); // Clone computation
            Node *x_ctrl = NULL;
            if( u->is_Phi() ) {
              // Replace all uses of normal nodes.  Replace Phi uses
              // individually, so the separate Nodes can sink down
              // different paths.
              uint k = 1;
              while( u->in(k) != n ) k++;
              u->set_req( k, x );
              // x goes next to Phi input path
              x_ctrl = u->in(0)->in(k);
              --j;
            } else {              // Normal use
              // Replace all uses
              for( uint k = 0; k < u->req(); k++ ) {
                if( u->in(k) == n ) {
                  u->set_req( k, x );
                  --j;
                }
              }
              x_ctrl = get_ctrl(u);
            }

            // Find control for 'x' next to use but not inside inner loops.
            // For inner loop uses get the preheader area.
            x_ctrl = place_near_use(x_ctrl);

            if (n->is_Load()) {
              // For loads, add a control edge to a CFG node outside of the loop
              // to force them to not combine and return back inside the loop
              // during GVN optimization (4641526).
              //
              // Because we are setting the actual control input, factor in
              // the result from get_late_ctrl() so we respect any
              // anti-dependences. (6233005).
              x_ctrl = dom_lca(late_load_ctrl, x_ctrl);

              // Don't allow the control input to be a CFG splitting node.
              // Such nodes should only have ProjNodes as outs, e.g. IfNode
              // should only have IfTrueNode and IfFalseNode (4985384).
              x_ctrl = find_non_split_ctrl(x_ctrl);
              assert(dom_depth(n_ctrl) <= dom_depth(x_ctrl), "n is later than its clone");

              x->set_req(0, x_ctrl);
            }
            register_new_node(x, x_ctrl);

            // Some institutional knowledge is needed here: 'x' is
            // yanked because if the optimizer runs GVN on it all the
            // cloned x's will common up and undo this optimization and
            // be forced back in the loop.  This is annoying because it
            // makes +VerifyOpto report false-positives on progress.  I
            // tried setting control edges on the x's to force them to
            // not combine, but the matching gets worried when it tries
            // to fold a StoreP and an AddP together (as part of an
            // address expression) and the AddP and StoreP have
            // different controls.
            if( !x->is_Load() && !x->is_DecodeN() ) _igvn._worklist.yank(x);
          }
          _igvn.remove_dead_node(n);
        }
      }
    }
  }

  // Check for Opaque2's who's loop has disappeared - who's input is in the
  // same loop nest as their output.  Remove 'em, they are no longer useful.
  if( n_op == Op_Opaque2 &&
      n->in(1) != NULL &&
      get_loop(get_ctrl(n)) == get_loop(get_ctrl(n->in(1))) ) {
    _igvn.replace_node( n, n->in(1) );
  }
}

//------------------------------split_if_with_blocks---------------------------
// Check for aggressive application of 'split-if' optimization,
// using basic block level info.
void PhaseIdealLoop::split_if_with_blocks( VectorSet &visited, Node_Stack &nstack ) {
  Node *n = C->root();
  visited.set(n->_idx); // first, mark node as visited
  // Do pre-visit work for root
  n = split_if_with_blocks_pre( n );
  uint cnt = n->outcnt();
  uint i   = 0;
  while (true) {
    // Visit all children
    if (i < cnt) {
      Node* use = n->raw_out(i);
      ++i;
      if (use->outcnt() != 0 && !visited.test_set(use->_idx)) {
        // Now do pre-visit work for this use
        use = split_if_with_blocks_pre( use );
        nstack.push(n, i); // Save parent and next use's index.
        n   = use;         // Process all children of current use.
        cnt = use->outcnt();
        i   = 0;
      }
    }
    else {
      // All of n's children have been processed, complete post-processing.
      if (cnt != 0 && !n->is_Con()) {
        assert(has_node(n), "no dead nodes");
        split_if_with_blocks_post( n );
      }
      if (nstack.is_empty()) {
        // Finished all nodes on stack.
        break;
      }
      // Get saved parent node and next use's index. Visit the rest of uses.
      n   = nstack.node();
      cnt = n->outcnt();
      i   = nstack.index();
      nstack.pop();
    }
  }
}


//=============================================================================
//
//                   C L O N E   A   L O O P   B O D Y
//

//------------------------------clone_iff--------------------------------------
// Passed in a Phi merging (recursively) some nearly equivalent Bool/Cmps.
// "Nearly" because all Nodes have been cloned from the original in the loop,
// but the fall-in edges to the Cmp are different.  Clone bool/Cmp pairs
// through the Phi recursively, and return a Bool.
BoolNode *PhaseIdealLoop::clone_iff( PhiNode *phi, IdealLoopTree *loop ) {

  // Convert this Phi into a Phi merging Bools
  uint i;
  for( i = 1; i < phi->req(); i++ ) {
    Node *b = phi->in(i);
    if( b->is_Phi() ) {
      _igvn.hash_delete(phi);
      _igvn._worklist.push(phi);
      phi->set_req(i, clone_iff( b->as_Phi(), loop ));
    } else {
      assert( b->is_Bool(), "" );
    }
  }

  Node *sample_bool = phi->in(1);
  Node *sample_cmp  = sample_bool->in(1);

  // Make Phis to merge the Cmp's inputs.
  int size = phi->in(0)->req();
  PhiNode *phi1 = new (C, size) PhiNode( phi->in(0), Type::TOP );
  PhiNode *phi2 = new (C, size) PhiNode( phi->in(0), Type::TOP );
  for( i = 1; i < phi->req(); i++ ) {
    Node *n1 = phi->in(i)->in(1)->in(1);
    Node *n2 = phi->in(i)->in(1)->in(2);
    phi1->set_req( i, n1 );
    phi2->set_req( i, n2 );
    phi1->set_type( phi1->type()->meet(n1->bottom_type()) );
    phi2->set_type( phi2->type()->meet(n2->bottom_type()) );
  }
  // See if these Phis have been made before.
  // Register with optimizer
  Node *hit1 = _igvn.hash_find_insert(phi1);
  if( hit1 ) {                  // Hit, toss just made Phi
    _igvn.remove_dead_node(phi1); // Remove new phi
    assert( hit1->is_Phi(), "" );
    phi1 = (PhiNode*)hit1;      // Use existing phi
  } else {                      // Miss
    _igvn.register_new_node_with_optimizer(phi1);
  }
  Node *hit2 = _igvn.hash_find_insert(phi2);
  if( hit2 ) {                  // Hit, toss just made Phi
    _igvn.remove_dead_node(phi2); // Remove new phi
    assert( hit2->is_Phi(), "" );
    phi2 = (PhiNode*)hit2;      // Use existing phi
  } else {                      // Miss
    _igvn.register_new_node_with_optimizer(phi2);
  }
  // Register Phis with loop/block info
  set_ctrl(phi1, phi->in(0));
  set_ctrl(phi2, phi->in(0));
  // Make a new Cmp
  Node *cmp = sample_cmp->clone();
  cmp->set_req( 1, phi1 );
  cmp->set_req( 2, phi2 );
  _igvn.register_new_node_with_optimizer(cmp);
  set_ctrl(cmp, phi->in(0));

  // Make a new Bool
  Node *b = sample_bool->clone();
  b->set_req(1,cmp);
  _igvn.register_new_node_with_optimizer(b);
  set_ctrl(b, phi->in(0));

  assert( b->is_Bool(), "" );
  return (BoolNode*)b;
}

//------------------------------clone_bool-------------------------------------
// Passed in a Phi merging (recursively) some nearly equivalent Bool/Cmps.
// "Nearly" because all Nodes have been cloned from the original in the loop,
// but the fall-in edges to the Cmp are different.  Clone bool/Cmp pairs
// through the Phi recursively, and return a Bool.
CmpNode *PhaseIdealLoop::clone_bool( PhiNode *phi, IdealLoopTree *loop ) {
  uint i;
  // Convert this Phi into a Phi merging Bools
  for( i = 1; i < phi->req(); i++ ) {
    Node *b = phi->in(i);
    if( b->is_Phi() ) {
      _igvn.hash_delete(phi);
      _igvn._worklist.push(phi);
      phi->set_req(i, clone_bool( b->as_Phi(), loop ));
    } else {
      assert( b->is_Cmp() || b->is_top(), "inputs are all Cmp or TOP" );
    }
  }

  Node *sample_cmp = phi->in(1);

  // Make Phis to merge the Cmp's inputs.
  int size = phi->in(0)->req();
  PhiNode *phi1 = new (C, size) PhiNode( phi->in(0), Type::TOP );
  PhiNode *phi2 = new (C, size) PhiNode( phi->in(0), Type::TOP );
  for( uint j = 1; j < phi->req(); j++ ) {
    Node *cmp_top = phi->in(j); // Inputs are all Cmp or TOP
    Node *n1, *n2;
    if( cmp_top->is_Cmp() ) {
      n1 = cmp_top->in(1);
      n2 = cmp_top->in(2);
    } else {
      n1 = n2 = cmp_top;
    }
    phi1->set_req( j, n1 );
    phi2->set_req( j, n2 );
    phi1->set_type( phi1->type()->meet(n1->bottom_type()) );
    phi2->set_type( phi2->type()->meet(n2->bottom_type()) );
  }

  // See if these Phis have been made before.
  // Register with optimizer
  Node *hit1 = _igvn.hash_find_insert(phi1);
  if( hit1 ) {                  // Hit, toss just made Phi
    _igvn.remove_dead_node(phi1); // Remove new phi
    assert( hit1->is_Phi(), "" );
    phi1 = (PhiNode*)hit1;      // Use existing phi
  } else {                      // Miss
    _igvn.register_new_node_with_optimizer(phi1);
  }
  Node *hit2 = _igvn.hash_find_insert(phi2);
  if( hit2 ) {                  // Hit, toss just made Phi
    _igvn.remove_dead_node(phi2); // Remove new phi
    assert( hit2->is_Phi(), "" );
    phi2 = (PhiNode*)hit2;      // Use existing phi
  } else {                      // Miss
    _igvn.register_new_node_with_optimizer(phi2);
  }
  // Register Phis with loop/block info
  set_ctrl(phi1, phi->in(0));
  set_ctrl(phi2, phi->in(0));
  // Make a new Cmp
  Node *cmp = sample_cmp->clone();
  cmp->set_req( 1, phi1 );
  cmp->set_req( 2, phi2 );
  _igvn.register_new_node_with_optimizer(cmp);
  set_ctrl(cmp, phi->in(0));

  assert( cmp->is_Cmp(), "" );
  return (CmpNode*)cmp;
}

//------------------------------sink_use---------------------------------------
// If 'use' was in the loop-exit block, it now needs to be sunk
// below the post-loop merge point.
void PhaseIdealLoop::sink_use( Node *use, Node *post_loop ) {
  if (!use->is_CFG() && get_ctrl(use) == post_loop->in(2)) {
    set_ctrl(use, post_loop);
    for (DUIterator j = use->outs(); use->has_out(j); j++)
      sink_use(use->out(j), post_loop);
  }
}

//------------------------------clone_loop-------------------------------------
//
//                   C L O N E   A   L O O P   B O D Y
//
// This is the basic building block of the loop optimizations.  It clones an
// entire loop body.  It makes an old_new loop body mapping; with this mapping
// you can find the new-loop equivalent to an old-loop node.  All new-loop
// nodes are exactly equal to their old-loop counterparts, all edges are the
// same.  All exits from the old-loop now have a RegionNode that merges the
// equivalent new-loop path.  This is true even for the normal "loop-exit"
// condition.  All uses of loop-invariant old-loop values now come from (one
// or more) Phis that merge their new-loop equivalents.
//
// This operation leaves the graph in an illegal state: there are two valid
// control edges coming from the loop pre-header to both loop bodies.  I'll
// definitely have to hack the graph after running this transform.
//
// From this building block I will further edit edges to perform loop peeling
// or loop unrolling or iteration splitting (Range-Check-Elimination), etc.
//
// Parameter side_by_size_idom:
//   When side_by_size_idom is NULL, the dominator tree is constructed for
//      the clone loop to dominate the original.  Used in construction of
//      pre-main-post loop sequence.
//   When nonnull, the clone and original are side-by-side, both are
//      dominated by the side_by_side_idom node.  Used in construction of
//      unswitched loops.
void PhaseIdealLoop::clone_loop( IdealLoopTree *loop, Node_List &old_new, int dd,
                                 Node* side_by_side_idom) {

  // Step 1: Clone the loop body.  Make the old->new mapping.
  uint i;
  for( i = 0; i < loop->_body.size(); i++ ) {
    Node *old = loop->_body.at(i);
    Node *nnn = old->clone();
    old_new.map( old->_idx, nnn );
    _igvn.register_new_node_with_optimizer(nnn);
  }


  // Step 2: Fix the edges in the new body.  If the old input is outside the
  // loop use it.  If the old input is INside the loop, use the corresponding
  // new node instead.
  for( i = 0; i < loop->_body.size(); i++ ) {
    Node *old = loop->_body.at(i);
    Node *nnn = old_new[old->_idx];
    // Fix CFG/Loop controlling the new node
    if (has_ctrl(old)) {
      set_ctrl(nnn, old_new[get_ctrl(old)->_idx]);
    } else {
      set_loop(nnn, loop->_parent);
      if (old->outcnt() > 0) {
        set_idom( nnn, old_new[idom(old)->_idx], dd );
      }
    }
    // Correct edges to the new node
    for( uint j = 0; j < nnn->req(); j++ ) {
        Node *n = nnn->in(j);
        if( n ) {
          IdealLoopTree *old_in_loop = get_loop( has_ctrl(n) ? get_ctrl(n) : n );
          if( loop->is_member( old_in_loop ) )
            nnn->set_req(j, old_new[n->_idx]);
        }
    }
    _igvn.hash_find_insert(nnn);
  }
  Node *newhead = old_new[loop->_head->_idx];
  set_idom(newhead, newhead->in(LoopNode::EntryControl), dd);


  // Step 3: Now fix control uses.  Loop varying control uses have already
  // been fixed up (as part of all input edges in Step 2).  Loop invariant
  // control uses must be either an IfFalse or an IfTrue.  Make a merge
  // point to merge the old and new IfFalse/IfTrue nodes; make the use
  // refer to this.
  ResourceArea *area = Thread::current()->resource_area();
  Node_List worklist(area);
  uint new_counter = C->unique();
  for( i = 0; i < loop->_body.size(); i++ ) {
    Node* old = loop->_body.at(i);
    if( !old->is_CFG() ) continue;
    Node* nnn = old_new[old->_idx];

    // Copy uses to a worklist, so I can munge the def-use info
    // with impunity.
    for (DUIterator_Fast jmax, j = old->fast_outs(jmax); j < jmax; j++)
      worklist.push(old->fast_out(j));

    while( worklist.size() ) {  // Visit all uses
      Node *use = worklist.pop();
      if (!has_node(use))  continue; // Ignore dead nodes
      IdealLoopTree *use_loop = get_loop( has_ctrl(use) ? get_ctrl(use) : use );
      if( !loop->is_member( use_loop ) && use->is_CFG() ) {
        // Both OLD and USE are CFG nodes here.
        assert( use->is_Proj(), "" );

        // Clone the loop exit control projection
        Node *newuse = use->clone();
        newuse->set_req(0,nnn);
        _igvn.register_new_node_with_optimizer(newuse);
        set_loop(newuse, use_loop);
        set_idom(newuse, nnn, dom_depth(nnn) + 1 );

        // We need a Region to merge the exit from the peeled body and the
        // exit from the old loop body.
        RegionNode *r = new (C, 3) RegionNode(3);
        // Map the old use to the new merge point
        old_new.map( use->_idx, r );
        uint dd_r = MIN2(dom_depth(newuse),dom_depth(use));
        assert( dd_r >= dom_depth(dom_lca(newuse,use)), "" );

        // The original user of 'use' uses 'r' instead.
        for (DUIterator_Last lmin, l = use->last_outs(lmin); l >= lmin;) {
          Node* useuse = use->last_out(l);
          _igvn.hash_delete(useuse);
          _igvn._worklist.push(useuse);
          uint uses_found = 0;
          if( useuse->in(0) == use ) {
            useuse->set_req(0, r);
            uses_found++;
            if( useuse->is_CFG() ) {
              assert( dom_depth(useuse) > dd_r, "" );
              set_idom(useuse, r, dom_depth(useuse));
            }
          }
          for( uint k = 1; k < useuse->req(); k++ ) {
            if( useuse->in(k) == use ) {
              useuse->set_req(k, r);
              uses_found++;
            }
          }
          l -= uses_found;    // we deleted 1 or more copies of this edge
        }

        // Now finish up 'r'
        r->set_req( 1, newuse );
        r->set_req( 2,    use );
        _igvn.register_new_node_with_optimizer(r);
        set_loop(r, use_loop);
        set_idom(r, !side_by_side_idom ? newuse->in(0) : side_by_side_idom, dd_r);
      } // End of if a loop-exit test
    }
  }

  // Step 4: If loop-invariant use is not control, it must be dominated by a
  // loop exit IfFalse/IfTrue.  Find "proper" loop exit.  Make a Region
  // there if needed.  Make a Phi there merging old and new used values.
  Node_List *split_if_set = NULL;
  Node_List *split_bool_set = NULL;
  Node_List *split_cex_set = NULL;
  for( i = 0; i < loop->_body.size(); i++ ) {
    Node* old = loop->_body.at(i);
    Node* nnn = old_new[old->_idx];
    // Copy uses to a worklist, so I can munge the def-use info
    // with impunity.
    for (DUIterator_Fast jmax, j = old->fast_outs(jmax); j < jmax; j++)
      worklist.push(old->fast_out(j));

    while( worklist.size() ) {
      Node *use = worklist.pop();
      if (!has_node(use))  continue; // Ignore dead nodes
      if (use->in(0) == C->top())  continue;
      IdealLoopTree *use_loop = get_loop( has_ctrl(use) ? get_ctrl(use) : use );
      // Check for data-use outside of loop - at least one of OLD or USE
      // must not be a CFG node.
      if( !loop->is_member( use_loop ) && (!old->is_CFG() || !use->is_CFG())) {

        // If the Data use is an IF, that means we have an IF outside of the
        // loop that is switching on a condition that is set inside of the
        // loop.  Happens if people set a loop-exit flag; then test the flag
        // in the loop to break the loop, then test is again outside of the
        // loop to determine which way the loop exited.
        if( use->is_If() || use->is_CMove() ) {
          // Since this code is highly unlikely, we lazily build the worklist
          // of such Nodes to go split.
          if( !split_if_set )
            split_if_set = new Node_List(area);
          split_if_set->push(use);
        }
        if( use->is_Bool() ) {
          if( !split_bool_set )
            split_bool_set = new Node_List(area);
          split_bool_set->push(use);
        }
        if( use->Opcode() == Op_CreateEx ) {
          if( !split_cex_set )
            split_cex_set = new Node_List(area);
          split_cex_set->push(use);
        }


        // Get "block" use is in
        uint idx = 0;
        while( use->in(idx) != old ) idx++;
        Node *prev = use->is_CFG() ? use : get_ctrl(use);
        assert( !loop->is_member( get_loop( prev ) ), "" );
        Node *cfg = prev->_idx >= new_counter
          ? prev->in(2)
          : idom(prev);
        if( use->is_Phi() )     // Phi use is in prior block
          cfg = prev->in(idx);  // NOT in block of Phi itself
        if (cfg->is_top()) {    // Use is dead?
          _igvn.hash_delete(use);
          _igvn._worklist.push(use);
          use->set_req(idx, C->top());
          continue;
        }

        while( !loop->is_member( get_loop( cfg ) ) ) {
          prev = cfg;
          cfg = cfg->_idx >= new_counter ? cfg->in(2) : idom(cfg);
        }
        // If the use occurs after merging several exits from the loop, then
        // old value must have dominated all those exits.  Since the same old
        // value was used on all those exits we did not need a Phi at this
        // merge point.  NOW we do need a Phi here.  Each loop exit value
        // is now merged with the peeled body exit; each exit gets its own
        // private Phi and those Phis need to be merged here.
        Node *phi;
        if( prev->is_Region() ) {
          if( idx == 0 ) {      // Updating control edge?
            phi = prev;         // Just use existing control
          } else {              // Else need a new Phi
            phi = PhiNode::make( prev, old );
            // Now recursively fix up the new uses of old!
            for( uint i = 1; i < prev->req(); i++ ) {
              worklist.push(phi); // Onto worklist once for each 'old' input
            }
          }
        } else {
          // Get new RegionNode merging old and new loop exits
          prev = old_new[prev->_idx];
          assert( prev, "just made this in step 7" );
          if( idx == 0 ) {      // Updating control edge?
            phi = prev;         // Just use existing control
          } else {              // Else need a new Phi
            // Make a new Phi merging data values properly
            phi = PhiNode::make( prev, old );
            phi->set_req( 1, nnn );
          }
        }
        // If inserting a new Phi, check for prior hits
        if( idx != 0 ) {
          Node *hit = _igvn.hash_find_insert(phi);
          if( hit == NULL ) {
           _igvn.register_new_node_with_optimizer(phi); // Register new phi
          } else {                                      // or
            // Remove the new phi from the graph and use the hit
            _igvn.remove_dead_node(phi);
            phi = hit;                                  // Use existing phi
          }
          set_ctrl(phi, prev);
        }
        // Make 'use' use the Phi instead of the old loop body exit value
        _igvn.hash_delete(use);
        _igvn._worklist.push(use);
        use->set_req(idx, phi);
        if( use->_idx >= new_counter ) { // If updating new phis
          // Not needed for correctness, but prevents a weak assert
          // in AddPNode from tripping (when we end up with different
          // base & derived Phis that will become the same after
          // IGVN does CSE).
          Node *hit = _igvn.hash_find_insert(use);
          if( hit )             // Go ahead and re-hash for hits.
            _igvn.replace_node( use, hit );
        }

        // If 'use' was in the loop-exit block, it now needs to be sunk
        // below the post-loop merge point.
        sink_use( use, prev );
      }
    }
  }

  // Check for IFs that need splitting/cloning.  Happens if an IF outside of
  // the loop uses a condition set in the loop.  The original IF probably
  // takes control from one or more OLD Regions (which in turn get from NEW
  // Regions).  In any case, there will be a set of Phis for each merge point
  // from the IF up to where the original BOOL def exists the loop.
  if( split_if_set ) {
    while( split_if_set->size() ) {
      Node *iff = split_if_set->pop();
      if( iff->in(1)->is_Phi() ) {
        BoolNode *b = clone_iff( iff->in(1)->as_Phi(), loop );
        _igvn.hash_delete(iff);
        _igvn._worklist.push(iff);
        iff->set_req(1, b);
      }
    }
  }
  if( split_bool_set ) {
    while( split_bool_set->size() ) {
      Node *b = split_bool_set->pop();
      Node *phi = b->in(1);
      assert( phi->is_Phi(), "" );
      CmpNode *cmp = clone_bool( (PhiNode*)phi, loop );
      _igvn.hash_delete(b);
      _igvn._worklist.push(b);
      b->set_req(1, cmp);
    }
  }
  if( split_cex_set ) {
    while( split_cex_set->size() ) {
      Node *b = split_cex_set->pop();
      assert( b->in(0)->is_Region(), "" );
      assert( b->in(1)->is_Phi(), "" );
      assert( b->in(0)->in(0) == b->in(1)->in(0), "" );
      split_up( b, b->in(0), NULL );
    }
  }

}


//---------------------- stride_of_possible_iv -------------------------------------
// Looks for an iff/bool/comp with one operand of the compare
// being a cycle involving an add and a phi,
// with an optional truncation (left-shift followed by a right-shift)
// of the add. Returns zero if not an iv.
int PhaseIdealLoop::stride_of_possible_iv(Node* iff) {
  Node* trunc1 = NULL;
  Node* trunc2 = NULL;
  const TypeInt* ttype = NULL;
  if (!iff->is_If() || iff->in(1) == NULL || !iff->in(1)->is_Bool()) {
    return 0;
  }
  BoolNode* bl = iff->in(1)->as_Bool();
  Node* cmp = bl->in(1);
  if (!cmp || cmp->Opcode() != Op_CmpI && cmp->Opcode() != Op_CmpU) {
    return 0;
  }
  // Must have an invariant operand
  if (is_member(get_loop(iff), get_ctrl(cmp->in(2)))) {
    return 0;
  }
  Node* add2 = NULL;
  Node* cmp1 = cmp->in(1);
  if (cmp1->is_Phi()) {
    // (If (Bool (CmpX phi:(Phi ...(Optional-trunc(AddI phi add2))) )))
    Node* phi = cmp1;
    for (uint i = 1; i < phi->req(); i++) {
      Node* in = phi->in(i);
      Node* add = CountedLoopNode::match_incr_with_optional_truncation(in,
                                &trunc1, &trunc2, &ttype);
      if (add && add->in(1) == phi) {
        add2 = add->in(2);
        break;
      }
    }
  } else {
    // (If (Bool (CmpX addtrunc:(Optional-trunc((AddI (Phi ...addtrunc...) add2)) )))
    Node* addtrunc = cmp1;
    Node* add = CountedLoopNode::match_incr_with_optional_truncation(addtrunc,
                                &trunc1, &trunc2, &ttype);
    if (add && add->in(1)->is_Phi()) {
      Node* phi = add->in(1);
      for (uint i = 1; i < phi->req(); i++) {
        if (phi->in(i) == addtrunc) {
          add2 = add->in(2);
          break;
        }
      }
    }
  }
  if (add2 != NULL) {
    const TypeInt* add2t = _igvn.type(add2)->is_int();
    if (add2t->is_con()) {
      return add2t->get_con();
    }
  }
  return 0;
}


//---------------------- stay_in_loop -------------------------------------
// Return the (unique) control output node that's in the loop (if it exists.)
Node* PhaseIdealLoop::stay_in_loop( Node* n, IdealLoopTree *loop) {
  Node* unique = NULL;
  if (!n) return NULL;
  for (DUIterator_Fast imax, i = n->fast_outs(imax); i < imax; i++) {
    Node* use = n->fast_out(i);
    if (!has_ctrl(use) && loop->is_member(get_loop(use))) {
      if (unique != NULL) {
        return NULL;
      }
      unique = use;
    }
  }
  return unique;
}

//------------------------------ register_node -------------------------------------
// Utility to register node "n" with PhaseIdealLoop
void PhaseIdealLoop::register_node(Node* n, IdealLoopTree *loop, Node* pred, int ddepth) {
  _igvn.register_new_node_with_optimizer(n);
  loop->_body.push(n);
  if (n->is_CFG()) {
    set_loop(n, loop);
    set_idom(n, pred, ddepth);
  } else {
    set_ctrl(n, pred);
  }
}

//------------------------------ proj_clone -------------------------------------
// Utility to create an if-projection
ProjNode* PhaseIdealLoop::proj_clone(ProjNode* p, IfNode* iff) {
  ProjNode* c = p->clone()->as_Proj();
  c->set_req(0, iff);
  return c;
}

//------------------------------ short_circuit_if -------------------------------------
// Force the iff control output to be the live_proj
Node* PhaseIdealLoop::short_circuit_if(IfNode* iff, ProjNode* live_proj) {
  int proj_con = live_proj->_con;
  assert(proj_con == 0 || proj_con == 1, "false or true projection");
  Node *con = _igvn.intcon(proj_con);
  set_ctrl(con, C->root());
  if (iff) {
    iff->set_req(1, con);
  }
  return con;
}

//------------------------------ insert_if_before_proj -------------------------------------
// Insert a new if before an if projection (* - new node)
//
// before
//           if(test)
//           /     \
//          v       v
//    other-proj   proj (arg)
//
// after
//           if(test)
//           /     \
//          /       v
//         |      * proj-clone
//         v          |
//    other-proj      v
//                * new_if(relop(cmp[IU](left,right)))
//                  /  \
//                 v    v
//         * new-proj  proj
//         (returned)
//
ProjNode* PhaseIdealLoop::insert_if_before_proj(Node* left, bool Signed, BoolTest::mask relop, Node* right, ProjNode* proj) {
  IfNode* iff = proj->in(0)->as_If();
  IdealLoopTree *loop = get_loop(proj);
  ProjNode *other_proj = iff->proj_out(!proj->is_IfTrue())->as_Proj();
  int ddepth = dom_depth(proj);

  _igvn.hash_delete(iff);
  _igvn._worklist.push(iff);
  _igvn.hash_delete(proj);
  _igvn._worklist.push(proj);

  proj->set_req(0, NULL);  // temporary disconnect
  ProjNode* proj2 = proj_clone(proj, iff);
  register_node(proj2, loop, iff, ddepth);

  Node* cmp = Signed ? (Node*) new (C,3)CmpINode(left, right) : (Node*) new (C,3)CmpUNode(left, right);
  register_node(cmp, loop, proj2, ddepth);

  BoolNode* bol = new (C,2)BoolNode(cmp, relop);
  register_node(bol, loop, proj2, ddepth);

  IfNode* new_if = new (C,2)IfNode(proj2, bol, iff->_prob, iff->_fcnt);
  register_node(new_if, loop, proj2, ddepth);

  proj->set_req(0, new_if); // reattach
  set_idom(proj, new_if, ddepth);

  ProjNode* new_exit = proj_clone(other_proj, new_if)->as_Proj();
  register_node(new_exit, get_loop(other_proj), new_if, ddepth);

  return new_exit;
}

//------------------------------ insert_region_before_proj -------------------------------------
// Insert a region before an if projection (* - new node)
//
// before
//           if(test)
//          /      |
//         v       |
//       proj      v
//               other-proj
//
// after
//           if(test)
//          /      |
//         v       |
// * proj-clone    v
//         |     other-proj
//         v
// * new-region
//         |
//         v
// *      dum_if
//       /     \
//      v       \
// * dum-proj    v
//              proj
//
RegionNode* PhaseIdealLoop::insert_region_before_proj(ProjNode* proj) {
  IfNode* iff = proj->in(0)->as_If();
  IdealLoopTree *loop = get_loop(proj);
  ProjNode *other_proj = iff->proj_out(!proj->is_IfTrue())->as_Proj();
  int ddepth = dom_depth(proj);

  _igvn.hash_delete(iff);
  _igvn._worklist.push(iff);
  _igvn.hash_delete(proj);
  _igvn._worklist.push(proj);

  proj->set_req(0, NULL);  // temporary disconnect
  ProjNode* proj2 = proj_clone(proj, iff);
  register_node(proj2, loop, iff, ddepth);

  RegionNode* reg = new (C,2)RegionNode(2);
  reg->set_req(1, proj2);
  register_node(reg, loop, iff, ddepth);

  IfNode* dum_if = new (C,2)IfNode(reg, short_circuit_if(NULL, proj), iff->_prob, iff->_fcnt);
  register_node(dum_if, loop, reg, ddepth);

  proj->set_req(0, dum_if); // reattach
  set_idom(proj, dum_if, ddepth);

  ProjNode* dum_proj = proj_clone(other_proj, dum_if);
  register_node(dum_proj, loop, dum_if, ddepth);

  return reg;
}

//------------------------------ insert_cmpi_loop_exit -------------------------------------
// Clone a signed compare loop exit from an unsigned compare and
// insert it before the unsigned cmp on the stay-in-loop path.
// All new nodes inserted in the dominator tree between the original
// if and it's projections.  The original if test is replaced with
// a constant to force the stay-in-loop path.
//
// This is done to make sure that the original if and it's projections
// still dominate the same set of control nodes, that the ctrl() relation
// from data nodes to them is preserved, and that their loop nesting is
// preserved.
//
// before
//          if(i <u limit)    unsigned compare loop exit
//         /       |
//        v        v
//   exit-proj   stay-in-loop-proj
//
// after
//          if(stay-in-loop-const)  original if
//         /       |
//        /        v
//       /  if(i <  limit)    new signed test
//      /  /       |
//     /  /        v
//    /  /  if(i <u limit)    new cloned unsigned test
//   /  /   /      |
//   v  v  v       |
//    region       |
//        |        |
//      dum-if     |
//     /  |        |
// ether  |        |
//        v        v
//   exit-proj   stay-in-loop-proj
//
IfNode* PhaseIdealLoop::insert_cmpi_loop_exit(IfNode* if_cmpu, IdealLoopTree *loop) {
  const bool Signed   = true;
  const bool Unsigned = false;

  BoolNode* bol = if_cmpu->in(1)->as_Bool();
  if (bol->_test._test != BoolTest::lt) return NULL;
  CmpNode* cmpu = bol->in(1)->as_Cmp();
  if (cmpu->Opcode() != Op_CmpU) return NULL;
  int stride = stride_of_possible_iv(if_cmpu);
  if (stride == 0) return NULL;

  ProjNode* lp_continue = stay_in_loop(if_cmpu, loop)->as_Proj();
  ProjNode* lp_exit     = if_cmpu->proj_out(!lp_continue->is_IfTrue())->as_Proj();

  Node* limit = NULL;
  if (stride > 0) {
    limit = cmpu->in(2);
  } else {
    limit = _igvn.makecon(TypeInt::ZERO);
    set_ctrl(limit, C->root());
  }
  // Create a new region on the exit path
  RegionNode* reg = insert_region_before_proj(lp_exit);

  // Clone the if-cmpu-true-false using a signed compare
  BoolTest::mask rel_i = stride > 0 ? bol->_test._test : BoolTest::ge;
  ProjNode* cmpi_exit = insert_if_before_proj(cmpu->in(1), Signed, rel_i, limit, lp_continue);
  reg->add_req(cmpi_exit);

  // Clone the if-cmpu-true-false
  BoolTest::mask rel_u = bol->_test._test;
  ProjNode* cmpu_exit = insert_if_before_proj(cmpu->in(1), Unsigned, rel_u, cmpu->in(2), lp_continue);
  reg->add_req(cmpu_exit);

  // Force original if to stay in loop.
  short_circuit_if(if_cmpu, lp_continue);

  return cmpi_exit->in(0)->as_If();
}

//------------------------------ remove_cmpi_loop_exit -------------------------------------
// Remove a previously inserted signed compare loop exit.
void PhaseIdealLoop::remove_cmpi_loop_exit(IfNode* if_cmp, IdealLoopTree *loop) {
  Node* lp_proj = stay_in_loop(if_cmp, loop);
  assert(if_cmp->in(1)->in(1)->Opcode() == Op_CmpI &&
         stay_in_loop(lp_proj, loop)->is_If() &&
         stay_in_loop(lp_proj, loop)->in(1)->in(1)->Opcode() == Op_CmpU, "inserted cmpi before cmpu");
  Node *con = _igvn.makecon(lp_proj->is_IfTrue() ? TypeInt::ONE : TypeInt::ZERO);
  set_ctrl(con, C->root());
  if_cmp->set_req(1, con);
}

//------------------------------ scheduled_nodelist -------------------------------------
// Create a post order schedule of nodes that are in the
// "member" set.  The list is returned in "sched".
// The first node in "sched" is the loop head, followed by
// nodes which have no inputs in the "member" set, and then
// followed by the nodes that have an immediate input dependence
// on a node in "sched".
void PhaseIdealLoop::scheduled_nodelist( IdealLoopTree *loop, VectorSet& member, Node_List &sched ) {

  assert(member.test(loop->_head->_idx), "loop head must be in member set");
  Arena *a = Thread::current()->resource_area();
  VectorSet visited(a);
  Node_Stack nstack(a, loop->_body.size());

  Node* n  = loop->_head;  // top of stack is cached in "n"
  uint idx = 0;
  visited.set(n->_idx);

  // Initially push all with no inputs from within member set
  for(uint i = 0; i < loop->_body.size(); i++ ) {
    Node *elt = loop->_body.at(i);
    if (member.test(elt->_idx)) {
      bool found = false;
      for (uint j = 0; j < elt->req(); j++) {
        Node* def = elt->in(j);
        if (def && member.test(def->_idx) && def != elt) {
          found = true;
          break;
        }
      }
      if (!found && elt != loop->_head) {
        nstack.push(n, idx);
        n = elt;
        assert(!visited.test(n->_idx), "not seen yet");
        visited.set(n->_idx);
      }
    }
  }

  // traverse out's that are in the member set
  while (true) {
    if (idx < n->outcnt()) {
      Node* use = n->raw_out(idx);
      idx++;
      if (!visited.test_set(use->_idx)) {
        if (member.test(use->_idx)) {
          nstack.push(n, idx);
          n = use;
          idx = 0;
        }
      }
    } else {
      // All outputs processed
      sched.push(n);
      if (nstack.is_empty()) break;
      n   = nstack.node();
      idx = nstack.index();
      nstack.pop();
    }
  }
}


//------------------------------ has_use_in_set -------------------------------------
// Has a use in the vector set
bool PhaseIdealLoop::has_use_in_set( Node* n, VectorSet& vset ) {
  for (DUIterator_Fast jmax, j = n->fast_outs(jmax); j < jmax; j++) {
    Node* use = n->fast_out(j);
    if (vset.test(use->_idx)) {
      return true;
    }
  }
  return false;
}


//------------------------------ has_use_internal_to_set -------------------------------------
// Has use internal to the vector set (ie. not in a phi at the loop head)
bool PhaseIdealLoop::has_use_internal_to_set( Node* n, VectorSet& vset, IdealLoopTree *loop ) {
  Node* head  = loop->_head;
  for (DUIterator_Fast jmax, j = n->fast_outs(jmax); j < jmax; j++) {
    Node* use = n->fast_out(j);
    if (vset.test(use->_idx) && !(use->is_Phi() && use->in(0) == head)) {
      return true;
    }
  }
  return false;
}


//------------------------------ clone_for_use_outside_loop -------------------------------------
// clone "n" for uses that are outside of loop
void PhaseIdealLoop::clone_for_use_outside_loop( IdealLoopTree *loop, Node* n, Node_List& worklist ) {

  assert(worklist.size() == 0, "should be empty");
  for (DUIterator_Fast jmax, j = n->fast_outs(jmax); j < jmax; j++) {
    Node* use = n->fast_out(j);
    if( !loop->is_member(get_loop(has_ctrl(use) ? get_ctrl(use) : use)) ) {
      worklist.push(use);
    }
  }
  while( worklist.size() ) {
    Node *use = worklist.pop();
    if (!has_node(use) || use->in(0) == C->top()) continue;
    uint j;
    for (j = 0; j < use->req(); j++) {
      if (use->in(j) == n) break;
    }
    assert(j < use->req(), "must be there");

    // clone "n" and insert it between the inputs of "n" and the use outside the loop
    Node* n_clone = n->clone();
    _igvn.hash_delete(use);
    use->set_req(j, n_clone);
    _igvn._worklist.push(use);
    Node* use_c;
    if (!use->is_Phi()) {
      use_c = has_ctrl(use) ? get_ctrl(use) : use->in(0);
    } else {
      // Use in a phi is considered a use in the associated predecessor block
      use_c = use->in(0)->in(j);
    }
    set_ctrl(n_clone, use_c);
    assert(!loop->is_member(get_loop(use_c)), "should be outside loop");
    get_loop(use_c)->_body.push(n_clone);
    _igvn.register_new_node_with_optimizer(n_clone);
#if !defined(PRODUCT)
    if (TracePartialPeeling) {
      tty->print_cr("loop exit cloning old: %d new: %d newbb: %d", n->_idx, n_clone->_idx, get_ctrl(n_clone)->_idx);
    }
#endif
  }
}


//------------------------------ clone_for_special_use_inside_loop -------------------------------------
// clone "n" for special uses that are in the not_peeled region.
// If these def-uses occur in separate blocks, the code generator
// marks the method as not compilable.  For example, if a "BoolNode"
// is in a different basic block than the "IfNode" that uses it, then
// the compilation is aborted in the code generator.
void PhaseIdealLoop::clone_for_special_use_inside_loop( IdealLoopTree *loop, Node* n,
                                                        VectorSet& not_peel, Node_List& sink_list, Node_List& worklist ) {
  if (n->is_Phi() || n->is_Load()) {
    return;
  }
  assert(worklist.size() == 0, "should be empty");
  for (DUIterator_Fast jmax, j = n->fast_outs(jmax); j < jmax; j++) {
    Node* use = n->fast_out(j);
    if ( not_peel.test(use->_idx) &&
         (use->is_If() || use->is_CMove() || use->is_Bool()) &&
         use->in(1) == n)  {
      worklist.push(use);
    }
  }
  if (worklist.size() > 0) {
    // clone "n" and insert it between inputs of "n" and the use
    Node* n_clone = n->clone();
    loop->_body.push(n_clone);
    _igvn.register_new_node_with_optimizer(n_clone);
    set_ctrl(n_clone, get_ctrl(n));
    sink_list.push(n_clone);
    not_peel <<= n_clone->_idx;  // add n_clone to not_peel set.
#if !defined(PRODUCT)
    if (TracePartialPeeling) {
      tty->print_cr("special not_peeled cloning old: %d new: %d", n->_idx, n_clone->_idx);
    }
#endif
    while( worklist.size() ) {
      Node *use = worklist.pop();
      _igvn.hash_delete(use);
      _igvn._worklist.push(use);
      for (uint j = 1; j < use->req(); j++) {
        if (use->in(j) == n) {
          use->set_req(j, n_clone);
        }
      }
    }
  }
}


//------------------------------ insert_phi_for_loop -------------------------------------
// Insert phi(lp_entry_val, back_edge_val) at use->in(idx) for loop lp if phi does not already exist
void PhaseIdealLoop::insert_phi_for_loop( Node* use, uint idx, Node* lp_entry_val, Node* back_edge_val, LoopNode* lp ) {
  Node *phi = PhiNode::make(lp, back_edge_val);
  phi->set_req(LoopNode::EntryControl, lp_entry_val);
  // Use existing phi if it already exists
  Node *hit = _igvn.hash_find_insert(phi);
  if( hit == NULL ) {
    _igvn.register_new_node_with_optimizer(phi);
    set_ctrl(phi, lp);
  } else {
    // Remove the new phi from the graph and use the hit
    _igvn.remove_dead_node(phi);
    phi = hit;
  }
  _igvn.hash_delete(use);
  _igvn._worklist.push(use);
  use->set_req(idx, phi);
}

#ifdef ASSERT
//------------------------------ is_valid_loop_partition -------------------------------------
// Validate the loop partition sets: peel and not_peel
bool PhaseIdealLoop::is_valid_loop_partition( IdealLoopTree *loop, VectorSet& peel, Node_List& peel_list,
                                              VectorSet& not_peel ) {
  uint i;
  // Check that peel_list entries are in the peel set
  for (i = 0; i < peel_list.size(); i++) {
    if (!peel.test(peel_list.at(i)->_idx)) {
      return false;
    }
  }
  // Check at loop members are in one of peel set or not_peel set
  for (i = 0; i < loop->_body.size(); i++ ) {
    Node *def  = loop->_body.at(i);
    uint di = def->_idx;
    // Check that peel set elements are in peel_list
    if (peel.test(di)) {
      if (not_peel.test(di)) {
        return false;
      }
      // Must be in peel_list also
      bool found = false;
      for (uint j = 0; j < peel_list.size(); j++) {
        if (peel_list.at(j)->_idx == di) {
          found = true;
          break;
        }
      }
      if (!found) {
        return false;
      }
    } else if (not_peel.test(di)) {
      if (peel.test(di)) {
        return false;
      }
    } else {
      return false;
    }
  }
  return true;
}

//------------------------------ is_valid_clone_loop_exit_use -------------------------------------
// Ensure a use outside of loop is of the right form
bool PhaseIdealLoop::is_valid_clone_loop_exit_use( IdealLoopTree *loop, Node* use, uint exit_idx) {
  Node *use_c = has_ctrl(use) ? get_ctrl(use) : use;
  return (use->is_Phi() &&
          use_c->is_Region() && use_c->req() == 3 &&
          (use_c->in(exit_idx)->Opcode() == Op_IfTrue ||
           use_c->in(exit_idx)->Opcode() == Op_IfFalse ||
           use_c->in(exit_idx)->Opcode() == Op_JumpProj) &&
          loop->is_member( get_loop( use_c->in(exit_idx)->in(0) ) ) );
}

//------------------------------ is_valid_clone_loop_form -------------------------------------
// Ensure that all uses outside of loop are of the right form
bool PhaseIdealLoop::is_valid_clone_loop_form( IdealLoopTree *loop, Node_List& peel_list,
                                               uint orig_exit_idx, uint clone_exit_idx) {
  uint len = peel_list.size();
  for (uint i = 0; i < len; i++) {
    Node *def = peel_list.at(i);

    for (DUIterator_Fast jmax, j = def->fast_outs(jmax); j < jmax; j++) {
      Node *use = def->fast_out(j);
      Node *use_c = has_ctrl(use) ? get_ctrl(use) : use;
      if (!loop->is_member(get_loop(use_c))) {
        // use is not in the loop, check for correct structure
        if (use->in(0) == def) {
          // Okay
        } else if (!is_valid_clone_loop_exit_use(loop, use, orig_exit_idx)) {
          return false;
        }
      }
    }
  }
  return true;
}
#endif

//------------------------------ partial_peel -------------------------------------
// Partially peel (aka loop rotation) the top portion of a loop (called
// the peel section below) by cloning it and placing one copy just before
// the new loop head and the other copy at the bottom of the new loop.
//
//    before                       after                where it came from
//
//    stmt1                        stmt1
//  loop:                          stmt2                     clone
//    stmt2                        if condA goto exitA       clone
//    if condA goto exitA        new_loop:                   new
//    stmt3                        stmt3                     clone
//    if !condB goto loop          if condB goto exitB       clone
//  exitB:                         stmt2                     orig
//    stmt4                        if !condA goto new_loop   orig
//  exitA:                         goto exitA
//                               exitB:
//                                 stmt4
//                               exitA:
//
// Step 1: find the cut point: an exit test on probable
//         induction variable.
// Step 2: schedule (with cloning) operations in the peel
//         section that can be executed after the cut into
//         the section that is not peeled.  This may need
//         to clone operations into exit blocks.  For
//         instance, a reference to A[i] in the not-peel
//         section and a reference to B[i] in an exit block
//         may cause a left-shift of i by 2 to be placed
//         in the peel block.  This step will clone the left
//         shift into the exit block and sink the left shift
//         from the peel to the not-peel section.
// Step 3: clone the loop, retarget the control, and insert
//         phis for values that are live across the new loop
//         head.  This is very dependent on the graph structure
//         from clone_loop.  It creates region nodes for
//         exit control and associated phi nodes for values
//         flow out of the loop through that exit.  The region
//         node is dominated by the clone's control projection.
//         So the clone's peel section is placed before the
//         new loop head, and the clone's not-peel section is
//         forms the top part of the new loop.  The original
//         peel section forms the tail of the new loop.
// Step 4: update the dominator tree and recompute the
//         dominator depth.
//
//                   orig
//
//                   stmt1
//                     |
//                     v
//               loop predicate
//                     |
//                     v
//                   loop<----+
//                     |      |
//                   stmt2    |
//                     |      |
//                     v      |
//                    ifA     |
//                   / |      |
//                  v  v      |
//               false true   ^  <-- last_peel
//               /     |      |
//              /   ===|==cut |
//             /     stmt3    |  <-- first_not_peel
//            /        |      |
//            |        v      |
//            v       ifB     |
//          exitA:   / \      |
//                  /   \     |
//                 v     v    |
//               false true   |
//               /       \    |
//              /         ----+
//             |
//             v
//           exitB:
//           stmt4
//
//
//            after clone loop
//
//                   stmt1
//                     |
//                     v
//               loop predicate
//                 /       \
//        clone   /         \   orig
//               /           \
//              /             \
//             v               v
//   +---->loop                loop<----+
//   |      |                    |      |
//   |    stmt2                stmt2    |
//   |      |                    |      |
//   |      v                    v      |
//   |      ifA                 ifA     |
//   |      | \                / |      |
//   |      v  v              v  v      |
//   ^    true  false      false true   ^  <-- last_peel
//   |      |   ^   \       /    |      |
//   | cut==|==  \   \     /  ===|==cut |
//   |    stmt3   \   \   /    stmt3    |  <-- first_not_peel
//   |      |    dom   | |       |      |
//   |      v      \  1v v2      v      |
//   |      ifB     regionA     ifB     |
//   |      / \        |       / \      |
//   |     /   \       v      /   \     |
//   |    v     v    exitA:  v     v    |
//   |    true  false      false true   |
//   |    /     ^   \      /       \    |
//   +----       \   \    /         ----+
//               dom  \  /
//                 \  1v v2
//                  regionB
//                     |
//                     v
//                   exitB:
//                   stmt4
//
//
//           after partial peel
//
//                  stmt1
//                     |
//                     v
//               loop predicate
//                 /
//        clone   /             orig
//               /          TOP
//              /             \
//             v               v
//    TOP->loop                loop----+
//          |                    |      |
//        stmt2                stmt2    |
//          |                    |      |
//          v                    v      |
//          ifA                 ifA     |
//          | \                / |      |
//          v  v              v  v      |
//        true  false      false true   |     <-- last_peel
//          |   ^   \       /    +------|---+
//  +->newloop   \   \     /  === ==cut |   |
//  |     stmt3   \   \   /     TOP     |   |
//  |       |    dom   | |      stmt3   |   | <-- first_not_peel
//  |       v      \  1v v2      v      |   |
//  |       ifB     regionA     ifB     ^   v
//  |       / \        |       / \      |   |
//  |      /   \       v      /   \     |   |
//  |     v     v    exitA:  v     v    |   |
//  |     true  false      false true   |   |
//  |     /     ^   \      /       \    |   |
//  |    |       \   \    /         v   |   |
//  |    |       dom  \  /         TOP  |   |
//  |    |         \  1v v2             |   |
//  ^    v          regionB             |   |
//  |    |             |                |   |
//  |    |             v                ^   v
//  |    |           exitB:             |   |
//  |    |           stmt4              |   |
//  |    +------------>-----------------+   |
//  |                                       |
//  +-----------------<---------------------+
//
//
//              final graph
//
//                  stmt1
//                    |
//                    v
//               loop predicate
//                    |
//                    v
//                  stmt2 clone
//                    |
//                    v
//         ........> ifA clone
//         :        / |
//        dom      /  |
//         :      v   v
//         :  false   true
//         :  |       |
//         :  |       v
//         :  |    newloop<-----+
//         :  |        |        |
//         :  |     stmt3 clone |
//         :  |        |        |
//         :  |        v        |
//         :  |       ifB       |
//         :  |      / \        |
//         :  |     v   v       |
//         :  |  false true     |
//         :  |   |     |       |
//         :  |   v    stmt2    |
//         :  | exitB:  |       |
//         :  | stmt4   v       |
//         :  |       ifA orig  |
//         :  |      /  \       |
//         :  |     /    \      |
//         :  |    v     v      |
//         :  |  false  true    |
//         :  |  /        \     |
//         :  v  v         -----+
//          RegionA
//             |
//             v
//           exitA
//
bool PhaseIdealLoop::partial_peel( IdealLoopTree *loop, Node_List &old_new ) {

  assert(!loop->_head->is_CountedLoop(), "Non-counted loop only");
  if (!loop->_head->is_Loop()) {
    return false;  }

  LoopNode *head  = loop->_head->as_Loop();

  if (head->is_partial_peel_loop() || head->partial_peel_has_failed()) {
    return false;
  }

  // Check for complex exit control
  for(uint ii = 0; ii < loop->_body.size(); ii++ ) {
    Node *n = loop->_body.at(ii);
    int opc = n->Opcode();
    if (n->is_Call()        ||
        opc == Op_Catch     ||
        opc == Op_CatchProj ||
        opc == Op_Jump      ||
        opc == Op_JumpProj) {
#if !defined(PRODUCT)
      if (TracePartialPeeling) {
        tty->print_cr("\nExit control too complex: lp: %d", head->_idx);
      }
#endif
      return false;
    }
  }

  int dd = dom_depth(head);

  // Step 1: find cut point

  // Walk up dominators to loop head looking for first loop exit
  // which is executed on every path thru loop.
  IfNode *peel_if = NULL;
  IfNode *peel_if_cmpu = NULL;

  Node *iff = loop->tail();
  while( iff != head ) {
    if( iff->is_If() ) {
      Node *ctrl = get_ctrl(iff->in(1));
      if (ctrl->is_top()) return false; // Dead test on live IF.
      // If loop-varying exit-test, check for induction variable
      if( loop->is_member(get_loop(ctrl)) &&
          loop->is_loop_exit(iff) &&
          is_possible_iv_test(iff)) {
        Node* cmp = iff->in(1)->in(1);
        if (cmp->Opcode() == Op_CmpI) {
          peel_if = iff->as_If();
        } else {
          assert(cmp->Opcode() == Op_CmpU, "must be CmpI or CmpU");
          peel_if_cmpu = iff->as_If();
        }
      }
    }
    iff = idom(iff);
  }
  // Prefer signed compare over unsigned compare.
  IfNode* new_peel_if = NULL;
  if (peel_if == NULL) {
    if (!PartialPeelAtUnsignedTests || peel_if_cmpu == NULL) {
      return false;   // No peel point found
    }
    new_peel_if = insert_cmpi_loop_exit(peel_if_cmpu, loop);
    if (new_peel_if == NULL) {
      return false;   // No peel point found
    }
    peel_if = new_peel_if;
  }
  Node* last_peel        = stay_in_loop(peel_if, loop);
  Node* first_not_peeled = stay_in_loop(last_peel, loop);
  if (first_not_peeled == NULL || first_not_peeled == head) {
    return false;
  }

#if !defined(PRODUCT)
  if (TraceLoopOpts) {
    tty->print("PartialPeel  ");
    loop->dump_head();
  }

  if (TracePartialPeeling) {
    tty->print_cr("before partial peel one iteration");
    Node_List wl;
    Node* t = head->in(2);
    while (true) {
      wl.push(t);
      if (t == head) break;
      t = idom(t);
    }
    while (wl.size() > 0) {
      Node* tt = wl.pop();
      tt->dump();
      if (tt == last_peel) tty->print_cr("-- cut --");
    }
  }
#endif
  ResourceArea *area = Thread::current()->resource_area();
  VectorSet peel(area);
  VectorSet not_peel(area);
  Node_List peel_list(area);
  Node_List worklist(area);
  Node_List sink_list(area);

  // Set of cfg nodes to peel are those that are executable from
  // the head through last_peel.
  assert(worklist.size() == 0, "should be empty");
  worklist.push(head);
  peel.set(head->_idx);
  while (worklist.size() > 0) {
    Node *n = worklist.pop();
    if (n != last_peel) {
      for (DUIterator_Fast jmax, j = n->fast_outs(jmax); j < jmax; j++) {
        Node* use = n->fast_out(j);
        if (use->is_CFG() &&
            loop->is_member(get_loop(use)) &&
            !peel.test_set(use->_idx)) {
          worklist.push(use);
        }
      }
    }
  }

  // Set of non-cfg nodes to peel are those that are control
  // dependent on the cfg nodes.
  uint i;
  for(i = 0; i < loop->_body.size(); i++ ) {
    Node *n = loop->_body.at(i);
    Node *n_c = has_ctrl(n) ? get_ctrl(n) : n;
    if (peel.test(n_c->_idx)) {
      peel.set(n->_idx);
    } else {
      not_peel.set(n->_idx);
    }
  }

  // Step 2: move operations from the peeled section down into the
  //         not-peeled section

  // Get a post order schedule of nodes in the peel region
  // Result in right-most operand.
  scheduled_nodelist(loop, peel, peel_list );

  assert(is_valid_loop_partition(loop, peel, peel_list, not_peel), "bad partition");

  // For future check for too many new phis
  uint old_phi_cnt = 0;
  for (DUIterator_Fast jmax, j = head->fast_outs(jmax); j < jmax; j++) {
    Node* use = head->fast_out(j);
    if (use->is_Phi()) old_phi_cnt++;
  }

#if !defined(PRODUCT)
  if (TracePartialPeeling) {
    tty->print_cr("\npeeled list");
  }
#endif

  // Evacuate nodes in peel region into the not_peeled region if possible
  uint new_phi_cnt = 0;
  for (i = 0; i < peel_list.size();) {
    Node* n = peel_list.at(i);
#if !defined(PRODUCT)
  if (TracePartialPeeling) n->dump();
#endif
    bool incr = true;
    if ( !n->is_CFG() ) {

      if ( has_use_in_set(n, not_peel) ) {

        // If not used internal to the peeled region,
        // move "n" from peeled to not_peeled region.

        if ( !has_use_internal_to_set(n, peel, loop) ) {

          // if not pinned and not a load (which maybe anti-dependent on a store)
          // and not a CMove (Matcher expects only bool->cmove).
          if ( n->in(0) == NULL && !n->is_Load() && !n->is_CMove() ) {
            clone_for_use_outside_loop( loop, n, worklist );

            sink_list.push(n);
            peel     >>= n->_idx; // delete n from peel set.
            not_peel <<= n->_idx; // add n to not_peel set.
            peel_list.remove(i);
            incr = false;
#if !defined(PRODUCT)
            if (TracePartialPeeling) {
              tty->print_cr("sink to not_peeled region: %d newbb: %d",
                            n->_idx, get_ctrl(n)->_idx);
            }
#endif
          }
        } else {
          // Otherwise check for special def-use cases that span
          // the peel/not_peel boundary such as bool->if
          clone_for_special_use_inside_loop( loop, n, not_peel, sink_list, worklist );
          new_phi_cnt++;
        }
      }
    }
    if (incr) i++;
  }

  if (new_phi_cnt > old_phi_cnt + PartialPeelNewPhiDelta) {
#if !defined(PRODUCT)
    if (TracePartialPeeling) {
      tty->print_cr("\nToo many new phis: %d  old %d new cmpi: %c",
                    new_phi_cnt, old_phi_cnt, new_peel_if != NULL?'T':'F');
    }
#endif
    if (new_peel_if != NULL) {
      remove_cmpi_loop_exit(new_peel_if, loop);
    }
    // Inhibit more partial peeling on this loop
    assert(!head->is_partial_peel_loop(), "not partial peeled");
    head->mark_partial_peel_failed();
    return false;
  }

  // Step 3: clone loop, retarget control, and insert new phis

  // Create new loop head for new phis and to hang
  // the nodes being moved (sinked) from the peel region.
  LoopNode* new_head = new (C, 3) LoopNode(last_peel, last_peel);
  new_head->set_unswitch_count(head->unswitch_count()); // Preserve
  _igvn.register_new_node_with_optimizer(new_head);
  assert(first_not_peeled->in(0) == last_peel, "last_peel <- first_not_peeled");
  first_not_peeled->set_req(0, new_head);
  set_loop(new_head, loop);
  loop->_body.push(new_head);
  not_peel.set(new_head->_idx);
  set_idom(new_head, last_peel, dom_depth(first_not_peeled));
  set_idom(first_not_peeled, new_head, dom_depth(first_not_peeled));

  while (sink_list.size() > 0) {
    Node* n = sink_list.pop();
    set_ctrl(n, new_head);
  }

  assert(is_valid_loop_partition(loop, peel, peel_list, not_peel), "bad partition");

  clone_loop( loop, old_new, dd );

  const uint clone_exit_idx = 1;
  const uint orig_exit_idx  = 2;
  assert(is_valid_clone_loop_form( loop, peel_list, orig_exit_idx, clone_exit_idx ), "bad clone loop");

  Node* head_clone             = old_new[head->_idx];
  LoopNode* new_head_clone     = old_new[new_head->_idx]->as_Loop();
  Node* orig_tail_clone        = head_clone->in(2);

  // Add phi if "def" node is in peel set and "use" is not

  for(i = 0; i < peel_list.size(); i++ ) {
    Node *def  = peel_list.at(i);
    if (!def->is_CFG()) {
      for (DUIterator_Fast jmax, j = def->fast_outs(jmax); j < jmax; j++) {
        Node *use = def->fast_out(j);
        if (has_node(use) && use->in(0) != C->top() &&
            (!peel.test(use->_idx) ||
             (use->is_Phi() && use->in(0) == head)) ) {
          worklist.push(use);
        }
      }
      while( worklist.size() ) {
        Node *use = worklist.pop();
        for (uint j = 1; j < use->req(); j++) {
          Node* n = use->in(j);
          if (n == def) {

            // "def" is in peel set, "use" is not in peel set
            // or "use" is in the entry boundary (a phi) of the peel set

            Node* use_c = has_ctrl(use) ? get_ctrl(use) : use;

            if ( loop->is_member(get_loop( use_c )) ) {
              // use is in loop
              if (old_new[use->_idx] != NULL) { // null for dead code
                Node* use_clone = old_new[use->_idx];
                _igvn.hash_delete(use);
                use->set_req(j, C->top());
                _igvn._worklist.push(use);
                insert_phi_for_loop( use_clone, j, old_new[def->_idx], def, new_head_clone );
              }
            } else {
              assert(is_valid_clone_loop_exit_use(loop, use, orig_exit_idx), "clone loop format");
              // use is not in the loop, check if the live range includes the cut
              Node* lp_if = use_c->in(orig_exit_idx)->in(0);
              if (not_peel.test(lp_if->_idx)) {
                assert(j == orig_exit_idx, "use from original loop");
                insert_phi_for_loop( use, clone_exit_idx, old_new[def->_idx], def, new_head_clone );
              }
            }
          }
        }
      }
    }
  }

  // Step 3b: retarget control

  // Redirect control to the new loop head if a cloned node in
  // the not_peeled region has control that points into the peeled region.
  // This necessary because the cloned peeled region will be outside
  // the loop.
  //                            from    to
  //          cloned-peeled    <---+
  //    new_head_clone:            |    <--+
  //          cloned-not_peeled  in(0)    in(0)
  //          orig-peeled

  for(i = 0; i < loop->_body.size(); i++ ) {
    Node *n = loop->_body.at(i);
    if (!n->is_CFG()           && n->in(0) != NULL        &&
        not_peel.test(n->_idx) && peel.test(n->in(0)->_idx)) {
      Node* n_clone = old_new[n->_idx];
      _igvn.hash_delete(n_clone);
      n_clone->set_req(0, new_head_clone);
      _igvn._worklist.push(n_clone);
    }
  }

  // Backedge of the surviving new_head (the clone) is original last_peel
  _igvn.hash_delete(new_head_clone);
  new_head_clone->set_req(LoopNode::LoopBackControl, last_peel);
  _igvn._worklist.push(new_head_clone);

  // Cut first node in original not_peel set
  _igvn.hash_delete(new_head);
  new_head->set_req(LoopNode::EntryControl, C->top());
  new_head->set_req(LoopNode::LoopBackControl, C->top());
  _igvn._worklist.push(new_head);

  // Copy head_clone back-branch info to original head
  // and remove original head's loop entry and
  // clone head's back-branch
  _igvn.hash_delete(head);
  _igvn.hash_delete(head_clone);
  head->set_req(LoopNode::EntryControl, head_clone->in(LoopNode::LoopBackControl));
  head->set_req(LoopNode::LoopBackControl, C->top());
  head_clone->set_req(LoopNode::LoopBackControl, C->top());
  _igvn._worklist.push(head);
  _igvn._worklist.push(head_clone);

  // Similarly modify the phis
  for (DUIterator_Fast kmax, k = head->fast_outs(kmax); k < kmax; k++) {
    Node* use = head->fast_out(k);
    if (use->is_Phi() && use->outcnt() > 0) {
      Node* use_clone = old_new[use->_idx];
      _igvn.hash_delete(use);
      _igvn.hash_delete(use_clone);
      use->set_req(LoopNode::EntryControl, use_clone->in(LoopNode::LoopBackControl));
      use->set_req(LoopNode::LoopBackControl, C->top());
      use_clone->set_req(LoopNode::LoopBackControl, C->top());
      _igvn._worklist.push(use);
      _igvn._worklist.push(use_clone);
    }
  }

  // Step 4: update dominator tree and dominator depth

  set_idom(head, orig_tail_clone, dd);
  recompute_dom_depth();

  // Inhibit more partial peeling on this loop
  new_head_clone->set_partial_peel_loop();
  C->set_major_progress();

#if !defined(PRODUCT)
  if (TracePartialPeeling) {
    tty->print_cr("\nafter partial peel one iteration");
    Node_List wl(area);
    Node* t = last_peel;
    while (true) {
      wl.push(t);
      if (t == head_clone) break;
      t = idom(t);
    }
    while (wl.size() > 0) {
      Node* tt = wl.pop();
      if (tt == head) tty->print_cr("orig head");
      else if (tt == new_head_clone) tty->print_cr("new head");
      else if (tt == head_clone) tty->print_cr("clone head");
      tt->dump();
    }
  }
#endif
  return true;
}

//------------------------------reorg_offsets----------------------------------
// Reorganize offset computations to lower register pressure.  Mostly
// prevent loop-fallout uses of the pre-incremented trip counter (which are
// then alive with the post-incremented trip counter forcing an extra
// register move)
void PhaseIdealLoop::reorg_offsets(IdealLoopTree *loop) {
  // Perform it only for canonical counted loops.
  // Loop's shape could be messed up by iteration_split_impl.
  if (!loop->_head->is_CountedLoop())
    return;
  if (!loop->_head->as_Loop()->is_valid_counted_loop())
    return;

  CountedLoopNode *cl = loop->_head->as_CountedLoop();
  CountedLoopEndNode *cle = cl->loopexit();
  Node *exit = cle->proj_out(false);
  Node *phi = cl->phi();

  // Check for the special case of folks using the pre-incremented
  // trip-counter on the fall-out path (forces the pre-incremented
  // and post-incremented trip counter to be live at the same time).
  // Fix this by adjusting to use the post-increment trip counter.

  bool progress = true;
  while (progress) {
    progress = false;
    for (DUIterator_Fast imax, i = phi->fast_outs(imax); i < imax; i++) {
      Node* use = phi->fast_out(i);   // User of trip-counter
      if (!has_ctrl(use))  continue;
      Node *u_ctrl = get_ctrl(use);
      if (use->is_Phi()) {
        u_ctrl = NULL;
        for (uint j = 1; j < use->req(); j++)
          if (use->in(j) == phi)
            u_ctrl = dom_lca(u_ctrl, use->in(0)->in(j));
      }
      IdealLoopTree *u_loop = get_loop(u_ctrl);
      // Look for loop-invariant use
      if (u_loop == loop) continue;
      if (loop->is_member(u_loop)) continue;
      // Check that use is live out the bottom.  Assuming the trip-counter
      // update is right at the bottom, uses of of the loop middle are ok.
      if (dom_lca(exit, u_ctrl) != exit) continue;
      // Hit!  Refactor use to use the post-incremented tripcounter.
      // Compute a post-increment tripcounter.
      Node *opaq = new (C, 2) Opaque2Node( C, cle->incr() );
      register_new_node( opaq, u_ctrl );
      Node *neg_stride = _igvn.intcon(-cle->stride_con());
      set_ctrl(neg_stride, C->root());
      Node *post = new (C, 3) AddINode( opaq, neg_stride);
      register_new_node( post, u_ctrl );
      _igvn.hash_delete(use);
      _igvn._worklist.push(use);
      for (uint j = 1; j < use->req(); j++) {
        if (use->in(j) == phi)
          use->set_req(j, post);
      }
      // Since DU info changed, rerun loop
      progress = true;
      break;
    }
  }

}<|MERGE_RESOLUTION|>--- conflicted
+++ resolved
@@ -195,11 +195,7 @@
 // Replace the dominated test with an obvious true or false.  Place it on the
 // IGVN worklist for later cleanup.  Move control-dependent data Nodes on the
 // live path up to the dominating control.
-<<<<<<< HEAD
-void PhaseIdealLoop::dominated_by( Node *prevdom, Node *iff, bool exclude_loop_predicate ) {
-=======
 void PhaseIdealLoop::dominated_by( Node *prevdom, Node *iff, bool flip, bool exclude_loop_predicate ) {
->>>>>>> 7b452e39
 #ifndef PRODUCT
   if (VerifyLoopOptimizations && PrintOpto) tty->print_cr("dominating test");
 #endif
@@ -240,11 +236,7 @@
   // for lower and upper bounds.
   ProjNode* unc_proj = iff->as_If()->proj_out(1 - dp->as_Proj()->_con)->as_Proj();
   if (exclude_loop_predicate &&
-<<<<<<< HEAD
-      is_uncommon_trap_proj(unc_proj, true))
-=======
       is_uncommon_trap_proj(unc_proj, Deoptimization::Reason_predicate))
->>>>>>> 7b452e39
     return; // Let IGVN transformation change control dependence.
 
   IdealLoopTree *old_loop = get_loop(dp);
@@ -916,11 +908,7 @@
           // Replace the dominated test with an obvious true or false.
           // Place it on the IGVN worklist for later cleanup.
           C->set_major_progress();
-<<<<<<< HEAD
-          dominated_by( prevdom, n, true );
-=======
           dominated_by( prevdom, n, false, true );
->>>>>>> 7b452e39
 #ifndef PRODUCT
           if( VerifyLoopOptimizations ) verify();
 #endif
