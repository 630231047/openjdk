--- conflicted
+++ resolved
@@ -443,13 +443,7 @@
   assert((int)(_matcher._new_SP+_framesize) >= (int)_matcher._out_arg_limit, "framesize must be large enough");
 
   // This frame must preserve the required fp alignment
-<<<<<<< HEAD
   _framesize = round_to(_framesize, Matcher::stack_alignment_in_slots());
-=======
-  const int stack_alignment_in_words = Matcher::stack_alignment_in_slots(); 
-  if (stack_alignment_in_words > 0)
-    _framesize = round_to(_framesize, Matcher::stack_alignment_in_bytes());
->>>>>>> 2571633a
   assert( _framesize >= 0 && _framesize <= 1000000, "sanity check" );
 #ifndef PRODUCT
   _total_framesize += _framesize;
@@ -771,11 +765,7 @@
         }
         // if the LRG is an unaligned pair, we will have to spill
         // so clear the LRG's register mask if it is not already spilled
-<<<<<<< HEAD
         if ( !n->is_SpillCopy() &&
-=======
-        if ( !n->is_SpillCopy() && 
->>>>>>> 2571633a
                (lrg._def == NULL || lrg.is_multidef() || !lrg._def->is_SpillCopy()) &&
                lrgmask.is_misaligned_Pair()) {
           lrg.Clear();
@@ -1396,13 +1386,8 @@
             cisc->ins_req(1,src);         // Requires a memory edge
           }
           b->_nodes.map(j,cisc);          // Insert into basic block
-<<<<<<< HEAD
           n->subsume_by(cisc); // Correct graph
           //
-=======
-          n->replace_by(cisc); // Correct graph
-          // 
->>>>>>> 2571633a
           ++_used_cisc_instructions;
 #ifndef PRODUCT
           if( TraceCISCSpill ) {
