/*
 * Copyright (c) 2000, 2009, Oracle and/or its affiliates. All rights reserved.
 * DO NOT ALTER OR REMOVE COPYRIGHT NOTICES OR THIS FILE HEADER.
 *
 * This code is free software; you can redistribute it and/or modify it
 * under the terms of the GNU General Public License version 2 only, as
 * published by the Free Software Foundation.
 *
 * This code is distributed in the hope that it will be useful, but WITHOUT
 * ANY WARRANTY; without even the implied warranty of MERCHANTABILITY or
 * FITNESS FOR A PARTICULAR PURPOSE.  See the GNU General Public License
 * version 2 for more details (a copy is included in the LICENSE file that
 * accompanied this code).
 *
 * You should have received a copy of the GNU General Public License version
 * 2 along with this work; if not, write to the Free Software Foundation,
 * Inc., 51 Franklin St, Fifth Floor, Boston, MA 02110-1301 USA.
 *
 * Please contact Oracle, 500 Oracle Parkway, Redwood Shores, CA 94065 USA
 * or visit www.oracle.com if you need additional information or have any
 * questions.
 *
 */

//
// Defines all globals flags used by the server compiler.
//

#define C2_FLAGS(develop, develop_pd, product, product_pd, diagnostic, experimental, notproduct) \
                                                                            \
  notproduct(intx, CompileZapFirst, 0,                                      \
          "If +ZapDeadCompiledLocals, "                                     \
          "skip this many before compiling in zap calls")                   \
                                                                            \
  notproduct(intx, CompileZapLast, -1,                                      \
          "If +ZapDeadCompiledLocals, "                                     \
          "compile this many after skipping (incl. skip count, -1 = all)")  \
                                                                            \
  notproduct(intx, ZapDeadCompiledLocalsFirst, 0,                           \
          "If +ZapDeadCompiledLocals, "                                     \
          "skip this many before really doing it")                          \
                                                                            \
  notproduct(intx, ZapDeadCompiledLocalsLast, -1,                           \
          "If +ZapDeadCompiledLocals, "                                     \
          "do this many after skipping (incl. skip count, -1 = all)")       \
                                                                            \
  develop(intx, OptoPrologueNops, 0,                                        \
          "Insert this many extra nop instructions "                        \
          "in the prologue of every nmethod")                               \
                                                                            \
  product_pd(intx, InteriorEntryAlignment,                                  \
          "Code alignment for interior entry points "                       \
          "in generated code (in bytes)")                                   \
                                                                            \
  product(intx, MaxLoopPad, (OptoLoopAlignment-1),                          \
          "Align a loop if padding size in bytes is less or equal to this value") \
                                                                            \
  product(intx, NumberOfLoopInstrToAlign, 4,                                \
          "Number of first instructions in a loop to align")                \
                                                                            \
  notproduct(intx, IndexSetWatch, 0,                                        \
          "Trace all operations on this IndexSet (-1 means all, 0 none)")   \
                                                                            \
  develop(intx, OptoNodeListSize, 4,                                        \
          "Starting allocation size of Node_List data structures")          \
                                                                            \
  develop(intx, OptoBlockListSize, 8,                                       \
          "Starting allocation size of Block_List data structures")         \
                                                                            \
  develop(intx, OptoPeepholeAt, -1,                                         \
          "Apply peephole optimizations to this peephole rule")             \
                                                                            \
  notproduct(bool, PrintIdeal, false,                                       \
          "Print ideal graph before code generation")                       \
                                                                            \
  notproduct(bool, PrintOpto, false,                                        \
          "Print compiler2 attempts")                                       \
                                                                            \
  notproduct(bool, PrintOptoInlining, false,                                \
          "Print compiler2 inlining decisions")                             \
                                                                            \
  notproduct(bool, VerifyOpto, false,                                       \
          "Apply more time consuming verification during compilation")      \
                                                                            \
  notproduct(bool, VerifyOptoOopOffsets, false,                             \
          "Check types of base addresses in field references")              \
                                                                            \
  develop(bool, IdealizedNumerics, false,                                   \
          "Check performance difference allowing FP "                       \
          "associativity and commutativity...")                             \
                                                                            \
  develop(bool, OptoBreakpoint, false,                                      \
          "insert breakpoint at method entry")                              \
                                                                            \
  notproduct(bool, OptoBreakpointOSR, false,                                \
          "insert breakpoint at osr method entry")                          \
                                                                            \
  notproduct(intx, BreakAtNode, 0,                                          \
          "Break at construction of this Node (either _idx or _debug_idx)") \
                                                                            \
  notproduct(bool, OptoBreakpointC2R, false,                                \
          "insert breakpoint at runtime stub entry")                        \
                                                                            \
  notproduct(bool, OptoNoExecute, false,                                    \
          "Attempt to parse and compile but do not execute generated code") \
                                                                            \
  notproduct(bool, PrintOptoStatistics, false,                              \
          "Print New compiler statistics")                                  \
                                                                            \
  notproduct(bool, PrintOptoAssembly, false,                                \
          "Print New compiler assembly output")                             \
                                                                            \
  develop_pd(bool, OptoPeephole,                                            \
          "Apply peephole optimizations after register allocation")         \
                                                                            \
  develop(bool, OptoRemoveUseless, true,                                    \
          "Remove useless nodes after parsing")                             \
                                                                            \
  notproduct(bool, PrintFrameConverterAssembly, false,                      \
          "Print New compiler assembly output for frame converters")        \
                                                                            \
  notproduct(bool, PrintParseStatistics, false,                             \
          "Print nodes, transforms and new values made per bytecode parsed")\
                                                                            \
  notproduct(bool, PrintOptoPeephole, false,                                \
          "Print New compiler peephole replacements")                       \
                                                                            \
  develop(bool, PrintCFGBlockFreq, false,                                   \
          "Print CFG block freqencies")                                     \
                                                                            \
  develop(bool, TraceOptoParse, false,                                      \
          "Trace bytecode parse and control-flow merge")                    \
                                                                            \
  product_pd(intx,  LoopUnrollLimit,                                        \
          "Unroll loop bodies with node count less than this")              \
                                                                            \
  product(intx,  LoopUnrollMin, 4,                                          \
          "Minimum number of unroll loop bodies before checking progress"   \
          "of rounds of unroll,optimize,..")                                \
                                                                            \
  develop(intx, UnrollLimitForProfileCheck, 1,                              \
          "Don't use profile_trip_cnt() to restrict unrolling until "       \
          "unrolling would push the number of unrolled iterations above "   \
          "UnrollLimitForProfileCheck. A higher value allows more "         \
          "unrolling. Zero acts as a very large value." )                   \
                                                                            \
  product(intx, MultiArrayExpandLimit, 6,                                   \
          "Maximum number of individual allocations in an inline-expanded " \
          "multianewarray instruction")                                     \
                                                                            \
  notproduct(bool, TraceProfileTripCount, false,                            \
          "Trace profile loop trip count information")                      \
                                                                            \
<<<<<<< HEAD
  product(bool, UseLoopPredicate, false,                                     \
=======
  product(bool, UseLoopPredicate, true,                                     \
>>>>>>> eb8bd999
          "Generate a predicate to select fast/slow loop versions")         \
                                                                            \
  develop(bool, TraceLoopPredicate, false,                                  \
          "Trace generation of loop predicates")                            \
                                                                            \
  develop(bool, OptoCoalesce, true,                                         \
          "Use Conservative Copy Coalescing in the Register Allocator")     \
                                                                            \
  develop(bool, UseUniqueSubclasses, true,                                  \
          "Narrow an abstract reference to the unique concrete subclass")   \
                                                                            \
  develop(bool, UseExactTypes, true,                                        \
          "Use exact types to eliminate array store checks and v-calls")    \
                                                                            \
  product(intx, TrackedInitializationLimit, 50,                             \
          "When initializing fields, track up to this many words")          \
                                                                            \
  product(bool, ReduceFieldZeroing, true,                                   \
          "When initializing fields, try to avoid needless zeroing")        \
                                                                            \
  product(bool, ReduceInitialCardMarks, true,                               \
          "When initializing fields, try to avoid needless card marks")     \
                                                                            \
  product(bool, ReduceBulkZeroing, true,                                    \
          "When bulk-initializing, try to avoid needless zeroing")          \
                                                                            \
  product(bool, UseFPUForSpilling, false,                                   \
          "Spill integer registers to FPU instead of stack when possible")  \
                                                                            \
  develop_pd(intx, RegisterCostAreaRatio,                                   \
          "Spill selection in reg allocator: scale area by (X/64K) before " \
          "adding cost")                                                    \
                                                                            \
  develop_pd(bool, UseCISCSpill,                                            \
          "Use ADLC supplied cisc instructions during allocation")          \
                                                                            \
  notproduct(bool, VerifyGraphEdges , false,                                \
          "Verify Bi-directional Edges")                                    \
                                                                            \
  notproduct(bool, VerifyDUIterators, true,                                 \
          "Verify the safety of all iterations of Bi-directional Edges")    \
                                                                            \
  notproduct(bool, VerifyHashTableKeys, true,                               \
          "Verify the immutability of keys in the VN hash tables")          \
                                                                            \
  notproduct(bool, VerifyRegisterAllocator , false,                         \
          "Verify Register Allocator")                                      \
                                                                            \
  develop_pd(intx, FLOATPRESSURE,                                           \
          "Number of float LRG's that constitute high register pressure")   \
                                                                            \
  develop_pd(intx, INTPRESSURE,                                             \
          "Number of integer LRG's that constitute high register pressure") \
                                                                            \
  notproduct(bool, TraceOptoPipelining, false,                              \
          "Trace pipelining information")                                   \
                                                                            \
  notproduct(bool, TraceOptoOutput, false,                                  \
          "Trace pipelining information")                                   \
                                                                            \
  product_pd(bool, OptoScheduling,                                          \
          "Instruction Scheduling after register allocation")               \
                                                                            \
  product(bool, PartialPeelLoop, true,                                      \
          "Partial peel (rotate) loops")                                    \
                                                                            \
  product(intx, PartialPeelNewPhiDelta, 0,                                  \
          "Additional phis that can be created by partial peeling")         \
                                                                            \
  notproduct(bool, TracePartialPeeling, false,                              \
          "Trace partial peeling (loop rotation) information")              \
                                                                            \
  product(bool, PartialPeelAtUnsignedTests, true,                           \
          "Partial peel at unsigned tests if no signed test exists")        \
                                                                            \
  product(bool, ReassociateInvariants, true,                                \
          "Enable reassociation of expressions with loop invariants.")      \
                                                                            \
  product(bool, LoopUnswitching, true,                                      \
          "Enable loop unswitching (a form of invariant test hoisting)")    \
                                                                            \
  notproduct(bool, TraceLoopUnswitching, false,                             \
          "Trace loop unswitching")                                         \
                                                                            \
  product(bool, UseSuperWord, true,                                         \
          "Transform scalar operations into superword operations")          \
                                                                            \
  develop(bool, SuperWordRTDepCheck, false,                                 \
          "Enable runtime dependency checks.")                              \
                                                                            \
  product(bool, TraceSuperWord, false,                                      \
          "Trace superword transforms")                                     \
                                                                            \
  product_pd(bool, OptoBundling,                                            \
          "Generate nops to fill i-cache lines")                            \
                                                                            \
  product_pd(intx, ConditionalMoveLimit,                                    \
          "Limit of ops to make speculative when using CMOVE")              \
                                                                            \
  /* Set BranchOnRegister == false. See 4965987. */                         \
  product(bool, BranchOnRegister, false,                                    \
          "Use Sparc V9 branch-on-register opcodes")                        \
                                                                            \
  develop(bool, SparcV9RegsHiBitsZero, true,                                \
          "Assume Sparc V9 I&L registers on V8+ systems are zero-extended") \
                                                                            \
  develop(intx, PrintIdealGraphLevel, 0,                                    \
          "Print ideal graph to XML file / network interface. "             \
          "By default attempts to connect to the visualizer on a socket.")  \
                                                                            \
  develop(intx, PrintIdealGraphPort, 4444,                                  \
          "Ideal graph printer to network port")                            \
                                                                            \
  notproduct(ccstr, PrintIdealGraphAddress, "127.0.0.1",                    \
          "IP address to connect to visualizer")                            \
                                                                            \
  notproduct(ccstr, PrintIdealGraphFile, NULL,                              \
          "File to dump ideal graph to.  If set overrides the "             \
          "use of the network")                                             \
                                                                            \
  product(bool, UseOldInlining, true,                                       \
          "Enable the 1.3 inlining strategy")                               \
                                                                            \
  product(bool, UseBimorphicInlining, true,                                 \
          "Profiling based inlining for two receivers")                     \
                                                                            \
  product(bool, UseOnlyInlinedBimorphic, true,                              \
          "Don't use BimorphicInlining if can't inline a second method")    \
                                                                            \
  product(bool, InsertMemBarAfterArraycopy, true,                           \
          "Insert memory barrier after arraycopy call")                     \
                                                                            \
  develop(bool, SubsumeLoads, true,                                         \
          "Attempt to compile while subsuming loads into machine instructions.") \
                                                                            \
  develop(bool, StressRecompilation, false,                                 \
          "Recompile each compiled method without subsuming loads or escape analysis.") \
                                                                            \
  /* controls for tier 1 compilations */                                    \
                                                                            \
  develop(bool, Tier1CountInvocations, true,                                \
          "Generate code, during tier 1, to update invocation counter")     \
                                                                            \
  product(intx, Tier1Inline, false,                                         \
          "enable inlining during tier 1")                                  \
                                                                            \
  product(intx, Tier1MaxInlineSize, 8,                                      \
          "maximum bytecode size of a method to be inlined, during tier 1") \
                                                                            \
  product(intx, Tier1FreqInlineSize, 35,                                    \
          "max bytecode size of a frequent method to be inlined, tier 1")   \
                                                                            \
  develop(intx, ImplicitNullCheckThreshold, 3,                              \
          "Don't do implicit null checks if NPE's in a method exceeds limit") \
                                                                            \
 /* controls for loop optimization */                                       \
  product(intx, Tier1LoopOptsCount, 0,                                      \
          "Set level of loop optimization for tier 1 compiles")             \
                                                                            \
  product(intx, LoopOptsCount, 43,                                          \
          "Set level of loop optimization for tier 1 compiles")             \
                                                                            \
  /* controls for heat-based inlining */                                    \
                                                                            \
  develop(intx, NodeCountInliningCutoff, 18000,                             \
          "If parser node generation exceeds limit stop inlining")          \
                                                                            \
  develop(intx, NodeCountInliningStep, 1000,                                \
          "Target size of warm calls inlined between optimization passes")  \
                                                                            \
  develop(bool, InlineWarmCalls, false,                                     \
          "Use a heat-based priority queue to govern inlining")             \
                                                                            \
  develop(intx, HotCallCountThreshold, 999999,                              \
          "large numbers of calls (per method invocation) force hotness")   \
                                                                            \
  develop(intx, HotCallProfitThreshold, 999999,                             \
          "highly profitable inlining opportunities force hotness")         \
                                                                            \
  develop(intx, HotCallTrivialWork, -1,                                     \
          "trivial execution time (no larger than this) forces hotness")    \
                                                                            \
  develop(intx, HotCallTrivialSize, -1,                                     \
          "trivial methods (no larger than this) force calls to be hot")    \
                                                                            \
  develop(intx, WarmCallMinCount, -1,                                       \
          "number of calls (per method invocation) to enable inlining")     \
                                                                            \
  develop(intx, WarmCallMinProfit, -1,                                      \
          "number of calls (per method invocation) to enable inlining")     \
                                                                            \
  develop(intx, WarmCallMaxWork, 999999,                                    \
          "execution time of the largest inlinable method")                 \
                                                                            \
  develop(intx, WarmCallMaxSize, 999999,                                    \
          "size of the largest inlinable method")                           \
                                                                            \
  product(intx, MaxNodeLimit, 65000,                                        \
          "Maximum number of nodes")                                        \
                                                                            \
  product(intx, NodeLimitFudgeFactor, 1000,                                 \
          "Fudge Factor for certain optimizations")                         \
                                                                            \
  product(bool, UseJumpTables, true,                                        \
          "Use JumpTables instead of a binary search tree for switches")    \
                                                                            \
  product(bool, UseDivMod, true,                                            \
          "Use combined DivMod instruction if available")                   \
                                                                            \
  product(intx, MinJumpTableSize, 18,                                       \
          "Minimum number of targets in a generated jump table")            \
                                                                            \
  product(intx, MaxJumpTableSize, 65000,                                    \
          "Maximum number of targets in a generated jump table")            \
                                                                            \
  product(intx, MaxJumpTableSparseness, 5,                                  \
          "Maximum sparseness for jumptables")                              \
                                                                            \
  product(bool, EliminateLocks, true,                                       \
          "Coarsen locks when possible")                                    \
                                                                            \
  notproduct(bool, PrintLockStatistics, false,                              \
          "Print precise statistics on the dynamic lock usage")             \
                                                                            \
  diagnostic(bool, PrintPreciseBiasedLockingStatistics, false,              \
          "Print per-lock-site statistics of biased locking in JVM")        \
                                                                            \
  notproduct(bool, PrintEliminateLocks, false,                              \
          "Print out when locks are eliminated")                            \
                                                                            \
  diagnostic(bool, EliminateAutoBox, false,                                 \
          "Private flag to control optimizations for autobox elimination")  \
                                                                            \
  product(intx, AutoBoxCacheMax, 128,                                       \
          "Sets max value cached by the java.lang.Integer autobox cache")   \
                                                                            \
  product(bool, DoEscapeAnalysis, true,                                     \
          "Perform escape analysis")                                        \
                                                                            \
  notproduct(bool, PrintEscapeAnalysis, false,                              \
          "Print the results of escape analysis")                           \
                                                                            \
  product(bool, EliminateAllocations, true,                                 \
          "Use escape analysis to eliminate allocations")                   \
                                                                            \
  notproduct(bool, PrintEliminateAllocations, false,                        \
          "Print out when allocations are eliminated")                      \
                                                                            \
  product(intx, EliminateAllocationArraySizeLimit, 64,                      \
          "Array size (number of elements) limit for scalar replacement")   \
                                                                            \
  product(bool, UseOptoBiasInlining, true,                                  \
          "Generate biased locking code in C2 ideal graph")                 \
                                                                            \
  product(bool, OptimizeStringConcat, false,                                \
          "Optimize the construction of Strings by StringBuilder")          \
                                                                            \
  notproduct(bool, PrintOptimizeStringConcat, false,                        \
          "Print information about transformations performed on Strings")   \
                                                                            \
  product(intx, ValueSearchLimit, 1000,                                     \
          "Recursion limit in PhaseMacroExpand::value_from_mem_phi")        \
                                                                            \
  product(intx, MaxLabelRootDepth, 1100,                                    \
          "Maximum times call Label_Root to prevent stack overflow")        \
                                                                            \
  diagnostic(intx, DominatorSearchLimit, 1000,                              \
          "Iterations limit in Node::dominates")                            \
                                                                            \
  product(bool, BlockLayoutByFrequency, true,                               \
          "Use edge frequencies to drive block ordering")                   \
                                                                            \
  product(intx, BlockLayoutMinDiamondPercentage, 20,                        \
          "Miniumum %% of a successor (predecessor) for which block layout "\
          "a will allow a fork (join) in a single chain")                   \
                                                                            \
  product(bool, BlockLayoutRotateLoops, true,                               \
          "Allow back branches to be fall throughs in the block layour")    \

C2_FLAGS(DECLARE_DEVELOPER_FLAG, DECLARE_PD_DEVELOPER_FLAG, DECLARE_PRODUCT_FLAG, DECLARE_PD_PRODUCT_FLAG, DECLARE_DIAGNOSTIC_FLAG, DECLARE_EXPERIMENTAL_FLAG, DECLARE_NOTPRODUCT_FLAG)<|MERGE_RESOLUTION|>--- conflicted
+++ resolved
@@ -151,11 +151,7 @@
   notproduct(bool, TraceProfileTripCount, false,                            \
           "Trace profile loop trip count information")                      \
                                                                             \
-<<<<<<< HEAD
-  product(bool, UseLoopPredicate, false,                                     \
-=======
   product(bool, UseLoopPredicate, true,                                     \
->>>>>>> eb8bd999
           "Generate a predicate to select fast/slow loop versions")         \
                                                                             \
   develop(bool, TraceLoopPredicate, false,                                  \
