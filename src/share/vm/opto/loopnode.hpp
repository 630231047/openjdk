--- conflicted
+++ resolved
@@ -861,11 +861,7 @@
   bool is_scaled_iv_plus_offset(Node* exp, Node* iv, int* p_scale, Node** p_offset, int depth = 0);
 
   // Return true if proj is for "proj->[region->..]call_uct"
-<<<<<<< HEAD
-  static bool is_uncommon_trap_proj(ProjNode* proj, bool must_reason_predicate = false);
-=======
   static bool is_uncommon_trap_proj(ProjNode* proj, Deoptimization::DeoptReason reason);
->>>>>>> 7b452e39
   // Return true for    "if(test)-> proj -> ...
   //                          |
   //                          V
@@ -1007,11 +1003,7 @@
   Node *has_local_phi_input( Node *n );
   // Mark an IfNode as being dominated by a prior test,
   // without actually altering the CFG (and hence IDOM info).
-<<<<<<< HEAD
-  void dominated_by( Node *prevdom, Node *iff, bool exclude_loop_predicate = false );
-=======
   void dominated_by( Node *prevdom, Node *iff, bool flip = false, bool exclude_loop_predicate = false );
->>>>>>> 7b452e39
 
   // Split Node 'n' through merge point
   Node *split_thru_region( Node *n, Node *region );
