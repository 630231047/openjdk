#ifdef USE_PRAGMA_IDENT_SRC
#pragma ident "@(#)type.cpp	1.257 07/10/04 14:36:00 JVM"
#endif
/*
 * Copyright 1997-2008 Sun Microsystems, Inc.  All Rights Reserved.
 * DO NOT ALTER OR REMOVE COPYRIGHT NOTICES OR THIS FILE HEADER.
 *
 * This code is free software; you can redistribute it and/or modify it
 * under the terms of the GNU General Public License version 2 only, as
 * published by the Free Software Foundation.
 *
 * This code is distributed in the hope that it will be useful, but WITHOUT
 * ANY WARRANTY; without even the implied warranty of MERCHANTABILITY or
 * FITNESS FOR A PARTICULAR PURPOSE.  See the GNU General Public License
 * version 2 for more details (a copy is included in the LICENSE file that
 * accompanied this code).
 *
 * You should have received a copy of the GNU General Public License version
 * 2 along with this work; if not, write to the Free Software Foundation,
 * Inc., 51 Franklin St, Fifth Floor, Boston, MA 02110-1301 USA.
 *
 * Please contact Sun Microsystems, Inc., 4150 Network Circle, Santa Clara,
 * CA 95054 USA or visit www.sun.com if you need additional information or
 * have any questions.
 *  
 */

// Portions of code courtesy of Clifford Click

// Optimization - Graph Style

#include "incls/_precompiled.incl"
#include "incls/_type.cpp.incl"

// Dictionary of types shared among compilations.
Dict* Type::_shared_type_dict = NULL;

// Array which maps compiler types to Basic Types
const BasicType Type::_basic_type[Type::lastype] = {
  T_ILLEGAL,    // Bad
  T_ILLEGAL,    // Control
  T_VOID,       // Top
  T_INT,        // Int
  T_LONG,       // Long
  T_VOID,       // Half
  T_NARROWOOP,  // NarrowOop

  T_ILLEGAL,    // Tuple
  T_ARRAY,      // Array

  T_ADDRESS,    // AnyPtr   // shows up in factory methods for NULL_PTR
  T_ADDRESS,    // RawPtr
  T_OBJECT,     // OopPtr
  T_OBJECT,     // InstPtr
  T_OBJECT,     // AryPtr
  T_OBJECT,     // KlassPtr

  T_OBJECT,     // Function
  T_ILLEGAL,    // Abio
  T_ADDRESS,    // Return_Address
  T_ILLEGAL,    // Memory
  T_FLOAT,      // FloatTop
  T_FLOAT,      // FloatCon
  T_FLOAT,      // FloatBot
  T_DOUBLE,     // DoubleTop
  T_DOUBLE,     // DoubleCon
  T_DOUBLE,     // DoubleBot
  T_ILLEGAL,    // Bottom
};

// Map ideal registers (machine types) to ideal types
const Type *Type::mreg2type[_last_machine_leaf];

// Map basic types to canonical Type* pointers.
const Type* Type::     _const_basic_type[T_CONFLICT+1];

// Map basic types to constant-zero Types.
const Type* Type::            _zero_type[T_CONFLICT+1];

// Map basic types to array-body alias types.
const TypeAryPtr* TypeAryPtr::_array_body_type[T_CONFLICT+1];

//=============================================================================
// Convenience common pre-built types.
const Type *Type::ABIO;         // State-of-machine only
const Type *Type::BOTTOM;       // All values
const Type *Type::CONTROL;      // Control only
const Type *Type::DOUBLE;       // All doubles
const Type *Type::FLOAT;        // All floats
const Type *Type::HALF;         // Placeholder half of doublewide type
const Type *Type::MEMORY;       // Abstract store only
const Type *Type::RETURN_ADDRESS;
const Type *Type::TOP;          // No values in set

//------------------------------get_const_type---------------------------
const Type* Type::get_const_type(ciType* type) {
  if (type == NULL) {
    return NULL;
  } else if (type->is_primitive_type()) {
    return get_const_basic_type(type->basic_type());
  } else {
    return TypeOopPtr::make_from_klass(type->as_klass());
  }
}

//---------------------------array_element_basic_type---------------------------------
// Mapping to the array element's basic type.
BasicType Type::array_element_basic_type() const {
  BasicType bt = basic_type();
  if (bt == T_INT) {
    if (this == TypeInt::INT)   return T_INT;
    if (this == TypeInt::CHAR)  return T_CHAR;
    if (this == TypeInt::BYTE)  return T_BYTE;
    if (this == TypeInt::BOOL)  return T_BOOLEAN;
    if (this == TypeInt::SHORT) return T_SHORT;
    return T_VOID;
  }
  return bt;
}

//---------------------------get_typeflow_type---------------------------------
// Import a type produced by ciTypeFlow.
const Type* Type::get_typeflow_type(ciType* type) {
  switch (type->basic_type()) {

  case ciTypeFlow::StateVector::T_BOTTOM:
    assert(type == ciTypeFlow::StateVector::bottom_type(), "");
    return Type::BOTTOM;

  case ciTypeFlow::StateVector::T_TOP:
    assert(type == ciTypeFlow::StateVector::top_type(), "");
    return Type::TOP;

  case ciTypeFlow::StateVector::T_NULL:
    assert(type == ciTypeFlow::StateVector::null_type(), "");
    return TypePtr::NULL_PTR;

  case ciTypeFlow::StateVector::T_LONG2:
    // The ciTypeFlow pass pushes a long, then the half.
    // We do the same.
    assert(type == ciTypeFlow::StateVector::long2_type(), "");
    return TypeInt::TOP;

  case ciTypeFlow::StateVector::T_DOUBLE2:
    // The ciTypeFlow pass pushes double, then the half.
    // Our convention is the same.
    assert(type == ciTypeFlow::StateVector::double2_type(), "");
    return Type::TOP;

  case T_ADDRESS:
    assert(type->is_return_address(), "");
    return TypeRawPtr::make((address)(intptr_t)type->as_return_address()->bci());

  default:
    // make sure we did not mix up the cases:
    assert(type != ciTypeFlow::StateVector::bottom_type(), "");
    assert(type != ciTypeFlow::StateVector::top_type(), "");
    assert(type != ciTypeFlow::StateVector::null_type(), "");
    assert(type != ciTypeFlow::StateVector::long2_type(), "");
    assert(type != ciTypeFlow::StateVector::double2_type(), "");
    assert(!type->is_return_address(), "");

    return Type::get_const_type(type);
  }
}


//------------------------------make-------------------------------------------
// Create a simple Type, with default empty symbol sets.  Then hashcons it
// and look for an existing copy in the type dictionary.
const Type *Type::make( enum TYPES t ) {
  return (new Type(t))->hashcons();
}

//------------------------------cmp--------------------------------------------
int Type::cmp( const Type *const t1, const Type *const t2 ) {
  if( t1->_base != t2->_base ) 
    return 1;                   // Missed badly
  assert(t1 != t2 || t1->eq(t2), "eq must be reflexive");
  return !t1->eq(t2);           // Return ZERO if equal
}

//------------------------------hash-------------------------------------------
int Type::uhash( const Type *const t ) {
  return t->hash();
}

//--------------------------Initialize_shared----------------------------------
void Type::Initialize_shared(Compile* current) {
  // This method does not need to be locked because the first system
  // compilations (stub compilations) occur serially.  If they are
  // changed to proceed in parallel, then this section will need
  // locking.
  
  Arena* save = current->type_arena();
  Arena* shared_type_arena = new Arena();

  current->set_type_arena(shared_type_arena);
  _shared_type_dict =
    new (shared_type_arena) Dict( (CmpKey)Type::cmp, (Hash)Type::uhash,
                                  shared_type_arena, 128 );
  current->set_type_dict(_shared_type_dict);

  // Make shared pre-built types.
  CONTROL = make(Control);      // Control only
  TOP     = make(Top);          // No values in set
  MEMORY  = make(Memory);       // Abstract store only
  ABIO    = make(Abio);         // State-of-machine only
  RETURN_ADDRESS=make(Return_Address);
  FLOAT   = make(FloatBot);     // All floats
  DOUBLE  = make(DoubleBot);    // All doubles                          
  BOTTOM  = make(Bottom);       // Everything
  HALF    = make(Half);         // Placeholder half of doublewide type

  TypeF::ZERO = TypeF::make(0.0); // Float 0 (positive zero)
  TypeF::ONE  = TypeF::make(1.0); // Float 1

  TypeD::ZERO = TypeD::make(0.0); // Double 0 (positive zero)
  TypeD::ONE  = TypeD::make(1.0); // Double 1

  TypeInt::MINUS_1 = TypeInt::make(-1);  // -1
  TypeInt::ZERO    = TypeInt::make( 0);  //  0
  TypeInt::ONE     = TypeInt::make( 1);  //  1
  TypeInt::BOOL    = TypeInt::make(0,1,   WidenMin);  // 0 or 1, FALSE or TRUE.
  TypeInt::CC      = TypeInt::make(-1, 1, WidenMin);  // -1, 0 or 1, condition codes
  TypeInt::CC_LT   = TypeInt::make(-1,-1, WidenMin);  // == TypeInt::MINUS_1
  TypeInt::CC_GT   = TypeInt::make( 1, 1, WidenMin);  // == TypeInt::ONE
  TypeInt::CC_EQ   = TypeInt::make( 0, 0, WidenMin);  // == TypeInt::ZERO
  TypeInt::CC_LE   = TypeInt::make(-1, 0, WidenMin);
  TypeInt::CC_GE   = TypeInt::make( 0, 1, WidenMin);  // == TypeInt::BOOL
  TypeInt::BYTE    = TypeInt::make(-128,127,     WidenMin); // Bytes
  TypeInt::CHAR    = TypeInt::make(0,65535,      WidenMin); // Java chars
  TypeInt::SHORT   = TypeInt::make(-32768,32767, WidenMin); // Java shorts
  TypeInt::POS     = TypeInt::make(0,max_jint,   WidenMin); // Non-neg values
  TypeInt::POS1    = TypeInt::make(1,max_jint,   WidenMin); // Positive values
  TypeInt::INT     = TypeInt::make(min_jint,max_jint, WidenMax); // 32-bit integers
  TypeInt::SYMINT  = TypeInt::make(-max_jint,max_jint,WidenMin); // symmetric range
  // CmpL is overloaded both as the bytecode computation returning
  // a trinary (-1,0,+1) integer result AND as an efficient long
  // compare returning optimizer ideal-type flags.
  assert( TypeInt::CC_LT == TypeInt::MINUS_1, "types must match for CmpL to work" );
  assert( TypeInt::CC_GT == TypeInt::ONE,     "types must match for CmpL to work" );
  assert( TypeInt::CC_EQ == TypeInt::ZERO,    "types must match for CmpL to work" );
  assert( TypeInt::CC_GE == TypeInt::BOOL,    "types must match for CmpL to work" );

  TypeLong::MINUS_1 = TypeLong::make(-1);        // -1
  TypeLong::ZERO    = TypeLong::make( 0);        //  0
  TypeLong::ONE     = TypeLong::make( 1);        //  1
  TypeLong::POS     = TypeLong::make(0,max_jlong, WidenMin); // Non-neg values
  TypeLong::LONG    = TypeLong::make(min_jlong,max_jlong,WidenMax); // 64-bit integers
  TypeLong::INT     = TypeLong::make((jlong)min_jint,(jlong)max_jint,WidenMin);
  TypeLong::UINT    = TypeLong::make(0,(jlong)max_juint,WidenMin);

  const Type **fboth =(const Type**)shared_type_arena->Amalloc_4(2*sizeof(Type*));
  fboth[0] = Type::CONTROL;
  fboth[1] = Type::CONTROL;
  TypeTuple::IFBOTH = TypeTuple::make( 2, fboth );

  const Type **ffalse =(const Type**)shared_type_arena->Amalloc_4(2*sizeof(Type*));
  ffalse[0] = Type::CONTROL;
  ffalse[1] = Type::TOP;
  TypeTuple::IFFALSE = TypeTuple::make( 2, ffalse );

  const Type **fneither =(const Type**)shared_type_arena->Amalloc_4(2*sizeof(Type*));
  fneither[0] = Type::TOP;
  fneither[1] = Type::TOP;
  TypeTuple::IFNEITHER = TypeTuple::make( 2, fneither );

  const Type **ftrue =(const Type**)shared_type_arena->Amalloc_4(2*sizeof(Type*));
  ftrue[0] = Type::TOP;
  ftrue[1] = Type::CONTROL;
  TypeTuple::IFTRUE = TypeTuple::make( 2, ftrue );

  const Type **floop =(const Type**)shared_type_arena->Amalloc_4(2*sizeof(Type*));
  floop[0] = Type::CONTROL;
  floop[1] = TypeInt::INT;
  TypeTuple::LOOPBODY = TypeTuple::make( 2, floop );

  TypePtr::NULL_PTR= TypePtr::make( AnyPtr, TypePtr::Null, 0 );
  TypePtr::NOTNULL = TypePtr::make( AnyPtr, TypePtr::NotNull, OffsetBot );
  TypePtr::BOTTOM  = TypePtr::make( AnyPtr, TypePtr::BotPTR, OffsetBot );

  TypeRawPtr::BOTTOM = TypeRawPtr::make( TypePtr::BotPTR );
  TypeRawPtr::NOTNULL= TypeRawPtr::make( TypePtr::NotNull );

  const Type **fmembar = TypeTuple::fields(0);
  TypeTuple::MEMBAR = TypeTuple::make(TypeFunc::Parms+0, fmembar);

  const Type **fsc = (const Type**)shared_type_arena->Amalloc_4(2*sizeof(Type*));
  fsc[0] = TypeInt::CC;
  fsc[1] = Type::MEMORY;
  TypeTuple::STORECONDITIONAL = TypeTuple::make(2, fsc);

  TypeInstPtr::NOTNULL = TypeInstPtr::make(TypePtr::NotNull, current->env()->Object_klass());
  TypeInstPtr::BOTTOM  = TypeInstPtr::make(TypePtr::BotPTR,  current->env()->Object_klass());
  TypeInstPtr::MIRROR  = TypeInstPtr::make(TypePtr::NotNull, current->env()->Class_klass());
  TypeInstPtr::MARK    = TypeInstPtr::make(TypePtr::BotPTR,  current->env()->Object_klass(),
                                           false, 0, oopDesc::mark_offset_in_bytes());
  TypeInstPtr::KLASS   = TypeInstPtr::make(TypePtr::BotPTR,  current->env()->Object_klass(),
                                           false, 0, oopDesc::klass_offset_in_bytes());
  TypeOopPtr::BOTTOM  = TypeOopPtr::make(TypePtr::BotPTR, OffsetBot);

  TypeNarrowOop::NULL_PTR = TypeNarrowOop::make( TypePtr::NULL_PTR );
  TypeNarrowOop::BOTTOM   = TypeNarrowOop::make( TypeInstPtr::BOTTOM );

  mreg2type[Op_Node] = Type::BOTTOM;
  mreg2type[Op_Set ] = 0;
  mreg2type[Op_RegN] = TypeNarrowOop::BOTTOM;
  mreg2type[Op_RegI] = TypeInt::INT;
  mreg2type[Op_RegP] = TypePtr::BOTTOM;
  mreg2type[Op_RegF] = Type::FLOAT;
  mreg2type[Op_RegD] = Type::DOUBLE;
  mreg2type[Op_RegL] = TypeLong::LONG;
  mreg2type[Op_RegFlags] = TypeInt::CC;

  TypeAryPtr::RANGE   = TypeAryPtr::make( TypePtr::BotPTR, TypeAry::make(Type::BOTTOM,TypeInt::POS), current->env()->Object_klass(), false, arrayOopDesc::length_offset_in_bytes());

  TypeAryPtr::NARROWOOPS = TypeAryPtr::make(TypePtr::BotPTR, TypeAry::make(TypeNarrowOop::BOTTOM, TypeInt::POS), NULL /*ciArrayKlass::make(o)*/,  false,  Type::OffsetBot);

#ifdef _LP64
  if (UseCompressedOops) {
    TypeAryPtr::OOPS  = TypeAryPtr::NARROWOOPS;
  } else
#endif
  {
    // There is no shared klass for Object[].  See note in TypeAryPtr::klass().
    TypeAryPtr::OOPS  = TypeAryPtr::make(TypePtr::BotPTR, TypeAry::make(TypeInstPtr::BOTTOM,TypeInt::POS), NULL /*ciArrayKlass::make(o)*/,  false,  Type::OffsetBot);
  }
  TypeAryPtr::BYTES   = TypeAryPtr::make(TypePtr::BotPTR, TypeAry::make(TypeInt::BYTE      ,TypeInt::POS), ciTypeArrayKlass::make(T_BYTE),   true,  Type::OffsetBot);
  TypeAryPtr::SHORTS  = TypeAryPtr::make(TypePtr::BotPTR, TypeAry::make(TypeInt::SHORT     ,TypeInt::POS), ciTypeArrayKlass::make(T_SHORT),  true,  Type::OffsetBot);
  TypeAryPtr::CHARS   = TypeAryPtr::make(TypePtr::BotPTR, TypeAry::make(TypeInt::CHAR      ,TypeInt::POS), ciTypeArrayKlass::make(T_CHAR),   true,  Type::OffsetBot);
  TypeAryPtr::INTS    = TypeAryPtr::make(TypePtr::BotPTR, TypeAry::make(TypeInt::INT       ,TypeInt::POS), ciTypeArrayKlass::make(T_INT),    true,  Type::OffsetBot);
  TypeAryPtr::LONGS   = TypeAryPtr::make(TypePtr::BotPTR, TypeAry::make(TypeLong::LONG     ,TypeInt::POS), ciTypeArrayKlass::make(T_LONG),   true,  Type::OffsetBot);
  TypeAryPtr::FLOATS  = TypeAryPtr::make(TypePtr::BotPTR, TypeAry::make(Type::FLOAT        ,TypeInt::POS), ciTypeArrayKlass::make(T_FLOAT),  true,  Type::OffsetBot);
  TypeAryPtr::DOUBLES = TypeAryPtr::make(TypePtr::BotPTR, TypeAry::make(Type::DOUBLE       ,TypeInt::POS), ciTypeArrayKlass::make(T_DOUBLE), true,  Type::OffsetBot);

  // Nobody should ask _array_body_type[T_NARROWOOP]. Use NULL as assert.
  TypeAryPtr::_array_body_type[T_NARROWOOP] = NULL;
  TypeAryPtr::_array_body_type[T_OBJECT]  = TypeAryPtr::OOPS;
  TypeAryPtr::_array_body_type[T_ARRAY]   = TypeAryPtr::OOPS; // arrays are stored in oop arrays
  TypeAryPtr::_array_body_type[T_BYTE]    = TypeAryPtr::BYTES;
  TypeAryPtr::_array_body_type[T_BOOLEAN] = TypeAryPtr::BYTES;  // boolean[] is a byte array
  TypeAryPtr::_array_body_type[T_SHORT]   = TypeAryPtr::SHORTS;
  TypeAryPtr::_array_body_type[T_CHAR]    = TypeAryPtr::CHARS;
  TypeAryPtr::_array_body_type[T_INT]     = TypeAryPtr::INTS;
  TypeAryPtr::_array_body_type[T_LONG]    = TypeAryPtr::LONGS;
  TypeAryPtr::_array_body_type[T_FLOAT]   = TypeAryPtr::FLOATS;
  TypeAryPtr::_array_body_type[T_DOUBLE]  = TypeAryPtr::DOUBLES;

  TypeKlassPtr::OBJECT = TypeKlassPtr::make( TypePtr::NotNull, current->env()->Object_klass(), 0 );
  TypeKlassPtr::OBJECT_OR_NULL = TypeKlassPtr::make( TypePtr::BotPTR, current->env()->Object_klass(), 0 );

  const Type **fi2c = TypeTuple::fields(2);
  fi2c[TypeFunc::Parms+0] = TypeInstPtr::BOTTOM; // methodOop
  fi2c[TypeFunc::Parms+1] = TypeRawPtr::BOTTOM; // argument pointer
  TypeTuple::START_I2C = TypeTuple::make(TypeFunc::Parms+2, fi2c);

  const Type **intpair = TypeTuple::fields(2);
  intpair[0] = TypeInt::INT;
  intpair[1] = TypeInt::INT;
  TypeTuple::INT_PAIR = TypeTuple::make(2, intpair);

  const Type **longpair = TypeTuple::fields(2);
  longpair[0] = TypeLong::LONG;
  longpair[1] = TypeLong::LONG;
  TypeTuple::LONG_PAIR = TypeTuple::make(2, longpair);

  _const_basic_type[T_NARROWOOP] = TypeNarrowOop::BOTTOM;
  _const_basic_type[T_BOOLEAN] = TypeInt::BOOL;
  _const_basic_type[T_CHAR]    = TypeInt::CHAR;
  _const_basic_type[T_BYTE]    = TypeInt::BYTE;
  _const_basic_type[T_SHORT]   = TypeInt::SHORT;
  _const_basic_type[T_INT]     = TypeInt::INT;
  _const_basic_type[T_LONG]    = TypeLong::LONG;
  _const_basic_type[T_FLOAT]   = Type::FLOAT; 
  _const_basic_type[T_DOUBLE]  = Type::DOUBLE; 
  _const_basic_type[T_OBJECT]  = TypeInstPtr::BOTTOM;
  _const_basic_type[T_ARRAY]   = TypeInstPtr::BOTTOM; // there is no separate bottom for arrays
  _const_basic_type[T_VOID]    = TypePtr::NULL_PTR;   // reflection represents void this way
  _const_basic_type[T_ADDRESS] = TypeRawPtr::BOTTOM;  // both interpreter return addresses & random raw ptrs
  _const_basic_type[T_CONFLICT]= Type::BOTTOM;        // why not?

  _zero_type[T_NARROWOOP] = TypeNarrowOop::NULL_PTR;
  _zero_type[T_BOOLEAN] = TypeInt::ZERO;     // false == 0
  _zero_type[T_CHAR]    = TypeInt::ZERO;     // '\0' == 0
  _zero_type[T_BYTE]    = TypeInt::ZERO;     // 0x00 == 0
  _zero_type[T_SHORT]   = TypeInt::ZERO;     // 0x0000 == 0
  _zero_type[T_INT]     = TypeInt::ZERO;
  _zero_type[T_LONG]    = TypeLong::ZERO;
  _zero_type[T_FLOAT]   = TypeF::ZERO; 
  _zero_type[T_DOUBLE]  = TypeD::ZERO; 
  _zero_type[T_OBJECT]  = TypePtr::NULL_PTR;
  _zero_type[T_ARRAY]   = TypePtr::NULL_PTR; // null array is null oop
  _zero_type[T_ADDRESS] = TypePtr::NULL_PTR; // raw pointers use the same null
  _zero_type[T_VOID]    = Type::TOP;         // the only void value is no value at all

  // get_zero_type() should not happen for T_CONFLICT
  _zero_type[T_CONFLICT]= NULL;

  // Restore working type arena.
  current->set_type_arena(save);
  current->set_type_dict(NULL);
}

//------------------------------Initialize-------------------------------------
void Type::Initialize(Compile* current) {
  assert(current->type_arena() != NULL, "must have created type arena");

  if (_shared_type_dict == NULL) {
    Initialize_shared(current);
  }

  Arena* type_arena = current->type_arena();

  // Create the hash-cons'ing dictionary with top-level storage allocation
  Dict *tdic = new (type_arena) Dict( (CmpKey)Type::cmp,(Hash)Type::uhash, type_arena, 128 );
  current->set_type_dict(tdic);

  // Transfer the shared types.
  DictI i(_shared_type_dict);
  for( ; i.test(); ++i ) {
    Type* t = (Type*)i._value;
    tdic->Insert(t,t);  // New Type, insert into Type table
  }

#ifdef ASSERT
  verify_lastype();
#endif
}

//------------------------------hashcons---------------------------------------
// Do the hash-cons trick.  If the Type already exists in the type table,
// delete the current Type and return the existing Type.  Otherwise stick the
// current Type in the Type table.
const Type *Type::hashcons(void) {
  debug_only(base());           // Check the assertion in Type::base().
  // Look up the Type in the Type dictionary
  Dict *tdic = type_dict();
  Type* old = (Type*)(tdic->Insert(this, this, false));
  if( old ) {                   // Pre-existing Type?
    if( old != this )           // Yes, this guy is not the pre-existing?
      delete this;              // Yes, Nuke this guy
    assert( old->_dual, "" );
    return old;                 // Return pre-existing
  }

  // Every type has a dual (to make my lattice symmetric).
  // Since we just discovered a new Type, compute its dual right now.
  assert( !_dual, "" );         // No dual yet
  _dual = xdual();              // Compute the dual
  if( cmp(this,_dual)==0 ) {    // Handle self-symmetric
    _dual = this;
    return this; 
  }
  assert( !_dual->_dual, "" );  // No reverse dual yet
  assert( !(*tdic)[_dual], "" ); // Dual not in type system either
  // New Type, insert into Type table
  tdic->Insert((void*)_dual,(void*)_dual);
  ((Type*)_dual)->_dual = this; // Finish up being symmetric
#ifdef ASSERT
  Type *dual_dual = (Type*)_dual->xdual();
  assert( eq(dual_dual), "xdual(xdual()) should be identity" );
  delete dual_dual;
#endif
  return this;                  // Return new Type
}

//------------------------------eq---------------------------------------------
// Structural equality check for Type representations
bool Type::eq( const Type * ) const {
  return true;                  // Nothing else can go wrong
}

//------------------------------hash-------------------------------------------
// Type-specific hashing function.
int Type::hash(void) const {
  return _base;
}

//------------------------------is_finite--------------------------------------
// Has a finite value
bool Type::is_finite() const {
  return false;
}
  
//------------------------------is_nan-----------------------------------------
// Is not a number (NaN)
bool Type::is_nan()    const {
  return false;
}

//------------------------------meet-------------------------------------------
// Compute the MEET of two types.  NOT virtual.  It enforces that meet is
// commutative and the lattice is symmetric.
const Type *Type::meet( const Type *t ) const {
  if (isa_narrowoop() && t->isa_narrowoop()) {
    const Type* result = make_ptr()->meet(t->make_ptr());
    return result->make_narrowoop();
  }

  const Type *mt = xmeet(t);
  if (isa_narrowoop() || t->isa_narrowoop()) return mt;
#ifdef ASSERT
  assert( mt == t->xmeet(this), "meet not commutative" );
  const Type* dual_join = mt->_dual;
  const Type *t2t    = dual_join->xmeet(t->_dual);
  const Type *t2this = dual_join->xmeet(   _dual);

  // Interface meet Oop is Not Symmetric:
  // Interface:AnyNull meet Oop:AnyNull == Interface:AnyNull
  // Interface:NotNull meet Oop:NotNull == java/lang/Object:NotNull
  const TypeInstPtr* this_inst = this->isa_instptr();
  const TypeInstPtr*    t_inst =    t->isa_instptr();
  bool interface_vs_oop = false;
  if( this_inst && this_inst->is_loaded() && t_inst && t_inst->is_loaded() ) {
    bool this_interface = this_inst->klass()->is_interface();
    bool    t_interface =    t_inst->klass()->is_interface();
    interface_vs_oop = this_interface ^ t_interface;
  }

  if( !interface_vs_oop && (t2t != t->_dual || t2this != _dual) ) {
    tty->print_cr("=== Meet Not Symmetric ===");
    tty->print("t   =                   ");         t->dump(); tty->cr();
    tty->print("this=                   ");            dump(); tty->cr();
    tty->print("mt=(t meet this)=       ");        mt->dump(); tty->cr();

    tty->print("t_dual=                 ");  t->_dual->dump(); tty->cr();
    tty->print("this_dual=              ");     _dual->dump(); tty->cr();
    tty->print("mt_dual=                "); mt->_dual->dump(); tty->cr();

    tty->print("mt_dual meet t_dual=    "); t2t      ->dump(); tty->cr();
    tty->print("mt_dual meet this_dual= "); t2this   ->dump(); tty->cr();

    fatal("meet not symmetric" );
  }
#endif
  return mt;
}

//------------------------------xmeet------------------------------------------
// Compute the MEET of two types.  It returns a new Type object.
const Type *Type::xmeet( const Type *t ) const {
  // Perform a fast test for common case; meeting the same types together.
  if( this == t ) return this;  // Meeting same type-rep?

  // Meeting TOP with anything?
  if( _base == Top ) return t;

  // Meeting BOTTOM with anything?
  if( _base == Bottom ) return BOTTOM;

  // Current "this->_base" is one of: Bad, Multi, Control, Top, 
  // Abio, Abstore, Floatxxx, Doublexxx, Bottom, lastype.
  switch (t->base()) {  // Switch on original type

  // Cut in half the number of cases I must handle.  Only need cases for when
  // the given enum "t->type" is less than or equal to the local enum "type".
  case FloatCon:
  case DoubleCon:
  case Int:
  case Long:
    return t->xmeet(this);

  case OopPtr:
    return t->xmeet(this);

  case InstPtr:
    return t->xmeet(this);

  case KlassPtr:
    return t->xmeet(this);

  case AryPtr:
    return t->xmeet(this);

  case NarrowOop:
    return t->xmeet(this);

  case Bad:                     // Type check
  default:                      // Bogus type not in lattice
    typerr(t);
    return Type::BOTTOM;

  case Bottom:                  // Ye Olde Default
    return t;

  case FloatTop:
    if( _base == FloatTop ) return this;
  case FloatBot:                // Float
    if( _base == FloatBot || _base == FloatTop ) return FLOAT;
    if( _base == DoubleTop || _base == DoubleBot ) return Type::BOTTOM;
    typerr(t);
    return Type::BOTTOM;

  case DoubleTop:
    if( _base == DoubleTop ) return this;
  case DoubleBot:               // Double
    if( _base == DoubleBot || _base == DoubleTop ) return DOUBLE;
    if( _base == FloatTop || _base == FloatBot ) return Type::BOTTOM;
    typerr(t);
    return Type::BOTTOM;

  // These next few cases must match exactly or it is a compile-time error.
  case Control:                 // Control of code 
  case Abio:                    // State of world outside of program
  case Memory:
    if( _base == t->_base )  return this;
    typerr(t);
    return Type::BOTTOM;

  case Top:                     // Top of the lattice
    return this;
  }

  // The type is unchanged
  return this;
}

//-----------------------------filter------------------------------------------
const Type *Type::filter( const Type *kills ) const {
  const Type* ft = join(kills);
  if (ft->empty())
    return Type::TOP;           // Canonical empty value
  return ft;
}

//------------------------------xdual------------------------------------------
// Compute dual right now.
const Type::TYPES Type::dual_type[Type::lastype] = {
  Bad,          // Bad
  Control,      // Control
  Bottom,       // Top
  Bad,          // Int - handled in v-call
  Bad,          // Long - handled in v-call
  Half,         // Half
<<<<<<< HEAD
  Bad,          // NarrowOop - handled in v-call

=======
  
>>>>>>> 2571633a
  Bad,          // Tuple - handled in v-call
  Bad,          // Array - handled in v-call

  Bad,          // AnyPtr - handled in v-call
  Bad,          // RawPtr - handled in v-call
  Bad,          // OopPtr - handled in v-call
  Bad,          // InstPtr - handled in v-call
  Bad,          // AryPtr - handled in v-call
  Bad,          // KlassPtr - handled in v-call

  Bad,          // Function - handled in v-call
  Abio,         // Abio
  Return_Address,// Return_Address
  Memory,       // Memory
  FloatBot,     // FloatTop
  FloatCon,     // FloatCon
  FloatTop,     // FloatBot
  DoubleBot,    // DoubleTop
  DoubleCon,    // DoubleCon
  DoubleTop,    // DoubleBot
  Top           // Bottom
};

const Type *Type::xdual() const {
  // Note: the base() accessor asserts the sanity of _base.
  assert(dual_type[base()] != Bad, "implement with v-call");
  return new Type(dual_type[_base]);
}

//------------------------------has_memory-------------------------------------
bool Type::has_memory() const {
  Type::TYPES tx = base();
  if (tx == Memory) return true;
  if (tx == Tuple) {
    const TypeTuple *t = is_tuple();
    for (uint i=0; i < t->cnt(); i++) {
      tx = t->field_at(i)->base();
      if (tx == Memory)  return true;
    }
  }
  return false;
}

#ifndef PRODUCT
//------------------------------dump2------------------------------------------
void Type::dump2( Dict &d, uint depth, outputStream *st ) const {
  st->print(msg[_base]);
}

//------------------------------dump-------------------------------------------
void Type::dump_on(outputStream *st) const {
  ResourceMark rm;
  Dict d(cmpkey,hashkey);       // Stop recursive type dumping
  dump2(d,1, st);
  if (is_ptr_to_narrowoop()) {
    st->print(" [narrow]");
  }
}

//------------------------------data-------------------------------------------
const char * const Type::msg[Type::lastype] = {
<<<<<<< HEAD
  "bad","control","top","int:","long:","half", "narrowoop:",
  "tuple:", "aryptr",
  "anyptr:", "rawptr:", "java:", "inst:", "ary:", "klass:",
  "func", "abIO", "return_address", "memory",
=======
  "bad","control","top","int:","long:","half", 
  "tuple:", "aryptr", 
  "anyptr:", "rawptr:", "java:", "inst:", "ary:", "klass:", 
  "func", "abIO", "return_address", "memory", 
>>>>>>> 2571633a
  "float_top", "ftcon:", "float",
  "double_top", "dblcon:", "double",
  "bottom"
};
#endif

//------------------------------singleton--------------------------------------
// TRUE if Type is a singleton type, FALSE otherwise.   Singletons are simple
// constants (Ldi nodes).  Singletons are integer, float or double constants.
bool Type::singleton(void) const {
  return _base == Top || _base == Half;
}

//------------------------------empty------------------------------------------
// TRUE if Type is a type with no values, FALSE otherwise.
bool Type::empty(void) const {
  switch (_base) {
  case DoubleTop:
  case FloatTop:
  case Top:
    return true;

  case Half:
  case Abio:
  case Return_Address:
  case Memory:
  case Bottom:
  case FloatBot:
  case DoubleBot:
    return false;  // never a singleton, therefore never empty
  }

  ShouldNotReachHere();
  return false;
}

//------------------------------dump_stats-------------------------------------
// Dump collected statistics to stderr
#ifndef PRODUCT
void Type::dump_stats() {
  tty->print("Types made: %d\n", type_dict()->Size());
}
#endif

//------------------------------typerr-----------------------------------------
void Type::typerr( const Type *t ) const {
#ifndef PRODUCT
  tty->print("\nError mixing types: ");
  dump();
  tty->print(" and ");
  t->dump();
  tty->print("\n");
#endif
  ShouldNotReachHere();
}

//------------------------------isa_oop_ptr------------------------------------
// Return true if type is an oop pointer type.  False for raw pointers.
static char isa_oop_ptr_tbl[Type::lastype] = {
  0,0,0,0,0,0,0/*narrowoop*/,0/*tuple*/, 0/*ary*/,
  0/*anyptr*/,0/*rawptr*/,1/*OopPtr*/,1/*InstPtr*/,1/*AryPtr*/,1/*KlassPtr*/,
  0/*func*/,0,0/*return_address*/,0,
  /*floats*/0,0,0, /*doubles*/0,0,0,
  0
};
bool Type::isa_oop_ptr() const {
  return isa_oop_ptr_tbl[_base] != 0;
}

//------------------------------dump_stats-------------------------------------
// // Check that arrays match type enum
#ifndef PRODUCT
void Type::verify_lastype() {
  // Check that arrays match enumeration
  assert( Type::dual_type  [Type::lastype - 1] == Type::Top, "did not update array");
  assert( strcmp(Type::msg [Type::lastype - 1],"bottom") == 0, "did not update array");
  // assert( PhiNode::tbl     [Type::lastype - 1] == NULL,    "did not update array");
  assert( Matcher::base2reg[Type::lastype - 1] == 0,      "did not update array");
  assert( isa_oop_ptr_tbl  [Type::lastype - 1] == (char)0,  "did not update array");
}
#endif

//=============================================================================
// Convenience common pre-built types.
const TypeF *TypeF::ZERO;       // Floating point zero
const TypeF *TypeF::ONE;        // Floating point one

//------------------------------make-------------------------------------------
// Create a float constant
const TypeF *TypeF::make(float f) {
  return (TypeF*)(new TypeF(f))->hashcons();
}

//------------------------------meet-------------------------------------------
// Compute the MEET of two types.  It returns a new Type object.
const Type *TypeF::xmeet( const Type *t ) const {
  // Perform a fast test for common case; meeting the same types together.
  if( this == t ) return this;  // Meeting same type-rep?

  // Current "this->_base" is FloatCon
  switch (t->base()) {          // Switch on original type
  case AnyPtr:                  // Mixing with oops happens when javac
  case RawPtr:                  // reuses local variables
  case OopPtr:
  case InstPtr:
  case KlassPtr:
  case AryPtr:
  case NarrowOop:
  case Int:
  case Long:
  case DoubleTop:
  case DoubleCon:
  case DoubleBot:
  case Bottom:                  // Ye Olde Default
    return Type::BOTTOM;

  case FloatBot:
    return t;

  default:                      // All else is a mistake
    typerr(t);

  case FloatCon:                // Float-constant vs Float-constant?
    if( jint_cast(_f) != jint_cast(t->getf()) )         // unequal constants?
                                // must compare bitwise as positive zero, negative zero and NaN have 
                                // all the same representation in C++
      return FLOAT;             // Return generic float
                                // Equal constants 
  case Top:
  case FloatTop:
    break;                      // Return the float constant
  }
  return this;                  // Return the float constant
}

//------------------------------xdual------------------------------------------
// Dual: symmetric
const Type *TypeF::xdual() const {
  return this;
}

//------------------------------eq---------------------------------------------
// Structural equality check for Type representations
bool TypeF::eq( const Type *t ) const {
  if( g_isnan(_f) || 
      g_isnan(t->getf()) ) {
    // One or both are NANs.  If both are NANs return true, else false.
    return (g_isnan(_f) && g_isnan(t->getf()));
  }
  if (_f == t->getf()) {
    // (NaN is impossible at this point, since it is not equal even to itself)
    if (_f == 0.0) {
      // difference between positive and negative zero
      if (jint_cast(_f) != jint_cast(t->getf()))  return false;
    }
    return true;
  }
  return false;
}

//------------------------------hash-------------------------------------------
// Type-specific hashing function.
int TypeF::hash(void) const {
  return *(int*)(&_f);
}

//------------------------------is_finite--------------------------------------
// Has a finite value
bool TypeF::is_finite() const {
  return g_isfinite(getf()) != 0;
}
  
//------------------------------is_nan-----------------------------------------
// Is not a number (NaN)
bool TypeF::is_nan()    const {
  return g_isnan(getf()) != 0;
}

//------------------------------dump2------------------------------------------
// Dump float constant Type
#ifndef PRODUCT
void TypeF::dump2( Dict &d, uint depth, outputStream *st ) const {
  Type::dump2(d,depth, st);
  st->print("%f", _f);
}
#endif

//------------------------------singleton--------------------------------------
// TRUE if Type is a singleton type, FALSE otherwise.   Singletons are simple
// constants (Ldi nodes).  Singletons are integer, float or double constants
// or a single symbol.
bool TypeF::singleton(void) const {
  return true;                  // Always a singleton
}

bool TypeF::empty(void) const {
  return false;                 // always exactly a singleton
}

//=============================================================================
// Convenience common pre-built types.
const TypeD *TypeD::ZERO;       // Floating point zero
const TypeD *TypeD::ONE;        // Floating point one

//------------------------------make-------------------------------------------
const TypeD *TypeD::make(double d) {
  return (TypeD*)(new TypeD(d))->hashcons();
}

//------------------------------meet-------------------------------------------
// Compute the MEET of two types.  It returns a new Type object.
const Type *TypeD::xmeet( const Type *t ) const {
  // Perform a fast test for common case; meeting the same types together.
  if( this == t ) return this;  // Meeting same type-rep?

  // Current "this->_base" is DoubleCon
  switch (t->base()) {          // Switch on original type
  case AnyPtr:                  // Mixing with oops happens when javac
  case RawPtr:                  // reuses local variables
  case OopPtr:
  case InstPtr:
  case KlassPtr:
  case AryPtr:
  case NarrowOop:
  case Int:
  case Long:
  case FloatTop:
  case FloatCon:
  case FloatBot:
  case Bottom:                  // Ye Olde Default
    return Type::BOTTOM;

  case DoubleBot:
    return t;

  default:                      // All else is a mistake
    typerr(t);

  case DoubleCon:               // Double-constant vs Double-constant?
    if( jlong_cast(_d) != jlong_cast(t->getd()) )       // unequal constants? (see comment in TypeF::xmeet)
      return DOUBLE;            // Return generic double
  case Top:
  case DoubleTop:
    break;
  }
  return this;                  // Return the double constant
}

//------------------------------xdual------------------------------------------
// Dual: symmetric
const Type *TypeD::xdual() const {
  return this;
}

//------------------------------eq---------------------------------------------
// Structural equality check for Type representations
bool TypeD::eq( const Type *t ) const {
  if( g_isnan(_d) || 
      g_isnan(t->getd()) ) {
    // One or both are NANs.  If both are NANs return true, else false.
    return (g_isnan(_d) && g_isnan(t->getd()));
  }
  if (_d == t->getd()) {
    // (NaN is impossible at this point, since it is not equal even to itself)
    if (_d == 0.0) {
      // difference between positive and negative zero
      if (jlong_cast(_d) != jlong_cast(t->getd()))  return false;
    }
    return true;
  }
  return false;
}

//------------------------------hash-------------------------------------------
// Type-specific hashing function.
int TypeD::hash(void) const {
  return *(int*)(&_d);
}

//------------------------------is_finite--------------------------------------
// Has a finite value
bool TypeD::is_finite() const {
  return g_isfinite(getd()) != 0;
}
  
//------------------------------is_nan-----------------------------------------
// Is not a number (NaN)
bool TypeD::is_nan()    const {
  return g_isnan(getd()) != 0;
}

//------------------------------dump2------------------------------------------
// Dump double constant Type
#ifndef PRODUCT
void TypeD::dump2( Dict &d, uint depth, outputStream *st ) const {
  Type::dump2(d,depth,st);
  st->print("%f", _d);
}
#endif

//------------------------------singleton--------------------------------------
// TRUE if Type is a singleton type, FALSE otherwise.   Singletons are simple
// constants (Ldi nodes).  Singletons are integer, float or double constants
// or a single symbol.
bool TypeD::singleton(void) const {
  return true;                  // Always a singleton
}

bool TypeD::empty(void) const {
  return false;                 // always exactly a singleton
}

//=============================================================================
// Convience common pre-built types.
const TypeInt *TypeInt::MINUS_1;// -1
const TypeInt *TypeInt::ZERO;   // 0
const TypeInt *TypeInt::ONE;    // 1
const TypeInt *TypeInt::BOOL;   // 0 or 1, FALSE or TRUE.
const TypeInt *TypeInt::CC;     // -1,0 or 1, condition codes
const TypeInt *TypeInt::CC_LT;  // [-1]  == MINUS_1
const TypeInt *TypeInt::CC_GT;  // [1]   == ONE
const TypeInt *TypeInt::CC_EQ;  // [0]   == ZERO
const TypeInt *TypeInt::CC_LE;  // [-1,0]
const TypeInt *TypeInt::CC_GE;  // [0,1] == BOOL (!)
const TypeInt *TypeInt::BYTE;   // Bytes, -128 to 127
const TypeInt *TypeInt::CHAR;   // Java chars, 0-65535
const TypeInt *TypeInt::SHORT;  // Java shorts, -32768-32767
const TypeInt *TypeInt::POS;    // Positive 32-bit integers or zero
const TypeInt *TypeInt::POS1;   // Positive 32-bit integers
const TypeInt *TypeInt::INT;    // 32-bit integers
const TypeInt *TypeInt::SYMINT; // symmetric range [-max_jint..max_jint]

//------------------------------TypeInt----------------------------------------
TypeInt::TypeInt( jint lo, jint hi, int w ) : Type(Int), _lo(lo), _hi(hi), _widen(w) {
}

//------------------------------make-------------------------------------------
const TypeInt *TypeInt::make( jint lo ) {
  return (TypeInt*)(new TypeInt(lo,lo,WidenMin))->hashcons();
}

#define SMALLINT ((juint)3)  // a value too insignificant to consider widening

const TypeInt *TypeInt::make( jint lo, jint hi, int w ) {
  // Certain normalizations keep us sane when comparing types.
  // The 'SMALLINT' covers constants and also CC and its relatives.
  assert(CC == NULL || (juint)(CC->_hi - CC->_lo) <= SMALLINT, "CC is truly small");
  if (lo <= hi) {
    if ((juint)(hi - lo) <= SMALLINT)   w = Type::WidenMin;
    if ((juint)(hi - lo) >= max_juint)  w = Type::WidenMax; // plain int
  }
  return (TypeInt*)(new TypeInt(lo,hi,w))->hashcons();
}

//------------------------------meet-------------------------------------------
// Compute the MEET of two types.  It returns a new Type representation object
// with reference count equal to the number of Types pointing at it.
// Caller should wrap a Types around it.
const Type *TypeInt::xmeet( const Type *t ) const {
  // Perform a fast test for common case; meeting the same types together.
  if( this == t ) return this;  // Meeting same type?

  // Currently "this->_base" is a TypeInt
  switch (t->base()) {          // Switch on original type
  case AnyPtr:                  // Mixing with oops happens when javac
  case RawPtr:                  // reuses local variables
  case OopPtr:
  case InstPtr:
  case KlassPtr:
  case AryPtr:
  case NarrowOop:
  case Long:
  case FloatTop:
  case FloatCon:
  case FloatBot:
  case DoubleTop:
  case DoubleCon:
  case DoubleBot:
  case Bottom:                  // Ye Olde Default
    return Type::BOTTOM;
  default:                      // All else is a mistake
    typerr(t);
  case Top:                     // No change
    return this;
  case Int:                     // Int vs Int?
    break;
  }

  // Expand covered set
  const TypeInt *r = t->is_int();
  // (Avoid TypeInt::make, to avoid the argument normalizations it enforces.)
  return (new TypeInt( MIN2(_lo,r->_lo), MAX2(_hi,r->_hi), MAX2(_widen,r->_widen) ))->hashcons();
}

//------------------------------xdual------------------------------------------
// Dual: reverse hi & lo; flip widen
const Type *TypeInt::xdual() const {
  return new TypeInt(_hi,_lo,WidenMax-_widen);
}

//------------------------------widen------------------------------------------
// Only happens for optimistic top-down optimizations.
const Type *TypeInt::widen( const Type *old ) const {
  // Coming from TOP or such; no widening
  if( old->base() != Int ) return this;
  const TypeInt *ot = old->is_int();

  // If new guy is equal to old guy, no widening
  if( _lo == ot->_lo && _hi == ot->_hi ) 
    return old;

  // If new guy contains old, then we widened
  if( _lo <= ot->_lo && _hi >= ot->_hi ) {
    // New contains old
    // If new guy is already wider than old, no widening
    if( _widen > ot->_widen ) return this;
    // If old guy was a constant, do not bother
    if (ot->_lo == ot->_hi)  return this;
    // Now widen new guy.
    // Check for widening too far
    if (_widen == WidenMax) {
      if (min_jint < _lo && _hi < max_jint) {
        // If neither endpoint is extremal yet, push out the endpoint
        // which is closer to its respective limit.
        if (_lo >= 0 ||                 // easy common case
            (juint)(_lo - min_jint) >= (juint)(max_jint - _hi)) {
          // Try to widen to an unsigned range type of 31 bits:
          return make(_lo, max_jint, WidenMax);
        } else {
          return make(min_jint, _hi, WidenMax);
        }
      }
      return TypeInt::INT;
    }
    // Returned widened new guy
    return make(_lo,_hi,_widen+1);
  }

  // If old guy contains new, then we probably widened too far & dropped to
  // bottom.  Return the wider fellow.
  if ( ot->_lo <= _lo && ot->_hi >= _hi ) 
    return old;

  //fatal("Integer value range is not subset");
  //return this;
  return TypeInt::INT;
}

//------------------------------narrow---------------------------------------
// Only happens for pessimistic optimizations.
const Type *TypeInt::narrow( const Type *old ) const {
  if (_lo >= _hi)  return this;   // already narrow enough
  if (old == NULL)  return this;
  const TypeInt* ot = old->isa_int();
  if (ot == NULL)  return this;
  jint olo = ot->_lo;
  jint ohi = ot->_hi;

  // If new guy is equal to old guy, no narrowing
  if (_lo == olo && _hi == ohi)  return old;

  // If old guy was maximum range, allow the narrowing
  if (olo == min_jint && ohi == max_jint)  return this;

  if (_lo < olo || _hi > ohi)
    return this;                // doesn't narrow; pretty wierd

  // The new type narrows the old type, so look for a "death march".
  // See comments on PhaseTransform::saturate.
  juint nrange = _hi - _lo;
  juint orange = ohi - olo;
  if (nrange < max_juint - 1 && nrange > (orange >> 1) + (SMALLINT*2)) {
    // Use the new type only if the range shrinks a lot.
    // We do not want the optimizer computing 2^31 point by point.
    return old;
  }

  return this;
}

//-----------------------------filter------------------------------------------
const Type *TypeInt::filter( const Type *kills ) const {
  const TypeInt* ft = join(kills)->isa_int();
  if (ft == NULL || ft->_lo > ft->_hi)
    return Type::TOP;           // Canonical empty value
  if (ft->_widen < this->_widen) {
    // Do not allow the value of kill->_widen to affect the outcome.
    // The widen bits must be allowed to run freely through the graph.
    ft = TypeInt::make(ft->_lo, ft->_hi, this->_widen);
  }
  return ft;
}

//------------------------------eq---------------------------------------------
// Structural equality check for Type representations
bool TypeInt::eq( const Type *t ) const {
  const TypeInt *r = t->is_int(); // Handy access
  return r->_lo == _lo && r->_hi == _hi && r->_widen == _widen;
}

//------------------------------hash-------------------------------------------
// Type-specific hashing function.
int TypeInt::hash(void) const {
  return _lo+_hi+_widen+(int)Type::Int;
}

//------------------------------is_finite--------------------------------------
// Has a finite value
bool TypeInt::is_finite() const {
  return true;
}
  
//------------------------------dump2------------------------------------------
// Dump TypeInt
#ifndef PRODUCT
static const char* intname(char* buf, jint n) {
  if (n == min_jint)
    return "min";
  else if (n < min_jint + 10000)
    sprintf(buf, "min+" INT32_FORMAT, n - min_jint);
  else if (n == max_jint)
    return "max";
  else if (n > max_jint - 10000)
    sprintf(buf, "max-" INT32_FORMAT, max_jint - n);
  else
    sprintf(buf, INT32_FORMAT, n);
  return buf;
}

void TypeInt::dump2( Dict &d, uint depth, outputStream *st ) const {
  char buf[40], buf2[40];
  if (_lo == min_jint && _hi == max_jint)
    st->print("int");
  else if (is_con()) 
    st->print("int:%s", intname(buf, get_con()));
  else if (_lo == BOOL->_lo && _hi == BOOL->_hi) 
    st->print("bool");
  else if (_lo == BYTE->_lo && _hi == BYTE->_hi)
    st->print("byte");
  else if (_lo == CHAR->_lo && _hi == CHAR->_hi) 
    st->print("char");
  else if (_lo == SHORT->_lo && _hi == SHORT->_hi) 
    st->print("short");
  else if (_hi == max_jint)
    st->print("int:>=%s", intname(buf, _lo));
  else if (_lo == min_jint)
    st->print("int:<=%s", intname(buf, _hi));
  else
    st->print("int:%s..%s", intname(buf, _lo), intname(buf2, _hi));

  if (_widen != 0 && this != TypeInt::INT)
    st->print(":%.*s", _widen, "wwww");
}
#endif

//------------------------------singleton--------------------------------------
// TRUE if Type is a singleton type, FALSE otherwise.   Singletons are simple
// constants.
bool TypeInt::singleton(void) const {
  return _lo >= _hi;
}

bool TypeInt::empty(void) const {
  return _lo > _hi;
}

//=============================================================================
// Convenience common pre-built types.
const TypeLong *TypeLong::MINUS_1;// -1
const TypeLong *TypeLong::ZERO; // 0
const TypeLong *TypeLong::ONE;  // 1
const TypeLong *TypeLong::POS;  // >=0
const TypeLong *TypeLong::LONG; // 64-bit integers
const TypeLong *TypeLong::INT;  // 32-bit subrange
const TypeLong *TypeLong::UINT; // 32-bit unsigned subrange

//------------------------------TypeLong---------------------------------------
TypeLong::TypeLong( jlong lo, jlong hi, int w ) : Type(Long), _lo(lo), _hi(hi), _widen(w) {
}

//------------------------------make-------------------------------------------
const TypeLong *TypeLong::make( jlong lo ) {
  return (TypeLong*)(new TypeLong(lo,lo,WidenMin))->hashcons();
}

const TypeLong *TypeLong::make( jlong lo, jlong hi, int w ) {
  // Certain normalizations keep us sane when comparing types.
  // The '1' covers constants.
  if (lo <= hi) {
    if ((julong)(hi - lo) <= SMALLINT)    w = Type::WidenMin;
    if ((julong)(hi - lo) >= max_julong)  w = Type::WidenMax; // plain long
  }
  return (TypeLong*)(new TypeLong(lo,hi,w))->hashcons();
}


//------------------------------meet-------------------------------------------
// Compute the MEET of two types.  It returns a new Type representation object
// with reference count equal to the number of Types pointing at it.
// Caller should wrap a Types around it.
const Type *TypeLong::xmeet( const Type *t ) const {
  // Perform a fast test for common case; meeting the same types together.
  if( this == t ) return this;  // Meeting same type?

  // Currently "this->_base" is a TypeLong
  switch (t->base()) {          // Switch on original type
  case AnyPtr:                  // Mixing with oops happens when javac
  case RawPtr:                  // reuses local variables
  case OopPtr:
  case InstPtr:
  case KlassPtr:
  case AryPtr:
  case NarrowOop:
  case Int:
  case FloatTop:
  case FloatCon:
  case FloatBot:
  case DoubleTop:
  case DoubleCon:
  case DoubleBot:
  case Bottom:                  // Ye Olde Default
    return Type::BOTTOM;
  default:                      // All else is a mistake
    typerr(t);
  case Top:                     // No change
    return this;
  case Long:                    // Long vs Long?
    break;
  }

  // Expand covered set
  const TypeLong *r = t->is_long(); // Turn into a TypeLong
  // (Avoid TypeLong::make, to avoid the argument normalizations it enforces.)
  return (new TypeLong( MIN2(_lo,r->_lo), MAX2(_hi,r->_hi), MAX2(_widen,r->_widen) ))->hashcons();
}

//------------------------------xdual------------------------------------------
// Dual: reverse hi & lo; flip widen
const Type *TypeLong::xdual() const {
  return new TypeLong(_hi,_lo,WidenMax-_widen);
}

//------------------------------widen------------------------------------------
// Only happens for optimistic top-down optimizations.
const Type *TypeLong::widen( const Type *old ) const {
  // Coming from TOP or such; no widening
  if( old->base() != Long ) return this;
  const TypeLong *ot = old->is_long();

  // If new guy is equal to old guy, no widening
  if( _lo == ot->_lo && _hi == ot->_hi ) 
    return old;

  // If new guy contains old, then we widened
  if( _lo <= ot->_lo && _hi >= ot->_hi ) {
    // New contains old
    // If new guy is already wider than old, no widening
    if( _widen > ot->_widen ) return this;
    // If old guy was a constant, do not bother
    if (ot->_lo == ot->_hi)  return this;
    // Now widen new guy.
    // Check for widening too far
    if (_widen == WidenMax) {
      if (min_jlong < _lo && _hi < max_jlong) {
        // If neither endpoint is extremal yet, push out the endpoint
        // which is closer to its respective limit.
        if (_lo >= 0 ||                 // easy common case
            (julong)(_lo - min_jlong) >= (julong)(max_jlong - _hi)) {
          // Try to widen to an unsigned range type of 32/63 bits:
          if (_hi < max_juint)
            return make(_lo, max_juint, WidenMax);
          else
            return make(_lo, max_jlong, WidenMax);
        } else {
          return make(min_jlong, _hi, WidenMax);
        }
      }
      return TypeLong::LONG;
    }
    // Returned widened new guy
    return make(_lo,_hi,_widen+1);
  }

  // If old guy contains new, then we probably widened too far & dropped to
  // bottom.  Return the wider fellow.
  if ( ot->_lo <= _lo && ot->_hi >= _hi ) 
    return old;

  //  fatal("Long value range is not subset");
  // return this;
  return TypeLong::LONG;
}

//------------------------------narrow----------------------------------------
// Only happens for pessimistic optimizations.
const Type *TypeLong::narrow( const Type *old ) const {
  if (_lo >= _hi)  return this;   // already narrow enough
  if (old == NULL)  return this;
  const TypeLong* ot = old->isa_long();
  if (ot == NULL)  return this;
  jlong olo = ot->_lo;
  jlong ohi = ot->_hi;

  // If new guy is equal to old guy, no narrowing
  if (_lo == olo && _hi == ohi)  return old;

  // If old guy was maximum range, allow the narrowing
  if (olo == min_jlong && ohi == max_jlong)  return this;

  if (_lo < olo || _hi > ohi)
    return this;                // doesn't narrow; pretty wierd

  // The new type narrows the old type, so look for a "death march".
  // See comments on PhaseTransform::saturate.
  julong nrange = _hi - _lo;
  julong orange = ohi - olo;
  if (nrange < max_julong - 1 && nrange > (orange >> 1) + (SMALLINT*2)) {
    // Use the new type only if the range shrinks a lot.
    // We do not want the optimizer computing 2^31 point by point.
    return old;
  }

  return this;
}

//-----------------------------filter------------------------------------------
const Type *TypeLong::filter( const Type *kills ) const {
  const TypeLong* ft = join(kills)->isa_long();
  if (ft == NULL || ft->_lo > ft->_hi)
    return Type::TOP;           // Canonical empty value
  if (ft->_widen < this->_widen) {
    // Do not allow the value of kill->_widen to affect the outcome.
    // The widen bits must be allowed to run freely through the graph.
    ft = TypeLong::make(ft->_lo, ft->_hi, this->_widen);
  }
  return ft;
}

//------------------------------eq---------------------------------------------
// Structural equality check for Type representations
bool TypeLong::eq( const Type *t ) const {
  const TypeLong *r = t->is_long(); // Handy access
  return r->_lo == _lo &&  r->_hi == _hi  && r->_widen == _widen;
}

//------------------------------hash-------------------------------------------
// Type-specific hashing function.
int TypeLong::hash(void) const {
  return (int)(_lo+_hi+_widen+(int)Type::Long);
}

//------------------------------is_finite--------------------------------------
// Has a finite value
bool TypeLong::is_finite() const {
  return true;
}
  
//------------------------------dump2------------------------------------------
// Dump TypeLong
#ifndef PRODUCT
static const char* longnamenear(jlong x, const char* xname, char* buf, jlong n) {
  if (n > x) {
    if (n >= x + 10000)  return NULL;
    sprintf(buf, "%s+" INT64_FORMAT, xname, n - x);
  } else if (n < x) {
    if (n <= x - 10000)  return NULL;
    sprintf(buf, "%s-" INT64_FORMAT, xname, x - n);
  } else {
    return xname;
  }
  return buf;
}

static const char* longname(char* buf, jlong n) {
  const char* str;
  if (n == min_jlong)
    return "min";
  else if (n < min_jlong + 10000)
    sprintf(buf, "min+" INT64_FORMAT, n - min_jlong);
  else if (n == max_jlong)
    return "max";
  else if (n > max_jlong - 10000)
    sprintf(buf, "max-" INT64_FORMAT, max_jlong - n);
  else if ((str = longnamenear(max_juint, "maxuint", buf, n)) != NULL)
    return str;
  else if ((str = longnamenear(max_jint, "maxint", buf, n)) != NULL)
    return str;
  else if ((str = longnamenear(min_jint, "minint", buf, n)) != NULL)
    return str;
  else
    sprintf(buf, INT64_FORMAT, n);
  return buf;
}

void TypeLong::dump2( Dict &d, uint depth, outputStream *st ) const {
  char buf[80], buf2[80];
  if (_lo == min_jlong && _hi == max_jlong)
    st->print("long");
  else if (is_con()) 
    st->print("long:%s", longname(buf, get_con()));
  else if (_hi == max_jlong)
    st->print("long:>=%s", longname(buf, _lo));
  else if (_lo == min_jlong)
    st->print("long:<=%s", longname(buf, _hi));
  else
    st->print("long:%s..%s", longname(buf, _lo), longname(buf2, _hi));

  if (_widen != 0 && this != TypeLong::LONG)
    st->print(":%.*s", _widen, "wwww");
}
#endif

//------------------------------singleton--------------------------------------
// TRUE if Type is a singleton type, FALSE otherwise.   Singletons are simple
// constants 
bool TypeLong::singleton(void) const {
  return _lo >= _hi;
}

bool TypeLong::empty(void) const {
  return _lo > _hi;
}

//=============================================================================
// Convenience common pre-built types.
const TypeTuple *TypeTuple::IFBOTH;     // Return both arms of IF as reachable
const TypeTuple *TypeTuple::IFFALSE;
const TypeTuple *TypeTuple::IFTRUE;
const TypeTuple *TypeTuple::IFNEITHER;
const TypeTuple *TypeTuple::LOOPBODY;
const TypeTuple *TypeTuple::MEMBAR;
const TypeTuple *TypeTuple::STORECONDITIONAL;
const TypeTuple *TypeTuple::START_I2C;
const TypeTuple *TypeTuple::INT_PAIR;
const TypeTuple *TypeTuple::LONG_PAIR;


//------------------------------make-------------------------------------------
// Make a TypeTuple from the range of a method signature
const TypeTuple *TypeTuple::make_range(ciSignature* sig) {
  ciType* return_type = sig->return_type();
  uint total_fields = TypeFunc::Parms + return_type->size();
  const Type **field_array = fields(total_fields);
  switch (return_type->basic_type()) {
  case T_LONG:
    field_array[TypeFunc::Parms]   = TypeLong::LONG;
    field_array[TypeFunc::Parms+1] = Type::HALF;
    break;
  case T_DOUBLE:
    field_array[TypeFunc::Parms]   = Type::DOUBLE;
    field_array[TypeFunc::Parms+1] = Type::HALF;      
    break;
  case T_OBJECT:
  case T_ARRAY:
  case T_BOOLEAN:
  case T_CHAR:
  case T_FLOAT:
  case T_BYTE:
  case T_SHORT:
  case T_INT:
    field_array[TypeFunc::Parms] = get_const_type(return_type);
    break;
  case T_VOID:
    break;
  default:
    ShouldNotReachHere();
  }
  return (TypeTuple*)(new TypeTuple(total_fields,field_array))->hashcons();
}

// Make a TypeTuple from the domain of a method signature
const TypeTuple *TypeTuple::make_domain(ciInstanceKlass* recv, ciSignature* sig) {
  uint total_fields = TypeFunc::Parms + sig->size();

  uint pos = TypeFunc::Parms;
  const Type **field_array;
  if (recv != NULL) {
    total_fields++;
    field_array = fields(total_fields);
    // Use get_const_type here because it respects UseUniqueSubclasses:
    field_array[pos++] = get_const_type(recv)->join(TypePtr::NOTNULL);
  } else {
    field_array = fields(total_fields);
  }

  int i = 0;
  while (pos < total_fields) {
    ciType* type = sig->type_at(i);

    switch (type->basic_type()) {
    case T_LONG:
      field_array[pos++] = TypeLong::LONG;
      field_array[pos++] = Type::HALF;
      break;
    case T_DOUBLE:
      field_array[pos++] = Type::DOUBLE;
      field_array[pos++] = Type::HALF;      
      break;
    case T_OBJECT:
    case T_ARRAY:
    case T_BOOLEAN:
    case T_CHAR:
    case T_FLOAT:
    case T_BYTE:
    case T_SHORT:
    case T_INT:
      field_array[pos++] = get_const_type(type);
      break;   
    default:
      ShouldNotReachHere();
    }
    i++;
  }
  return (TypeTuple*)(new TypeTuple(total_fields,field_array))->hashcons();
}

const TypeTuple *TypeTuple::make( uint cnt, const Type **fields ) {
  return (TypeTuple*)(new TypeTuple(cnt,fields))->hashcons();  
}

//------------------------------fields-----------------------------------------
// Subroutine call type with space allocated for argument types
const Type **TypeTuple::fields( uint arg_cnt ) {
  const Type **flds = (const Type **)(Compile::current()->type_arena()->Amalloc_4((TypeFunc::Parms+arg_cnt)*sizeof(Type*) ));
  flds[TypeFunc::Control  ] = Type::CONTROL;
  flds[TypeFunc::I_O      ] = Type::ABIO;
  flds[TypeFunc::Memory   ] = Type::MEMORY;
  flds[TypeFunc::FramePtr ] = TypeRawPtr::BOTTOM;
  flds[TypeFunc::ReturnAdr] = Type::RETURN_ADDRESS;

  return flds;
}

//------------------------------meet-------------------------------------------
// Compute the MEET of two types.  It returns a new Type object.
const Type *TypeTuple::xmeet( const Type *t ) const {
  // Perform a fast test for common case; meeting the same types together.
  if( this == t ) return this;  // Meeting same type-rep?

  // Current "this->_base" is Tuple
  switch (t->base()) {          // switch on original type

  case Bottom:                  // Ye Olde Default
    return t;

  default:                      // All else is a mistake
    typerr(t);

  case Tuple: {                 // Meeting 2 signatures?
    const TypeTuple *x = t->is_tuple();
    assert( _cnt == x->_cnt, "" );
    const Type **fields = (const Type **)(Compile::current()->type_arena()->Amalloc_4( _cnt*sizeof(Type*) ));
    for( uint i=0; i<_cnt; i++ )
      fields[i] = field_at(i)->xmeet( x->field_at(i) );
    return TypeTuple::make(_cnt,fields);
  }           
  case Top:    
    break;
  }
  return this;                  // Return the double constant
}

//------------------------------xdual------------------------------------------
// Dual: compute field-by-field dual
const Type *TypeTuple::xdual() const {
  const Type **fields = (const Type **)(Compile::current()->type_arena()->Amalloc_4( _cnt*sizeof(Type*) ));
  for( uint i=0; i<_cnt; i++ )
    fields[i] = _fields[i]->dual();
  return new TypeTuple(_cnt,fields);
}

//------------------------------eq---------------------------------------------
// Structural equality check for Type representations
bool TypeTuple::eq( const Type *t ) const {
  const TypeTuple *s = (const TypeTuple *)t;
  if (_cnt != s->_cnt)  return false;  // Unequal field counts
  for (uint i = 0; i < _cnt; i++)
    if (field_at(i) != s->field_at(i)) // POINTER COMPARE!  NO RECURSION!
      return false;             // Missed
  return true;
}

//------------------------------hash-------------------------------------------
// Type-specific hashing function.
int TypeTuple::hash(void) const {
  intptr_t sum = _cnt;
  for( uint i=0; i<_cnt; i++ )
    sum += (intptr_t)_fields[i];     // Hash on pointers directly
  return sum;
}

//------------------------------dump2------------------------------------------
// Dump signature Type
#ifndef PRODUCT
void TypeTuple::dump2( Dict &d, uint depth, outputStream *st ) const {
  st->print("{");
  if( !depth || d[this] ) {     // Check for recursive print
    st->print("...}");
    return;
  }
  d.Insert((void*)this, (void*)this);   // Stop recursion
  if( _cnt ) {
    uint i;
    for( i=0; i<_cnt-1; i++ ) {
      st->print("%d:", i);
      _fields[i]->dump2(d, depth-1, st);
      st->print(", ");
    }
    st->print("%d:", i);
    _fields[i]->dump2(d, depth-1, st);
  }
  st->print("}");
}
#endif

//------------------------------singleton--------------------------------------
// TRUE if Type is a singleton type, FALSE otherwise.   Singletons are simple
// constants (Ldi nodes).  Singletons are integer, float or double constants
// or a single symbol.
bool TypeTuple::singleton(void) const {
  return false;                 // Never a singleton
}

bool TypeTuple::empty(void) const {
  for( uint i=0; i<_cnt; i++ ) {
    if (_fields[i]->empty())  return true;
  }
  return false;
}

//=============================================================================
// Convenience common pre-built types.

inline const TypeInt* normalize_array_size(const TypeInt* size) {
  // Certain normalizations keep us sane when comparing types.
  // We do not want arrayOop variables to differ only by the wideness
  // of their index types.  Pick minimum wideness, since that is the
  // forced wideness of small ranges anyway.
  if (size->_widen != Type::WidenMin)
    return TypeInt::make(size->_lo, size->_hi, Type::WidenMin);
  else
    return size;
}

//------------------------------make-------------------------------------------
const TypeAry *TypeAry::make( const Type *elem, const TypeInt *size) {
  if (UseCompressedOops && elem->isa_oopptr()) {
    elem = elem->make_narrowoop();
  }
  size = normalize_array_size(size);
  return (TypeAry*)(new TypeAry(elem,size))->hashcons();
}

//------------------------------meet-------------------------------------------
// Compute the MEET of two types.  It returns a new Type object.
const Type *TypeAry::xmeet( const Type *t ) const {
  // Perform a fast test for common case; meeting the same types together.
  if( this == t ) return this;  // Meeting same type-rep?

  // Current "this->_base" is Ary
  switch (t->base()) {          // switch on original type

  case Bottom:                  // Ye Olde Default
    return t;

  default:                      // All else is a mistake
    typerr(t);

  case Array: {                 // Meeting 2 arrays?
    const TypeAry *a = t->is_ary();
    return TypeAry::make(_elem->meet(a->_elem), 
                         _size->xmeet(a->_size)->is_int());
  }
  case Top:
    break;
  }
  return this;                  // Return the double constant
}

//------------------------------xdual------------------------------------------
// Dual: compute field-by-field dual
const Type *TypeAry::xdual() const {
  const TypeInt* size_dual = _size->dual()->is_int();
  size_dual = normalize_array_size(size_dual);
  return new TypeAry( _elem->dual(), size_dual);
}

//------------------------------eq---------------------------------------------
// Structural equality check for Type representations
bool TypeAry::eq( const Type *t ) const {
  const TypeAry *a = (const TypeAry*)t;
  return _elem == a->_elem &&
    _size == a->_size;
}

//------------------------------hash-------------------------------------------
// Type-specific hashing function.
int TypeAry::hash(void) const {
  return (intptr_t)_elem + (intptr_t)_size;
}

//------------------------------dump2------------------------------------------
#ifndef PRODUCT
void TypeAry::dump2( Dict &d, uint depth, outputStream *st ) const {
  _elem->dump2(d, depth, st);
  st->print("[");
  _size->dump2(d, depth, st);
  st->print("]");
}
#endif

//------------------------------singleton--------------------------------------
// TRUE if Type is a singleton type, FALSE otherwise.   Singletons are simple
// constants (Ldi nodes).  Singletons are integer, float or double constants
// or a single symbol.
bool TypeAry::singleton(void) const {
  return false;                 // Never a singleton
}

bool TypeAry::empty(void) const {
  return _elem->empty() || _size->empty();
}

//--------------------------ary_must_be_exact----------------------------------
bool TypeAry::ary_must_be_exact() const {
  if (!UseExactTypes)       return false;
  // This logic looks at the element type of an array, and returns true
  // if the element type is either a primitive or a final instance class.
  // In such cases, an array built on this ary must have no subclasses.
  if (_elem == BOTTOM)      return false;  // general array not exact
  if (_elem == TOP   )      return false;  // inverted general array not exact
  const TypeOopPtr*  toop = NULL;
  if (UseCompressedOops && _elem->isa_narrowoop()) {
    toop = _elem->make_ptr()->isa_oopptr();
  } else {
    toop = _elem->isa_oopptr();
  }
  if (!toop)                return true;   // a primitive type, like int
  ciKlass* tklass = toop->klass();
  if (tklass == NULL)       return false;  // unloaded class
  if (!tklass->is_loaded()) return false;  // unloaded class
  const TypeInstPtr* tinst;
  if (_elem->isa_narrowoop())
    tinst = _elem->make_ptr()->isa_instptr();
  else
    tinst = _elem->isa_instptr();
  if (tinst)
    return tklass->as_instance_klass()->is_final();
  const TypeAryPtr*  tap;
  if (_elem->isa_narrowoop())
    tap = _elem->make_ptr()->isa_aryptr();
  else
    tap = _elem->isa_aryptr();
  if (tap)
    return tap->ary()->ary_must_be_exact();
  return false;
}

//=============================================================================
// Convenience common pre-built types.
const TypePtr *TypePtr::NULL_PTR;
const TypePtr *TypePtr::NOTNULL;
const TypePtr *TypePtr::BOTTOM;

//------------------------------meet-------------------------------------------
// Meet over the PTR enum
const TypePtr::PTR TypePtr::ptr_meet[TypePtr::lastPTR][TypePtr::lastPTR] = {
  //              TopPTR,    AnyNull,   Constant, Null,   NotNull, BotPTR,
  { /* Top     */ TopPTR,    AnyNull,   Constant, Null,   NotNull, BotPTR,},
  { /* AnyNull */ AnyNull,   AnyNull,   Constant, BotPTR, NotNull, BotPTR,},
  { /* Constant*/ Constant,  Constant,  Constant, BotPTR, NotNull, BotPTR,},
  { /* Null    */ Null,      BotPTR,    BotPTR,   Null,   BotPTR,  BotPTR,},
  { /* NotNull */ NotNull,   NotNull,   NotNull,  BotPTR, NotNull, BotPTR,},
  { /* BotPTR  */ BotPTR,    BotPTR,    BotPTR,   BotPTR, BotPTR,  BotPTR,}
};

//------------------------------make-------------------------------------------
const TypePtr *TypePtr::make( TYPES t, enum PTR ptr, int offset ) {
  return (TypePtr*)(new TypePtr(t,ptr,offset))->hashcons();
}

//------------------------------cast_to_ptr_type-------------------------------
const Type *TypePtr::cast_to_ptr_type(PTR ptr) const {
  assert(_base == AnyPtr, "subclass must override cast_to_ptr_type");
  if( ptr == _ptr ) return this;
  return make(_base, ptr, _offset);
}

//------------------------------get_con----------------------------------------
intptr_t TypePtr::get_con() const {
  assert( _ptr == Null, "" );
  return _offset;
}

//------------------------------meet-------------------------------------------
// Compute the MEET of two types.  It returns a new Type object.
const Type *TypePtr::xmeet( const Type *t ) const {
  // Perform a fast test for common case; meeting the same types together.
  if( this == t ) return this;  // Meeting same type-rep?

  // Current "this->_base" is AnyPtr
  switch (t->base()) {          // switch on original type
  case Int:                     // Mixing ints & oops happens when javac
  case Long:                    // reuses local variables
  case FloatTop:
  case FloatCon:
  case FloatBot:
  case DoubleTop:
  case DoubleCon:
  case DoubleBot:
  case NarrowOop:
  case Bottom:                  // Ye Olde Default
    return Type::BOTTOM;
  case Top:
    return this;

  case AnyPtr: {                // Meeting to AnyPtrs
    const TypePtr *tp = t->is_ptr();
    return make( AnyPtr, meet_ptr(tp->ptr()), meet_offset(tp->offset()) );
  }
  case RawPtr:                  // For these, flip the call around to cut down
  case OopPtr:
  case InstPtr:                 // on the cases I have to handle.
  case KlassPtr:
  case AryPtr:
    return t->xmeet(this);      // Call in reverse direction
  default:                      // All else is a mistake
    typerr(t);

  }
  return this;                  
}

//------------------------------meet_offset------------------------------------
int TypePtr::meet_offset( int offset ) const {
  // Either is 'TOP' offset?  Return the other offset!
  if( _offset == OffsetTop ) return offset;
  if( offset == OffsetTop ) return _offset;
  // If either is different, return 'BOTTOM' offset
  if( _offset != offset ) return OffsetBot;
  return _offset;
}

//------------------------------dual_offset------------------------------------
int TypePtr::dual_offset( ) const {
  if( _offset == OffsetTop ) return OffsetBot;// Map 'TOP' into 'BOTTOM'
  if( _offset == OffsetBot ) return OffsetTop;// Map 'BOTTOM' into 'TOP'
  return _offset;               // Map everything else into self
}

//------------------------------xdual------------------------------------------
// Dual: compute field-by-field dual
const TypePtr::PTR TypePtr::ptr_dual[TypePtr::lastPTR] = {
  BotPTR, NotNull, Constant, Null, AnyNull, TopPTR
};
const Type *TypePtr::xdual() const {
  return new TypePtr( AnyPtr, dual_ptr(), dual_offset() );
}

//------------------------------xadd_offset------------------------------------
int TypePtr::xadd_offset( intptr_t offset ) const {
  // Adding to 'TOP' offset?  Return 'TOP'!
  if( _offset == OffsetTop || offset == OffsetTop ) return OffsetTop;
  // Adding to 'BOTTOM' offset?  Return 'BOTTOM'!
  if( _offset == OffsetBot || offset == OffsetBot ) return OffsetBot;
  // Addition overflows or "accidentally" equals to OffsetTop? Return 'BOTTOM'!
  offset += (intptr_t)_offset;
  if (offset != (int)offset || offset == OffsetTop) return OffsetBot;

  // assert( _offset >= 0 && _offset+offset >= 0, "" );
  // It is possible to construct a negative offset during PhaseCCP

  return (int)offset;        // Sum valid offsets
}

//------------------------------add_offset-------------------------------------
const TypePtr *TypePtr::add_offset( intptr_t offset ) const {
  return make( AnyPtr, _ptr, xadd_offset(offset) );
}

//------------------------------eq---------------------------------------------
// Structural equality check for Type representations
bool TypePtr::eq( const Type *t ) const {
  const TypePtr *a = (const TypePtr*)t;
  return _ptr == a->ptr() && _offset == a->offset();
}

//------------------------------hash-------------------------------------------
// Type-specific hashing function.
int TypePtr::hash(void) const {
  return _ptr + _offset;
}

//------------------------------dump2------------------------------------------
const char *const TypePtr::ptr_msg[TypePtr::lastPTR] = {
  "TopPTR","AnyNull","Constant","NULL","NotNull","BotPTR"
};

#ifndef PRODUCT
void TypePtr::dump2( Dict &d, uint depth, outputStream *st ) const {
  if( _ptr == Null ) st->print("NULL");
  else st->print("%s *", ptr_msg[_ptr]);
  if( _offset == OffsetTop ) st->print("+top");
  else if( _offset == OffsetBot ) st->print("+bot");
  else if( _offset ) st->print("+%d", _offset);
}
#endif

//------------------------------singleton--------------------------------------
// TRUE if Type is a singleton type, FALSE otherwise.   Singletons are simple
// constants 
bool TypePtr::singleton(void) const {
  // TopPTR, Null, AnyNull, Constant are all singletons
  return (_offset != OffsetBot) && !below_centerline(_ptr);
}

bool TypePtr::empty(void) const {
  return (_offset == OffsetTop) || above_centerline(_ptr);
}

//=============================================================================
// Convenience common pre-built types.
const TypeRawPtr *TypeRawPtr::BOTTOM;
const TypeRawPtr *TypeRawPtr::NOTNULL;

//------------------------------make-------------------------------------------
const TypeRawPtr *TypeRawPtr::make( enum PTR ptr ) {
  assert( ptr != Constant, "what is the constant?" );
  assert( ptr != Null, "Use TypePtr for NULL" );
  return (TypeRawPtr*)(new TypeRawPtr(ptr,0))->hashcons();
}

const TypeRawPtr *TypeRawPtr::make( address bits ) {
  assert( bits, "Use TypePtr for NULL" );
  return (TypeRawPtr*)(new TypeRawPtr(Constant,bits))->hashcons();
}

//------------------------------cast_to_ptr_type-------------------------------
const Type *TypeRawPtr::cast_to_ptr_type(PTR ptr) const {
  assert( ptr != Constant, "what is the constant?" );
  assert( ptr != Null, "Use TypePtr for NULL" );
  assert( _bits==0, "Why cast a constant address?");
  if( ptr == _ptr ) return this;
  return make(ptr);
}

//------------------------------get_con----------------------------------------
intptr_t TypeRawPtr::get_con() const {
  assert( _ptr == Null || _ptr == Constant, "" );
  return (intptr_t)_bits;
}

//------------------------------meet-------------------------------------------
// Compute the MEET of two types.  It returns a new Type object.
const Type *TypeRawPtr::xmeet( const Type *t ) const {
  // Perform a fast test for common case; meeting the same types together.
  if( this == t ) return this;  // Meeting same type-rep?

  // Current "this->_base" is RawPtr
  switch( t->base() ) {         // switch on original type
  case Bottom:                  // Ye Olde Default
    return t; 
  case Top:
    return this;
  case AnyPtr:                  // Meeting to AnyPtrs
    break;
  case RawPtr: {                // might be top, bot, any/not or constant
    enum PTR tptr = t->is_ptr()->ptr();
    enum PTR ptr = meet_ptr( tptr );
    if( ptr == Constant ) {     // Cannot be equal constants, so...
      if( tptr == Constant && _ptr != Constant)  return t; 
      if( _ptr == Constant && tptr != Constant)  return this; 
      ptr = NotNull;            // Fall down in lattice
    }
    return make( ptr );
  }

  case OopPtr:
  case InstPtr:
  case KlassPtr:
  case AryPtr:
    return TypePtr::BOTTOM;     // Oop meet raw is not well defined
  default:                      // All else is a mistake
    typerr(t);
  }

  // Found an AnyPtr type vs self-RawPtr type
  const TypePtr *tp = t->is_ptr();
  switch (tp->ptr()) {
  case TypePtr::TopPTR:  return this;
  case TypePtr::BotPTR:  return t;
  case TypePtr::Null:
    if( _ptr == TypePtr::TopPTR ) return t;
    return TypeRawPtr::BOTTOM;
  case TypePtr::NotNull: return TypePtr::make( AnyPtr, meet_ptr(TypePtr::NotNull), tp->meet_offset(0) );
  case TypePtr::AnyNull:
    if( _ptr == TypePtr::Constant) return this;
    return make( meet_ptr(TypePtr::AnyNull) );
  default: ShouldNotReachHere();    
  }
  return this;                  
}

//------------------------------xdual------------------------------------------
// Dual: compute field-by-field dual
const Type *TypeRawPtr::xdual() const {
  return new TypeRawPtr( dual_ptr(), _bits );
}

//------------------------------add_offset-------------------------------------
const TypePtr *TypeRawPtr::add_offset( intptr_t offset ) const {
  if( offset == OffsetTop ) return BOTTOM; // Undefined offset-> undefined pointer
  if( offset == OffsetBot ) return BOTTOM; // Unknown offset-> unknown pointer
  if( offset == 0 ) return this; // No change
  switch (_ptr) {
  case TypePtr::TopPTR:
  case TypePtr::BotPTR:
  case TypePtr::NotNull:
    return this;
  case TypePtr::Null:
  case TypePtr::Constant:
    return make( _bits+offset );
  default:  ShouldNotReachHere();
  }
  return NULL;                  // Lint noise
}

//------------------------------eq---------------------------------------------
// Structural equality check for Type representations
bool TypeRawPtr::eq( const Type *t ) const {
  const TypeRawPtr *a = (const TypeRawPtr*)t;
  return _bits == a->_bits && TypePtr::eq(t);
}

//------------------------------hash-------------------------------------------
// Type-specific hashing function.
int TypeRawPtr::hash(void) const {
  return (intptr_t)_bits + TypePtr::hash();
}

//------------------------------dump2------------------------------------------
#ifndef PRODUCT
void TypeRawPtr::dump2( Dict &d, uint depth, outputStream *st ) const {
  if( _ptr == Constant ) 
    st->print(INTPTR_FORMAT, _bits);
  else
    st->print("rawptr:%s", ptr_msg[_ptr]);
}
#endif

//=============================================================================
// Convenience common pre-built type.
const TypeOopPtr *TypeOopPtr::BOTTOM;

//------------------------------TypeOopPtr-------------------------------------
TypeOopPtr::TypeOopPtr( TYPES t, PTR ptr, ciKlass* k, bool xk, ciObject* o, int offset, int instance_id )
  : TypePtr(t, ptr, offset),
    _const_oop(o), _klass(k),
    _klass_is_exact(xk),
    _is_ptr_to_narrowoop(false),
    _instance_id(instance_id) {
#ifdef _LP64
  if (UseCompressedOops && _offset != 0) {
    if (klass() == NULL) {
      assert(this->isa_aryptr(), "only arrays without klass");
      _is_ptr_to_narrowoop = true;
    } else if (_offset == oopDesc::klass_offset_in_bytes()) {
      _is_ptr_to_narrowoop = true;
    } else if (this->isa_aryptr()) {
      _is_ptr_to_narrowoop = (klass()->is_obj_array_klass() &&
                             _offset != arrayOopDesc::length_offset_in_bytes());
    } else if (klass() == ciEnv::current()->Class_klass() &&
               (_offset == java_lang_Class::klass_offset_in_bytes() ||
                _offset == java_lang_Class::array_klass_offset_in_bytes())) {
      // Special hidden fields from the Class.
      assert(this->isa_instptr(), "must be an instance ptr.");
      _is_ptr_to_narrowoop = true;
    } else if (klass()->is_instance_klass()) {
      ciInstanceKlass* ik = klass()->as_instance_klass();
      ciField* field = NULL;
      if (this->isa_klassptr()) {
        // Perm objects don't use compressed references, except for
        // static fields which are currently compressed.
        field = ik->get_field_by_offset(_offset, true);
        if (field != NULL) {
          BasicType basic_elem_type = field->layout_type();
          _is_ptr_to_narrowoop = (basic_elem_type == T_OBJECT ||
                                  basic_elem_type == T_ARRAY);
        }
      } else if (_offset == OffsetBot || _offset == OffsetTop) {
        // unsafe access
        _is_ptr_to_narrowoop = true;
      } else { // exclude unsafe ops
        assert(this->isa_instptr(), "must be an instance ptr.");
        // Field which contains a compressed oop references.
        field = ik->get_field_by_offset(_offset, false);
        if (field != NULL) {
          BasicType basic_elem_type = field->layout_type();
          _is_ptr_to_narrowoop = (basic_elem_type == T_OBJECT ||
                                  basic_elem_type == T_ARRAY);
        } else if (klass()->equals(ciEnv::current()->Object_klass())) {
          // Compile::find_alias_type() cast exactness on all types to verify
          // that it does not affect alias type.
          _is_ptr_to_narrowoop = true;
        } else {
          // Type for the copy start in LibraryCallKit::inline_native_clone().
          assert(!klass_is_exact(), "only non-exact klass");
          _is_ptr_to_narrowoop = true;
        }
      }
    }
  }
#endif
}

//------------------------------make-------------------------------------------
const TypeOopPtr *TypeOopPtr::make(PTR ptr, 
                                   int offset) {
  assert(ptr != Constant, "no constant generic pointers");
  ciKlass*  k = ciKlassKlass::make();
  bool      xk = false;
  ciObject* o = NULL;
  return (TypeOopPtr*)(new TypeOopPtr(OopPtr, ptr, k, xk, o, offset, InstanceBot))->hashcons();
}


//------------------------------cast_to_ptr_type-------------------------------
const Type *TypeOopPtr::cast_to_ptr_type(PTR ptr) const {
  assert(_base == OopPtr, "subclass must override cast_to_ptr_type");
  if( ptr == _ptr ) return this;
  return make(ptr, _offset);
}

<<<<<<< HEAD
//-----------------------------cast_to_instance_id----------------------------
const TypeOopPtr *TypeOopPtr::cast_to_instance_id(int instance_id) const {
  // There are no instances of a general oop.
=======
//-----------------------------cast_to_instance-------------------------------
const TypeOopPtr *TypeOopPtr::cast_to_instance(int instance_id) const {
  // There are no instances of a general oop. 
>>>>>>> 2571633a
  // Return self unchanged.
  return this;
}

//-----------------------------cast_to_exactness-------------------------------
const Type *TypeOopPtr::cast_to_exactness(bool klass_is_exact) const {
  // There is no such thing as an exact general oop. 
  // Return self unchanged.
  return this;
}


//------------------------------as_klass_type----------------------------------
// Return the klass type corresponding to this instance or array type.
// It is the type that is loaded from an object of this type.
const TypeKlassPtr* TypeOopPtr::as_klass_type() const {
  ciKlass* k = klass();
  bool    xk = klass_is_exact();
  if (k == NULL || !k->is_java_klass())
    return TypeKlassPtr::OBJECT;
  else
    return TypeKlassPtr::make(xk? Constant: NotNull, k, 0);
}


//------------------------------meet-------------------------------------------
// Compute the MEET of two types.  It returns a new Type object.
const Type *TypeOopPtr::xmeet( const Type *t ) const {
  // Perform a fast test for common case; meeting the same types together.
  if( this == t ) return this;  // Meeting same type-rep?

  // Current "this->_base" is OopPtr
  switch (t->base()) {          // switch on original type

  case Int:                     // Mixing ints & oops happens when javac
  case Long:                    // reuses local variables
  case FloatTop:
  case FloatCon:
  case FloatBot:
  case DoubleTop:
  case DoubleCon:
  case DoubleBot:
  case NarrowOop:
  case Bottom:                  // Ye Olde Default
    return Type::BOTTOM;
  case Top:
    return this;

  default:                      // All else is a mistake
    typerr(t);

  case RawPtr:
    return TypePtr::BOTTOM;     // Oop meet raw is not well defined

  case AnyPtr: {
    // Found an AnyPtr type vs self-OopPtr type
    const TypePtr *tp = t->is_ptr();
    int offset = meet_offset(tp->offset());
    PTR ptr = meet_ptr(tp->ptr());
    switch (tp->ptr()) {
    case Null:
      if (ptr == Null)  return TypePtr::make(AnyPtr, ptr, offset);
      // else fall through:
    case TopPTR: 
    case AnyNull:
      return make(ptr, offset);
    case BotPTR:
    case NotNull:
      return TypePtr::make(AnyPtr, ptr, offset);
    default: typerr(t);
    }
  }
 
  case OopPtr: {                 // Meeting to other OopPtrs
    const TypeOopPtr *tp = t->is_oopptr();
    return make( meet_ptr(tp->ptr()), meet_offset(tp->offset()) );
  }

  case InstPtr:                  // For these, flip the call around to cut down
  case KlassPtr:                 // on the cases I have to handle.
  case AryPtr:
    return t->xmeet(this);      // Call in reverse direction

  } // End of switch
  return this;                  // Return the double constant
}


//------------------------------xdual------------------------------------------
// Dual of a pure heap pointer.  No relevant klass or oop information.
const Type *TypeOopPtr::xdual() const {
  assert(klass() == ciKlassKlass::make(), "no klasses here");
  assert(const_oop() == NULL,             "no constants here");
  return new TypeOopPtr(_base, dual_ptr(), klass(), klass_is_exact(), const_oop(), dual_offset(), dual_instance_id()  );
}

//--------------------------make_from_klass_common-----------------------------
// Computes the element-type given a klass.
const TypeOopPtr* TypeOopPtr::make_from_klass_common(ciKlass *klass, bool klass_change, bool try_for_exact) {
  assert(klass->is_java_klass(), "must be java language klass");
  if (klass->is_instance_klass()) {
    Compile* C = Compile::current();
    Dependencies* deps = C->dependencies();
    assert((deps != NULL) == (C->method() != NULL && C->method()->code_size() > 0), "sanity");
    // Element is an instance
    bool klass_is_exact = false;
    if (klass->is_loaded()) {
      // Try to set klass_is_exact.
      ciInstanceKlass* ik = klass->as_instance_klass();
      klass_is_exact = ik->is_final();
      if (!klass_is_exact && klass_change
          && deps != NULL && UseUniqueSubclasses) {
        ciInstanceKlass* sub = ik->unique_concrete_subklass();
        if (sub != NULL) {
          deps->assert_abstract_with_unique_concrete_subtype(ik, sub);
          klass = ik = sub;
          klass_is_exact = sub->is_final();
        }
      }
      if (!klass_is_exact && try_for_exact
          && deps != NULL && UseExactTypes) {
	if (!ik->is_interface() && !ik->has_subklass()) {
          // Add a dependence; if concrete subclass added we need to recompile
          deps->assert_leaf_type(ik);
          klass_is_exact = true;
        }
      }
    }
    return TypeInstPtr::make(TypePtr::BotPTR, klass, klass_is_exact, NULL, 0);
  } else if (klass->is_obj_array_klass()) {
    // Element is an object array. Recursively call ourself.
    const TypeOopPtr *etype = TypeOopPtr::make_from_klass_common(klass->as_obj_array_klass()->element_klass(), false, try_for_exact);
    bool xk = etype->klass_is_exact();
    const TypeAry* arr0 = TypeAry::make(etype, TypeInt::POS);
    // We used to pass NotNull in here, asserting that the sub-arrays
    // are all not-null.  This is not true in generally, as code can 
    // slam NULLs down in the subarrays.
    const TypeAryPtr* arr = TypeAryPtr::make(TypePtr::BotPTR, arr0, klass, xk, 0);
    return arr;
  } else if (klass->is_type_array_klass()) {
    // Element is an typeArray
    const Type* etype = get_const_basic_type(klass->as_type_array_klass()->element_type());
    const TypeAry* arr0 = TypeAry::make(etype, TypeInt::POS);
    // We used to pass NotNull in here, asserting that the array pointer
    // is not-null. That was not true in general.
    const TypeAryPtr* arr = TypeAryPtr::make(TypePtr::BotPTR, arr0, klass, true, 0);
    return arr;
  } else {
    ShouldNotReachHere();
    return NULL;
  }
}

//------------------------------make_from_constant-----------------------------
// Make a java pointer from an oop constant
const TypeOopPtr* TypeOopPtr::make_from_constant(ciObject* o) {
  if (o->is_method_data() || o->is_method()) {
    // Treat much like a typeArray of bytes, like below, but fake the type...
    assert(o->has_encoding(), "must be a perm space object");
    const Type* etype = (Type*)get_const_basic_type(T_BYTE);
    const TypeAry* arr0 = TypeAry::make(etype, TypeInt::POS);
    ciKlass *klass = ciTypeArrayKlass::make((BasicType) T_BYTE);
    assert(o->has_encoding(), "method data oops should be tenured");
    const TypeAryPtr* arr = TypeAryPtr::make(TypePtr::Constant, o, arr0, klass, true, 0);
    return arr;
  } else {
    assert(o->is_java_object(), "must be java language object");
    assert(!o->is_null_object(), "null object not yet handled here.");
    ciKlass *klass = o->klass();
    if (klass->is_instance_klass()) {       
      // Element is an instance
      if (!o->has_encoding()) {  // not a perm-space constant
        // %%% remove this restriction by rewriting non-perm ConPNodes in a later phase
        return TypeInstPtr::make(TypePtr::NotNull, klass, true, NULL, 0);
      }
      return TypeInstPtr::make(o);    
    } else if (klass->is_obj_array_klass()) {
      // Element is an object array. Recursively call ourself.
      const Type *etype =
        TypeOopPtr::make_from_klass_raw(klass->as_obj_array_klass()->element_klass());
      const TypeAry* arr0 = TypeAry::make(etype, TypeInt::make(o->as_array()->length()));
      // We used to pass NotNull in here, asserting that the sub-arrays
      // are all not-null.  This is not true in generally, as code can 
      // slam NULLs down in the subarrays.  
      if (!o->has_encoding()) {  // not a perm-space constant
        // %%% remove this restriction by rewriting non-perm ConPNodes in a later phase
        return TypeAryPtr::make(TypePtr::NotNull, arr0, klass, true, 0);
      }
      const TypeAryPtr* arr = TypeAryPtr::make(TypePtr::Constant, o, arr0, klass, true, 0);
      return arr;
    } else if (klass->is_type_array_klass()) {
      // Element is an typeArray
      const Type* etype =
        (Type*)get_const_basic_type(klass->as_type_array_klass()->element_type());
      const TypeAry* arr0 = TypeAry::make(etype, TypeInt::make(o->as_array()->length()));
      // We used to pass NotNull in here, asserting that the array pointer
      // is not-null. That was not true in general.
      if (!o->has_encoding()) {  // not a perm-space constant
        // %%% remove this restriction by rewriting non-perm ConPNodes in a later phase
        return TypeAryPtr::make(TypePtr::NotNull, arr0, klass, true, 0);
      }
      const TypeAryPtr* arr = TypeAryPtr::make(TypePtr::Constant, o, arr0, klass, true, 0);
      return arr;
    }
  } 
    
  ShouldNotReachHere();
  return NULL;
}

//------------------------------get_con----------------------------------------
intptr_t TypeOopPtr::get_con() const {
  assert( _ptr == Null || _ptr == Constant, "" );
  assert( _offset >= 0, "" );
  
  if (_offset != 0) {
    // After being ported to the compiler interface, the compiler no longer
    // directly manipulates the addresses of oops.  Rather, it only has a pointer
    // to a handle at compile time.  This handle is embedded in the generated
    // code and dereferenced at the time the nmethod is made.  Until that time,
    // it is not reasonable to do arithmetic with the addresses of oops (we don't
    // have access to the addresses!).  This does not seem to currently happen,
    // but this assertion here is to help prevent its occurrance.
    tty->print_cr("Found oop constant with non-zero offset");
    ShouldNotReachHere();
  }
  
  return (intptr_t)const_oop()->encoding();
}


//-----------------------------filter------------------------------------------
// Do not allow interface-vs.-noninterface joins to collapse to top.
const Type *TypeOopPtr::filter( const Type *kills ) const {

  const Type* ft = join(kills);
  const TypeInstPtr* ftip = ft->isa_instptr();
  const TypeInstPtr* ktip = kills->isa_instptr();
  const TypeKlassPtr* ftkp = ft->isa_klassptr();
  const TypeKlassPtr* ktkp = kills->isa_klassptr();

  if (ft->empty()) {
    // Check for evil case of 'this' being a class and 'kills' expecting an
    // interface.  This can happen because the bytecodes do not contain
    // enough type info to distinguish a Java-level interface variable
    // from a Java-level object variable.  If we meet 2 classes which
    // both implement interface I, but their meet is at 'j/l/O' which
    // doesn't implement I, we have no way to tell if the result should
    // be 'I' or 'j/l/O'.  Thus we'll pick 'j/l/O'.  If this then flows
    // into a Phi which "knows" it's an Interface type we'll have to
    // uplift the type.
    if (!empty() && ktip != NULL && ktip->is_loaded() && ktip->klass()->is_interface())
      return kills;             // Uplift to interface
    if (!empty() && ktkp != NULL && ktkp->klass()->is_loaded() && ktkp->klass()->is_interface())
      return kills;             // Uplift to interface

    return Type::TOP;           // Canonical empty value
  }

  // If we have an interface-typed Phi or cast and we narrow to a class type,
  // the join should report back the class.  However, if we have a J/L/Object
  // class-typed Phi and an interface flows in, it's possible that the meet &
  // join report an interface back out.  This isn't possible but happens
  // because the type system doesn't interact well with interfaces.
  if (ftip != NULL && ktip != NULL &&
      ftip->is_loaded() &&  ftip->klass()->is_interface() && 
      ktip->is_loaded() && !ktip->klass()->is_interface()) {
    // Happens in a CTW of rt.jar, 320-341, no extra flags
    return ktip->cast_to_ptr_type(ftip->ptr());
  }
  if (ftkp != NULL && ktkp != NULL &&
      ftkp->is_loaded() &&  ftkp->klass()->is_interface() &&
      ktkp->is_loaded() && !ktkp->klass()->is_interface()) {
    // Happens in a CTW of rt.jar, 320-341, no extra flags
    return ktkp->cast_to_ptr_type(ftkp->ptr());
  }

  return ft;
}

//------------------------------eq---------------------------------------------
// Structural equality check for Type representations
bool TypeOopPtr::eq( const Type *t ) const {
  const TypeOopPtr *a = (const TypeOopPtr*)t;
  if (_klass_is_exact != a->_klass_is_exact ||
      _instance_id != a->_instance_id)  return false;
  ciObject* one = const_oop();
  ciObject* two = a->const_oop();
  if (one == NULL || two == NULL) {
    return (one == two) && TypePtr::eq(t);
  } else {
    return one->equals(two) && TypePtr::eq(t);
  }
}

//------------------------------hash-------------------------------------------
// Type-specific hashing function.
int TypeOopPtr::hash(void) const {
  return 
    (const_oop() ? const_oop()->hash() : 0) +
    _klass_is_exact +
    _instance_id +
    TypePtr::hash();
}

//------------------------------dump2------------------------------------------
#ifndef PRODUCT
void TypeOopPtr::dump2( Dict &d, uint depth, outputStream *st ) const {
  st->print("oopptr:%s", ptr_msg[_ptr]);
  if( _klass_is_exact ) st->print(":exact");
  if( const_oop() ) st->print(INTPTR_FORMAT, const_oop());
  switch( _offset ) {
  case OffsetTop: st->print("+top"); break;
  case OffsetBot: st->print("+any"); break;
  case         0: break;
  default:        st->print("+%d",_offset); break;
  }
  if (_instance_id == InstanceTop)
    st->print(",iid=top");
  else if (_instance_id != InstanceBot)
    st->print(",iid=%d",_instance_id);
}
#endif

//------------------------------singleton--------------------------------------
// TRUE if Type is a singleton type, FALSE otherwise.   Singletons are simple
// constants 
bool TypeOopPtr::singleton(void) const {
  // detune optimizer to not generate constant oop + constant offset as a constant!
  // TopPTR, Null, AnyNull, Constant are all singletons
  return (_offset == 0) && !below_centerline(_ptr);
}

//------------------------------add_offset-------------------------------------
const TypePtr *TypeOopPtr::add_offset( intptr_t offset ) const {
  return make( _ptr, xadd_offset(offset) );
}

//------------------------------meet_instance_id--------------------------------
int TypeOopPtr::meet_instance_id( int instance_id ) const {
  // Either is 'TOP' instance?  Return the other instance!
  if( _instance_id == InstanceTop ) return  instance_id;
  if(  instance_id == InstanceTop ) return _instance_id;
  // If either is different, return 'BOTTOM' instance
  if( _instance_id != instance_id ) return InstanceBot;
  return _instance_id;
}

//------------------------------dual_instance_id--------------------------------
int TypeOopPtr::dual_instance_id( ) const {
  if( _instance_id == InstanceTop ) return InstanceBot; // Map TOP into BOTTOM
  if( _instance_id == InstanceBot ) return InstanceTop; // Map BOTTOM into TOP
  return _instance_id;              // Map everything else into self
}


//=============================================================================
// Convenience common pre-built types.
const TypeInstPtr *TypeInstPtr::NOTNULL;
const TypeInstPtr *TypeInstPtr::BOTTOM;
const TypeInstPtr *TypeInstPtr::MIRROR;
const TypeInstPtr *TypeInstPtr::MARK;
const TypeInstPtr *TypeInstPtr::KLASS;

//------------------------------TypeInstPtr-------------------------------------
TypeInstPtr::TypeInstPtr(PTR ptr, ciKlass* k, bool xk, ciObject* o, int off, int instance_id) 
 : TypeOopPtr(InstPtr, ptr, k, xk, o, off, instance_id), _name(k->name()) {
   assert(k != NULL &&
          (k->is_loaded() || o == NULL),
          "cannot have constants with non-loaded klass");
};

//------------------------------make-------------------------------------------
const TypeInstPtr *TypeInstPtr::make(PTR ptr, 
                                     ciKlass* k,
                                     bool xk,
                                     ciObject* o,
                                     int offset,
                                     int instance_id) {
  assert( !k->is_loaded() || k->is_instance_klass() ||
          k->is_method_klass(), "Must be for instance or method");
  // Either const_oop() is NULL or else ptr is Constant
  assert( (!o && ptr != Constant) || (o && ptr == Constant),
          "constant pointers must have a value supplied" );
  // Ptr is never Null
  assert( ptr != Null, "NULL pointers are not typed" );

  assert(instance_id <= 0 || xk || !UseExactTypes, "instances are always exactly typed");
  if (!UseExactTypes)  xk = false;
  if (ptr == Constant) {
    // Note:  This case includes meta-object constants, such as methods.
    xk = true;
  } else if (k->is_loaded()) {
    ciInstanceKlass* ik = k->as_instance_klass();
    if (!xk && ik->is_final())     xk = true;   // no inexact final klass
    if (xk && ik->is_interface())  xk = false;  // no exact interface
  }

  // Now hash this baby
  TypeInstPtr *result =
    (TypeInstPtr*)(new TypeInstPtr(ptr, k, xk, o ,offset, instance_id))->hashcons();

  return result;
}


//------------------------------cast_to_ptr_type-------------------------------
const Type *TypeInstPtr::cast_to_ptr_type(PTR ptr) const {
  if( ptr == _ptr ) return this;
  // Reconstruct _sig info here since not a problem with later lazy
  // construction, _sig will show up on demand.
  return make(ptr, klass(), klass_is_exact(), const_oop(), _offset, _instance_id);
}


//-----------------------------cast_to_exactness-------------------------------
const Type *TypeInstPtr::cast_to_exactness(bool klass_is_exact) const {
  if( klass_is_exact == _klass_is_exact ) return this;
  if (!UseExactTypes)  return this;
  if (!_klass->is_loaded())  return this;
  ciInstanceKlass* ik = _klass->as_instance_klass();
  if( (ik->is_final() || _const_oop) )  return this;  // cannot clear xk
  if( ik->is_interface() )              return this;  // cannot set xk
  return make(ptr(), klass(), klass_is_exact, const_oop(), _offset, _instance_id);
}

<<<<<<< HEAD
//-----------------------------cast_to_instance_id----------------------------
const TypeOopPtr *TypeInstPtr::cast_to_instance_id(int instance_id) const {
  if( instance_id == _instance_id ) return this;
  return make(_ptr, klass(), _klass_is_exact, const_oop(), _offset, instance_id);
=======
//-----------------------------cast_to_instance-------------------------------
const TypeOopPtr *TypeInstPtr::cast_to_instance(int instance_id) const {
  if( instance_id == _instance_id) return this;
  bool exact = (instance_id == UNKNOWN_INSTANCE) ? _klass_is_exact : true;
  
  return make(ptr(), klass(), exact, const_oop(), _offset, instance_id);
>>>>>>> 2571633a
}

//------------------------------xmeet_unloaded---------------------------------
// Compute the MEET of two InstPtrs when at least one is unloaded.
// Assume classes are different since called after check for same name/class-loader
const TypeInstPtr *TypeInstPtr::xmeet_unloaded(const TypeInstPtr *tinst) const {
    int off = meet_offset(tinst->offset());
    PTR ptr = meet_ptr(tinst->ptr());

    const TypeInstPtr *loaded    = is_loaded() ? this  : tinst;
    const TypeInstPtr *unloaded  = is_loaded() ? tinst : this;
    if( loaded->klass()->equals(ciEnv::current()->Object_klass()) ) {
      // 
      // Meet unloaded class with java/lang/Object
      //
      // Meet
      //          |                     Unloaded Class
      //  Object  |   TOP    |   AnyNull | Constant |   NotNull |  BOTTOM   |
      //  ===================================================================
      //   TOP    | ..........................Unloaded......................|
      //  AnyNull |  U-AN    |................Unloaded......................|
      // Constant | ... O-NN .................................. |   O-BOT   |
      //  NotNull | ... O-NN .................................. |   O-BOT   |
      //  BOTTOM  | ........................Object-BOTTOM ..................|
      //
      assert(loaded->ptr() != TypePtr::Null, "insanity check");
      // 
      if(      loaded->ptr() == TypePtr::TopPTR ) { return unloaded; }
      else if (loaded->ptr() == TypePtr::AnyNull) { return TypeInstPtr::make( ptr, unloaded->klass() ); }
      else if (loaded->ptr() == TypePtr::BotPTR ) { return TypeInstPtr::BOTTOM; }
      else if (loaded->ptr() == TypePtr::Constant || loaded->ptr() == TypePtr::NotNull) {
        if (unloaded->ptr() == TypePtr::BotPTR  ) { return TypeInstPtr::BOTTOM;  }
        else                                      { return TypeInstPtr::NOTNULL; }
      }
      else if( unloaded->ptr() == TypePtr::TopPTR )  { return unloaded; }

      return unloaded->cast_to_ptr_type(TypePtr::AnyNull)->is_instptr();
    }

    // Both are unloaded, not the same class, not Object
    // Or meet unloaded with a different loaded class, not java/lang/Object
    if( ptr != TypePtr::BotPTR ) {
      return TypeInstPtr::NOTNULL;
    }
    return TypeInstPtr::BOTTOM;
}


//------------------------------meet-------------------------------------------
// Compute the MEET of two types.  It returns a new Type object.
const Type *TypeInstPtr::xmeet( const Type *t ) const {
  // Perform a fast test for common case; meeting the same types together.
  if( this == t ) return this;  // Meeting same type-rep?

  // Current "this->_base" is Pointer
  switch (t->base()) {          // switch on original type

  case Int:                     // Mixing ints & oops happens when javac
  case Long:                    // reuses local variables
  case FloatTop:
  case FloatCon:
  case FloatBot:
  case DoubleTop:
  case DoubleCon:
  case DoubleBot:
  case NarrowOop:
  case Bottom:                  // Ye Olde Default
    return Type::BOTTOM;
  case Top:
    return this;

  default:                      // All else is a mistake
    typerr(t);

  case RawPtr: return TypePtr::BOTTOM;

  case AryPtr: {                // All arrays inherit from Object class
    const TypeAryPtr *tp = t->is_aryptr();
    int offset = meet_offset(tp->offset());
    PTR ptr = meet_ptr(tp->ptr());
    int instance_id = meet_instance_id(tp->instance_id());
    switch (ptr) {
    case TopPTR: 
    case AnyNull:                // Fall 'down' to dual of object klass
      if (klass()->equals(ciEnv::current()->Object_klass())) {
        return TypeAryPtr::make(ptr, tp->ary(), tp->klass(), tp->klass_is_exact(), offset, instance_id);
      } else {
        // cannot subclass, so the meet has to fall badly below the centerline
        ptr = NotNull;
        instance_id = InstanceBot;
        return TypeInstPtr::make( ptr, ciEnv::current()->Object_klass(), false, NULL, offset, instance_id);
      }
    case Constant:
    case NotNull:
    case BotPTR:                // Fall down to object klass
      // LCA is object_klass, but if we subclass from the top we can do better
      if( above_centerline(_ptr) ) { // if( _ptr == TopPTR || _ptr == AnyNull )
        // If 'this' (InstPtr) is above the centerline and it is Object class
        // then we can subclass in the Java class heirarchy.
        if (klass()->equals(ciEnv::current()->Object_klass())) {
          // that is, tp's array type is a subtype of my klass
          return TypeAryPtr::make(ptr, tp->ary(), tp->klass(), tp->klass_is_exact(), offset, instance_id);
        }
      }
      // The other case cannot happen, since I cannot be a subtype of an array.
      // The meet falls down to Object class below centerline.
      if( ptr == Constant )
         ptr = NotNull;
      instance_id = InstanceBot;
      return make( ptr, ciEnv::current()->Object_klass(), false, NULL, offset, instance_id );
    default: typerr(t);
    }
  }

  case OopPtr: {                // Meeting to OopPtrs
    // Found a OopPtr type vs self-InstPtr type
    const TypePtr *tp = t->is_oopptr();
    int offset = meet_offset(tp->offset());
    PTR ptr = meet_ptr(tp->ptr());
    switch (tp->ptr()) {
<<<<<<< HEAD
    case TopPTR:
    case AnyNull: {
      int instance_id = meet_instance_id(InstanceTop);
=======
    case TopPTR: 
    case AnyNull:
>>>>>>> 2571633a
      return make(ptr, klass(), klass_is_exact(),
                  (ptr == Constant ? const_oop() : NULL), offset, instance_id);
    }
    case NotNull:
    case BotPTR: 
      return TypeOopPtr::make(ptr, offset);
    default: typerr(t);
    }
  }

  case AnyPtr: {                // Meeting to AnyPtrs
    // Found an AnyPtr type vs self-InstPtr type
    const TypePtr *tp = t->is_ptr();
    int offset = meet_offset(tp->offset());
    PTR ptr = meet_ptr(tp->ptr());
    switch (tp->ptr()) {
    case Null: 
      if( ptr == Null ) return TypePtr::make( AnyPtr, ptr, offset );
<<<<<<< HEAD
      // else fall through to AnyNull
    case TopPTR:
    case AnyNull: {
      int instance_id = meet_instance_id(InstanceTop);
=======
    case TopPTR: 
    case AnyNull:
>>>>>>> 2571633a
      return make( ptr, klass(), klass_is_exact(),
                   (ptr == Constant ? const_oop() : NULL), offset, instance_id);
    }
    case NotNull:
    case BotPTR: 
      return TypePtr::make( AnyPtr, ptr, offset );
    default: typerr(t);
    }
  }

  /*  
                 A-top         }
               /   |   \       }  Tops
           B-top A-any C-top   }
              | /  |  \ |      }  Any-nulls
           B-any   |   C-any   }
              |    |    |
           B-con A-con C-con   } constants; not comparable across classes
              |    |    |
           B-not   |   C-not   }
              | \  |  / |      }  not-nulls
           B-bot A-not C-bot   }
               \   |   /       }  Bottoms
                 A-bot         }
  */
  
  case InstPtr: {                // Meeting 2 Oops?
    // Found an InstPtr sub-type vs self-InstPtr type
    const TypeInstPtr *tinst = t->is_instptr();
    int off = meet_offset( tinst->offset() );
    PTR ptr = meet_ptr( tinst->ptr() );
    int instance_id = meet_instance_id(tinst->instance_id());

    // Check for easy case; klasses are equal (and perhaps not loaded!)
    // If we have constants, then we created oops so classes are loaded
    // and we can handle the constants further down.  This case handles
    // both-not-loaded or both-loaded classes
    if (ptr != Constant && klass()->equals(tinst->klass()) && klass_is_exact() == tinst->klass_is_exact()) {
      return make( ptr, klass(), klass_is_exact(), NULL, off, instance_id );
    }
      
    // Classes require inspection in the Java klass hierarchy.  Must be loaded.
    ciKlass* tinst_klass = tinst->klass();
    ciKlass* this_klass  = this->klass();
    bool tinst_xk = tinst->klass_is_exact();
    bool this_xk  = this->klass_is_exact();
    if (!tinst_klass->is_loaded() || !this_klass->is_loaded() ) {
      // One of these classes has not been loaded
      const TypeInstPtr *unloaded_meet = xmeet_unloaded(tinst);
#ifndef PRODUCT
      if( PrintOpto && Verbose ) {
        tty->print("meet of unloaded classes resulted in: "); unloaded_meet->dump(); tty->cr();
        tty->print("  this == "); this->dump(); tty->cr();
        tty->print(" tinst == "); tinst->dump(); tty->cr();
      }
#endif
      return unloaded_meet;
    }

    // Handle mixing oops and interfaces first.
    if( this_klass->is_interface() && !tinst_klass->is_interface() ) {
      ciKlass *tmp = tinst_klass; // Swap interface around
      tinst_klass = this_klass;
      this_klass = tmp;
      bool tmp2 = tinst_xk;
      tinst_xk = this_xk;
      this_xk = tmp2;
    }
    if (tinst_klass->is_interface() &&
        !(this_klass->is_interface() ||
          // Treat java/lang/Object as an honorary interface,
          // because we need a bottom for the interface hierarchy.
          this_klass == ciEnv::current()->Object_klass())) {
      // Oop meets interface!

      // See if the oop subtypes (implements) interface.
      ciKlass *k;
      bool xk;
      if( this_klass->is_subtype_of( tinst_klass ) ) {
        // Oop indeed subtypes.  Now keep oop or interface depending
        // on whether we are both above the centerline or either is
        // below the centerline.  If we are on the centerline
        // (e.g., Constant vs. AnyNull interface), use the constant.
        k  = below_centerline(ptr) ? tinst_klass : this_klass;
        // If we are keeping this_klass, keep its exactness too.
        xk = below_centerline(ptr) ? tinst_xk    : this_xk;
      } else {                  // Does not implement, fall to Object
        // Oop does not implement interface, so mixing falls to Object
        // just like the verifier does (if both are above the
        // centerline fall to interface)
        k = above_centerline(ptr) ? tinst_klass : ciEnv::current()->Object_klass();
        xk = above_centerline(ptr) ? tinst_xk : false;
        // Watch out for Constant vs. AnyNull interface.
        if (ptr == Constant)  ptr = NotNull;   // forget it was a constant
        instance_id = InstanceBot;
      }
      ciObject* o = NULL;  // the Constant value, if any
      if (ptr == Constant) {
        // Find out which constant.
        o = (this_klass == klass()) ? const_oop() : tinst->const_oop();
      }
      return make( ptr, k, xk, o, off, instance_id );
    }

    // Either oop vs oop or interface vs interface or interface vs Object

    // !!! Here's how the symmetry requirement breaks down into invariants:
    // If we split one up & one down AND they subtype, take the down man.
    // If we split one up & one down AND they do NOT subtype, "fall hard".
    // If both are up and they subtype, take the subtype class.
    // If both are up and they do NOT subtype, "fall hard".
    // If both are down and they subtype, take the supertype class.
    // If both are down and they do NOT subtype, "fall hard".
    // Constants treated as down.

    // Now, reorder the above list; observe that both-down+subtype is also 
    // "fall hard"; "fall hard" becomes the default case:
    // If we split one up & one down AND they subtype, take the down man.
    // If both are up and they subtype, take the subtype class.

    // If both are down and they subtype, "fall hard".
    // If both are down and they do NOT subtype, "fall hard".
    // If both are up and they do NOT subtype, "fall hard".
    // If we split one up & one down AND they do NOT subtype, "fall hard".

    // If a proper subtype is exact, and we return it, we return it exactly.
    // If a proper supertype is exact, there can be no subtyping relationship!
    // If both types are equal to the subtype, exactness is and-ed below the
    // centerline and or-ed above it.  (N.B. Constants are always exact.)
    
    // Check for subtyping:
    ciKlass *subtype = NULL;
    bool subtype_exact = false;
    if( tinst_klass->equals(this_klass) ) {
      subtype = this_klass;
      subtype_exact = below_centerline(ptr) ? (this_xk & tinst_xk) : (this_xk | tinst_xk);
    } else if( !tinst_xk && this_klass->is_subtype_of( tinst_klass ) ) {
      subtype = this_klass;     // Pick subtyping class
      subtype_exact = this_xk;
    } else if( !this_xk && tinst_klass->is_subtype_of( this_klass ) ) {
      subtype = tinst_klass;    // Pick subtyping class
      subtype_exact = tinst_xk;
    }

    if( subtype ) {
      if( above_centerline(ptr) ) { // both are up?
        this_klass = tinst_klass = subtype;
        this_xk = tinst_xk = subtype_exact;
      } else if( above_centerline(this ->_ptr) && !above_centerline(tinst->_ptr) ) {
        this_klass = tinst_klass; // tinst is down; keep down man
        this_xk = tinst_xk;
      } else if( above_centerline(tinst->_ptr) && !above_centerline(this ->_ptr) ) {
        tinst_klass = this_klass; // this is down; keep down man
        tinst_xk = this_xk;
      } else {
        this_xk = subtype_exact;  // either they are equal, or we'll do an LCA
      }
    }

    // Check for classes now being equal
    if (tinst_klass->equals(this_klass)) {
      // If the klasses are equal, the constants may still differ.  Fall to
      // NotNull if they do (neither constant is NULL; that is a special case
      // handled elsewhere).
      ciObject* o = NULL;             // Assume not constant when done
      ciObject* this_oop  = const_oop();
      ciObject* tinst_oop = tinst->const_oop();
      if( ptr == Constant ) {
        if (this_oop != NULL && tinst_oop != NULL &&
            this_oop->equals(tinst_oop) )
          o = this_oop;
        else if (above_centerline(this ->_ptr))
          o = tinst_oop;
        else if (above_centerline(tinst ->_ptr))
          o = this_oop;
        else
          ptr = NotNull;
      }
      return make( ptr, this_klass, this_xk, o, off, instance_id );
    } // Else classes are not equal
               
    // Since klasses are different, we require a LCA in the Java
    // class hierarchy - which means we have to fall to at least NotNull.
    if( ptr == TopPTR || ptr == AnyNull || ptr == Constant )
      ptr = NotNull;
    instance_id = InstanceBot;

    // Now we find the LCA of Java classes
    ciKlass* k = this_klass->least_common_ancestor(tinst_klass);
    return make( ptr, k, false, NULL, off, instance_id );
  } // End of case InstPtr

  case KlassPtr:
    return TypeInstPtr::BOTTOM;

  } // End of switch
  return this;                  // Return the double constant
}


//------------------------java_mirror_type--------------------------------------
ciType* TypeInstPtr::java_mirror_type() const {
  // must be a singleton type
  if( const_oop() == NULL )  return NULL;

  // must be of type java.lang.Class
  if( klass() != ciEnv::current()->Class_klass() )  return NULL;

  return const_oop()->as_instance()->java_mirror_type();
}


//------------------------------xdual------------------------------------------
// Dual: do NOT dual on klasses.  This means I do NOT understand the Java
// inheritence mechanism.
const Type *TypeInstPtr::xdual() const {
  return new TypeInstPtr( dual_ptr(), klass(), klass_is_exact(), const_oop(), dual_offset(), dual_instance_id()  );
}

//------------------------------eq---------------------------------------------
// Structural equality check for Type representations
bool TypeInstPtr::eq( const Type *t ) const {
  const TypeInstPtr *p = t->is_instptr();
  return 
    klass()->equals(p->klass()) &&
    TypeOopPtr::eq(p);          // Check sub-type stuff
}

//------------------------------hash-------------------------------------------
// Type-specific hashing function.
int TypeInstPtr::hash(void) const {
  int hash = klass()->hash() + TypeOopPtr::hash();
  return hash;
}

//------------------------------dump2------------------------------------------
// Dump oop Type
#ifndef PRODUCT
void TypeInstPtr::dump2( Dict &d, uint depth, outputStream *st ) const {
  // Print the name of the klass.
  klass()->print_name_on(st);

  switch( _ptr ) {
  case Constant:
    // TO DO: Make CI print the hex address of the underlying oop.
    if (WizardMode || Verbose) {
      const_oop()->print_oop(st);
    }
  case BotPTR:
    if (!WizardMode && !Verbose) {
      if( _klass_is_exact ) st->print(":exact");
      break;
    }
  case TopPTR:
  case AnyNull:
  case NotNull:
    st->print(":%s", ptr_msg[_ptr]);
    if( _klass_is_exact ) st->print(":exact");
    break;
  }

  if( _offset ) {               // Dump offset, if any
    if( _offset == OffsetBot )      st->print("+any");
    else if( _offset == OffsetTop ) st->print("+unknown");
    else st->print("+%d", _offset);
  }

  st->print(" *");
  if (_instance_id == InstanceTop)
    st->print(",iid=top");
  else if (_instance_id != InstanceBot)
    st->print(",iid=%d",_instance_id);
}
#endif

//------------------------------add_offset-------------------------------------
const TypePtr *TypeInstPtr::add_offset( intptr_t offset ) const {
  return make( _ptr, klass(), klass_is_exact(), const_oop(), xadd_offset(offset), _instance_id );
}

//=============================================================================
// Convenience common pre-built types.
const TypeAryPtr *TypeAryPtr::RANGE;
const TypeAryPtr *TypeAryPtr::OOPS;
const TypeAryPtr *TypeAryPtr::NARROWOOPS;
const TypeAryPtr *TypeAryPtr::BYTES;
const TypeAryPtr *TypeAryPtr::SHORTS;
const TypeAryPtr *TypeAryPtr::CHARS;
const TypeAryPtr *TypeAryPtr::INTS;
const TypeAryPtr *TypeAryPtr::LONGS;
const TypeAryPtr *TypeAryPtr::FLOATS;
const TypeAryPtr *TypeAryPtr::DOUBLES;

//------------------------------make-------------------------------------------
const TypeAryPtr *TypeAryPtr::make( PTR ptr, const TypeAry *ary, ciKlass* k, bool xk, int offset, int instance_id ) {
  assert(!(k == NULL && ary->_elem->isa_int()),
         "integral arrays must be pre-equipped with a class");
  if (!xk)  xk = ary->ary_must_be_exact();
  assert(instance_id <= 0 || xk || !UseExactTypes, "instances are always exactly typed");
  if (!UseExactTypes)  xk = (ptr == Constant);
  return (TypeAryPtr*)(new TypeAryPtr(ptr, NULL, ary, k, xk, offset, instance_id))->hashcons();
}

//------------------------------make-------------------------------------------
const TypeAryPtr *TypeAryPtr::make( PTR ptr, ciObject* o, const TypeAry *ary, ciKlass* k, bool xk, int offset, int instance_id ) {
  assert(!(k == NULL && ary->_elem->isa_int()),
         "integral arrays must be pre-equipped with a class");
  assert( (ptr==Constant && o) || (ptr!=Constant && !o), "" );
  if (!xk)  xk = (o != NULL) || ary->ary_must_be_exact();
  assert(instance_id <= 0 || xk || !UseExactTypes, "instances are always exactly typed");
  if (!UseExactTypes)  xk = (ptr == Constant);
  return (TypeAryPtr*)(new TypeAryPtr(ptr, o, ary, k, xk, offset, instance_id))->hashcons();
}

//------------------------------cast_to_ptr_type-------------------------------
const Type *TypeAryPtr::cast_to_ptr_type(PTR ptr) const {
  if( ptr == _ptr ) return this;
  return make(ptr, const_oop(), _ary, klass(), klass_is_exact(), _offset, _instance_id);
}


//-----------------------------cast_to_exactness-------------------------------
const Type *TypeAryPtr::cast_to_exactness(bool klass_is_exact) const {
  if( klass_is_exact == _klass_is_exact ) return this;
  if (!UseExactTypes)  return this;
  if (_ary->ary_must_be_exact())  return this;  // cannot clear xk
  return make(ptr(), const_oop(), _ary, klass(), klass_is_exact, _offset, _instance_id);
}

//-----------------------------cast_to_instance_id----------------------------
const TypeOopPtr *TypeAryPtr::cast_to_instance_id(int instance_id) const {
  if( instance_id == _instance_id ) return this;
  return make(_ptr, const_oop(), _ary, klass(), _klass_is_exact, _offset, instance_id);
}

//-----------------------------narrow_size_type-------------------------------
// Local cache for arrayOopDesc::max_array_length(etype),
// which is kind of slow (and cached elsewhere by other users).
static jint max_array_length_cache[T_CONFLICT+1];
static jint max_array_length(BasicType etype) {
  jint& cache = max_array_length_cache[etype];
  jint res = cache;
  if (res == 0) {
    switch (etype) {
    case T_NARROWOOP:
      etype = T_OBJECT;
      break;
    case T_CONFLICT:
    case T_ILLEGAL:
    case T_VOID:
      etype = T_BYTE;           // will produce conservatively high value
    }
    cache = res = arrayOopDesc::max_array_length(etype);
  }
  return res;
}

// Narrow the given size type to the index range for the given array base type.
// Return NULL if the resulting int type becomes empty.
const TypeInt* TypeAryPtr::narrow_size_type(const TypeInt* size) const {
  jint hi = size->_hi;
  jint lo = size->_lo;
  jint min_lo = 0;
  jint max_hi = max_array_length(elem()->basic_type());
  //if (index_not_size)  --max_hi;     // type of a valid array index, FTR
  bool chg = false;
  if (lo < min_lo) { lo = min_lo; chg = true; }
  if (hi > max_hi) { hi = max_hi; chg = true; }
  // Negative length arrays will produce weird intermediate dead fath-path code
  if (lo > hi)
    return TypeInt::ZERO;
  if (!chg)
    return size;
  return TypeInt::make(lo, hi, Type::WidenMin);
}

//-------------------------------cast_to_size----------------------------------
const TypeAryPtr* TypeAryPtr::cast_to_size(const TypeInt* new_size) const {
  assert(new_size != NULL, "");
  new_size = narrow_size_type(new_size);
  if (new_size == size())  return this;
  const TypeAry* new_ary = TypeAry::make(elem(), new_size);
  return make(ptr(), const_oop(), new_ary, klass(), klass_is_exact(), _offset, _instance_id);
}


//------------------------------eq---------------------------------------------
// Structural equality check for Type representations
bool TypeAryPtr::eq( const Type *t ) const {
  const TypeAryPtr *p = t->is_aryptr();
  return 
    _ary == p->_ary &&  // Check array
    TypeOopPtr::eq(p);  // Check sub-parts
}

//------------------------------hash-------------------------------------------
// Type-specific hashing function.
int TypeAryPtr::hash(void) const {
  return (intptr_t)_ary + TypeOopPtr::hash();
}

//------------------------------meet-------------------------------------------
// Compute the MEET of two types.  It returns a new Type object.
const Type *TypeAryPtr::xmeet( const Type *t ) const {
  // Perform a fast test for common case; meeting the same types together.
  if( this == t ) return this;  // Meeting same type-rep?
  // Current "this->_base" is Pointer
  switch (t->base()) {          // switch on original type

  // Mixing ints & oops happens when javac reuses local variables
  case Int:
  case Long:
  case FloatTop:
  case FloatCon:
  case FloatBot:
  case DoubleTop:
  case DoubleCon:
  case DoubleBot:
  case NarrowOop:
  case Bottom:                  // Ye Olde Default
    return Type::BOTTOM;
  case Top:
    return this;

  default:                      // All else is a mistake
    typerr(t);

  case OopPtr: {                // Meeting to OopPtrs
    // Found a OopPtr type vs self-AryPtr type
    const TypePtr *tp = t->is_oopptr();
    int offset = meet_offset(tp->offset());
    PTR ptr = meet_ptr(tp->ptr());
    switch (tp->ptr()) {
<<<<<<< HEAD
    case TopPTR:
    case AnyNull: {
      int instance_id = meet_instance_id(InstanceTop);
      return make(ptr, (ptr == Constant ? const_oop() : NULL),
                  _ary, _klass, _klass_is_exact, offset, instance_id);
    }
=======
    case TopPTR: 
    case AnyNull:
      return make(ptr, (ptr == Constant ? const_oop() : NULL), _ary, _klass, _klass_is_exact, offset);
>>>>>>> 2571633a
    case BotPTR:
    case NotNull:
      return TypeOopPtr::make(ptr, offset);
    default: ShouldNotReachHere();
    }
  }

  case AnyPtr: {                // Meeting two AnyPtrs
    // Found an AnyPtr type vs self-AryPtr type
    const TypePtr *tp = t->is_ptr();
    int offset = meet_offset(tp->offset());
    PTR ptr = meet_ptr(tp->ptr());
    switch (tp->ptr()) {
    case TopPTR: 
      return this;
    case BotPTR:
    case NotNull:
      return TypePtr::make(AnyPtr, ptr, offset);
    case Null:   
      if( ptr == Null ) return TypePtr::make(AnyPtr, ptr, offset);
      // else fall through to AnyNull
    case AnyNull: {
      int instance_id = meet_instance_id(InstanceTop);
      return make( ptr, (ptr == Constant ? const_oop() : NULL),
                  _ary, _klass, _klass_is_exact, offset, instance_id);
    }
    default: ShouldNotReachHere();
    }
  }

  case RawPtr: return TypePtr::BOTTOM;

  case AryPtr: {                // Meeting 2 references?
    const TypeAryPtr *tap = t->is_aryptr();
    int off = meet_offset(tap->offset());
    const TypeAry *tary = _ary->meet(tap->_ary)->is_ary();
    PTR ptr = meet_ptr(tap->ptr());
    int instance_id = meet_instance_id(tap->instance_id());
    ciKlass* lazy_klass = NULL;
    if (tary->_elem->isa_int()) {
      // Integral array element types have irrelevant lattice relations.
      // It is the klass that determines array layout, not the element type.
      if (_klass == NULL)
        lazy_klass = tap->_klass;
      else if (tap->_klass == NULL || tap->_klass == _klass) {
        lazy_klass = _klass;
      } else {  
        // Something like byte[int+] meets char[int+].
        // This must fall to bottom, not (int[-128..65535])[int+].
        instance_id = InstanceBot;
        tary = TypeAry::make(Type::BOTTOM, tary->_size);
      }
    }
    bool xk;
    switch (tap->ptr()) {
    case AnyNull: 
    case TopPTR:  
      // Compute new klass on demand, do not use tap->_klass
      xk = (tap->_klass_is_exact | this->_klass_is_exact);
      return make( ptr, const_oop(), tary, lazy_klass, xk, off, instance_id );
    case Constant: {
      ciObject* o = const_oop();
      if( _ptr == Constant ) {
        if( tap->const_oop() != NULL && !o->equals(tap->const_oop()) ) {
          ptr = NotNull;
          o = NULL;
          instance_id = InstanceBot;
        }
      } else if( above_centerline(_ptr) ) {
        o = tap->const_oop();
      }
      xk = true;
      return TypeAryPtr::make( ptr, o, tary, tap->_klass, xk, off, instance_id );
    }
    case NotNull: 
    case BotPTR:  
      // Compute new klass on demand, do not use tap->_klass
      if (above_centerline(this->_ptr))
            xk = tap->_klass_is_exact;
      else if (above_centerline(tap->_ptr))
            xk = this->_klass_is_exact;
      else  xk = (tap->_klass_is_exact & this->_klass_is_exact) &&
              (klass() == tap->klass()); // Only precise for identical arrays
      return TypeAryPtr::make( ptr, NULL, tary, lazy_klass, xk, off, instance_id );
    default: ShouldNotReachHere();
    }
  }

  // All arrays inherit from Object class
  case InstPtr: {
    const TypeInstPtr *tp = t->is_instptr();
    int offset = meet_offset(tp->offset());
    PTR ptr = meet_ptr(tp->ptr());
    int instance_id = meet_instance_id(tp->instance_id());
    switch (ptr) {
    case TopPTR: 
    case AnyNull:                // Fall 'down' to dual of object klass
      if( tp->klass()->equals(ciEnv::current()->Object_klass()) ) {
        return TypeAryPtr::make( ptr, _ary, _klass, _klass_is_exact, offset, instance_id );
      } else {
        // cannot subclass, so the meet has to fall badly below the centerline
        ptr = NotNull;
        instance_id = InstanceBot;
        return TypeInstPtr::make( ptr, ciEnv::current()->Object_klass(), false, NULL,offset, instance_id);
      }
    case Constant:
    case NotNull:
    case BotPTR:                // Fall down to object klass
      // LCA is object_klass, but if we subclass from the top we can do better
      if (above_centerline(tp->ptr())) {
        // If 'tp'  is above the centerline and it is Object class
        // then we can subclass in the Java class heirarchy.
        if( tp->klass()->equals(ciEnv::current()->Object_klass()) ) {
          // that is, my array type is a subtype of 'tp' klass
          return make( ptr, _ary, _klass, _klass_is_exact, offset, instance_id );
        }
      }
      // The other case cannot happen, since t cannot be a subtype of an array.
      // The meet falls down to Object class below centerline.
      if( ptr == Constant )
         ptr = NotNull;
      instance_id = InstanceBot;
      return TypeInstPtr::make( ptr, ciEnv::current()->Object_klass(), false, NULL,offset, instance_id);
    default: typerr(t);
    }
  }

  case KlassPtr:
    return TypeInstPtr::BOTTOM;

  }
  return this;                  // Lint noise
}

//------------------------------xdual------------------------------------------
// Dual: compute field-by-field dual
const Type *TypeAryPtr::xdual() const {
  return new TypeAryPtr( dual_ptr(), _const_oop, _ary->dual()->is_ary(),_klass, _klass_is_exact, dual_offset(), dual_instance_id() );
}

//------------------------------dump2------------------------------------------
#ifndef PRODUCT
void TypeAryPtr::dump2( Dict &d, uint depth, outputStream *st ) const {
  _ary->dump2(d,depth,st);
  switch( _ptr ) {
  case Constant:
    const_oop()->print(st);
    break;
  case BotPTR:
    if (!WizardMode && !Verbose) {
      if( _klass_is_exact ) st->print(":exact");
      break;
    }
  case TopPTR:
  case AnyNull:
  case NotNull:
    st->print(":%s", ptr_msg[_ptr]);
    if( _klass_is_exact ) st->print(":exact");
    break;
  }

  if( _offset != 0 ) {
    int header_size = objArrayOopDesc::header_size() * wordSize;
    if( _offset == OffsetTop )       st->print("+undefined");
    else if( _offset == OffsetBot )  st->print("+any");
    else if( _offset < header_size ) st->print("+%d", _offset);
    else {
      BasicType basic_elem_type = elem()->basic_type();
      int array_base = arrayOopDesc::base_offset_in_bytes(basic_elem_type);
      int elem_size = type2aelembytes(basic_elem_type);
      st->print("[%d]", (_offset - array_base)/elem_size);
    }
  }
  st->print(" *");
  if (_instance_id == InstanceTop)
    st->print(",iid=top");
  else if (_instance_id != InstanceBot)
    st->print(",iid=%d",_instance_id);
}
#endif

bool TypeAryPtr::empty(void) const {
  if (_ary->empty())       return true;
  return TypeOopPtr::empty();
}

//------------------------------add_offset-------------------------------------
const TypePtr *TypeAryPtr::add_offset( intptr_t offset ) const {
  return make( _ptr, _const_oop, _ary, _klass, _klass_is_exact, xadd_offset(offset), _instance_id );
}


//=============================================================================
const TypeNarrowOop *TypeNarrowOop::BOTTOM;
const TypeNarrowOop *TypeNarrowOop::NULL_PTR;


const TypeNarrowOop* TypeNarrowOop::make(const TypePtr* type) {
  return (const TypeNarrowOop*)(new TypeNarrowOop(type))->hashcons();
}

//------------------------------hash-------------------------------------------
// Type-specific hashing function.
int TypeNarrowOop::hash(void) const {
  return _ooptype->hash() + 7;
}


bool TypeNarrowOop::eq( const Type *t ) const {
  const TypeNarrowOop* tc = t->isa_narrowoop();
  if (tc != NULL) {
    if (_ooptype->base() != tc->_ooptype->base()) {
      return false;
    }
    return tc->_ooptype->eq(_ooptype);
  }
  return false;
}

bool TypeNarrowOop::singleton(void) const {    // TRUE if type is a singleton
  return _ooptype->singleton();
}

bool TypeNarrowOop::empty(void) const {
  return _ooptype->empty();
}

//------------------------------xmeet------------------------------------------
// Compute the MEET of two types.  It returns a new Type object.
const Type *TypeNarrowOop::xmeet( const Type *t ) const {
  // Perform a fast test for common case; meeting the same types together.
  if( this == t ) return this;  // Meeting same type-rep?


  // Current "this->_base" is OopPtr
  switch (t->base()) {          // switch on original type

  case Int:                     // Mixing ints & oops happens when javac
  case Long:                    // reuses local variables
  case FloatTop:
  case FloatCon:
  case FloatBot:
  case DoubleTop:
  case DoubleCon:
  case DoubleBot:
  case AnyPtr:
  case RawPtr:
  case OopPtr:
  case InstPtr:
  case KlassPtr:
  case AryPtr:

  case Bottom:                  // Ye Olde Default
    return Type::BOTTOM;
  case Top:
    return this;

  case NarrowOop: {
    const Type* result = _ooptype->xmeet(t->make_ptr());
    if (result->isa_ptr()) {
      return TypeNarrowOop::make(result->is_ptr());
    }
    return result;
  }

  default:                      // All else is a mistake
    typerr(t);

  } // End of switch

  return this;
}

const Type *TypeNarrowOop::xdual() const {    // Compute dual right now.
  const TypePtr* odual = _ooptype->dual()->is_ptr();
  return new TypeNarrowOop(odual);
}

const Type *TypeNarrowOop::filter( const Type *kills ) const {
  if (kills->isa_narrowoop()) {
    const Type* ft =_ooptype->filter(kills->is_narrowoop()->_ooptype);
    if (ft->empty())
      return Type::TOP;           // Canonical empty value
    if (ft->isa_ptr()) {
      return make(ft->isa_ptr());
    }
    return ft;
  } else if (kills->isa_ptr()) {
    const Type* ft = _ooptype->join(kills);
    if (ft->empty())
      return Type::TOP;           // Canonical empty value
    return ft;
  } else {
    return Type::TOP;
  }
}


intptr_t TypeNarrowOop::get_con() const {
  return _ooptype->get_con();
}

#ifndef PRODUCT
void TypeNarrowOop::dump2( Dict & d, uint depth, outputStream *st ) const {
  st->print("narrowoop: ");
  _ooptype->dump2(d, depth, st);
}
#endif


//=============================================================================
// Convenience common pre-built types.

// Not-null object klass or below
const TypeKlassPtr *TypeKlassPtr::OBJECT;
const TypeKlassPtr *TypeKlassPtr::OBJECT_OR_NULL;

//------------------------------TypeKlasPtr------------------------------------
TypeKlassPtr::TypeKlassPtr( PTR ptr, ciKlass* klass, int offset )
  : TypeOopPtr(KlassPtr, ptr, klass, (ptr==Constant), (ptr==Constant ? klass : NULL), offset, 0) {
}

//------------------------------make-------------------------------------------
// ptr to klass 'k', if Constant, or possibly to a sub-klass if not a Constant
const TypeKlassPtr *TypeKlassPtr::make( PTR ptr, ciKlass* k, int offset ) {
  assert( k != NULL, "Expect a non-NULL klass");
  assert(k->is_instance_klass() || k->is_array_klass() ||
         k->is_method_klass(), "Incorrect type of klass oop");
  TypeKlassPtr *r =
    (TypeKlassPtr*)(new TypeKlassPtr(ptr, k, offset))->hashcons();

  return r;
}

//------------------------------eq---------------------------------------------
// Structural equality check for Type representations
bool TypeKlassPtr::eq( const Type *t ) const {
  const TypeKlassPtr *p = t->is_klassptr();
  return 
    klass()->equals(p->klass()) && 
    TypeOopPtr::eq(p);
}

//------------------------------hash-------------------------------------------
// Type-specific hashing function.
int TypeKlassPtr::hash(void) const {
  return klass()->hash() + TypeOopPtr::hash();
}


//------------------------------klass------------------------------------------
// Return the defining klass for this class
ciKlass* TypeAryPtr::klass() const {
  if( _klass ) return _klass;   // Return cached value, if possible

  // Oops, need to compute _klass and cache it
  ciKlass* k_ary = NULL;
  const TypeInstPtr *tinst;
  const TypeAryPtr *tary;
  const Type* el = elem();
  if (el->isa_narrowoop()) {
    el = el->make_ptr();
  }

  // Get element klass
  if ((tinst = el->isa_instptr()) != NULL) {
    // Compute array klass from element klass
    k_ary = ciObjArrayKlass::make(tinst->klass());
  } else if ((tary = el->isa_aryptr()) != NULL) {
    // Compute array klass from element klass
    ciKlass* k_elem = tary->klass();
    // If element type is something like bottom[], k_elem will be null.
    if (k_elem != NULL)
      k_ary = ciObjArrayKlass::make(k_elem);
<<<<<<< HEAD
  } else if ((el->base() == Type::Top) ||
             (el->base() == Type::Bottom)) {
=======
  } else if ((elem()->base() == Type::Top) || 
             (elem()->base() == Type::Bottom)) {
>>>>>>> 2571633a
    // element type of Bottom occurs from meet of basic type
    // and object; Top occurs when doing join on Bottom.
    // Leave k_ary at NULL.
  } else {
    // Cannot compute array klass directly from basic type,
    // since subtypes of TypeInt all have basic type T_INT.
    assert(!el->isa_int(),
           "integral arrays must be pre-equipped with a class");
    // Compute array klass directly from basic type
    k_ary = ciTypeArrayKlass::make(el->basic_type());
  }
<<<<<<< HEAD

  if( this != TypeAryPtr::OOPS ) {
=======
  
  if( this != TypeAryPtr::OOPS )
>>>>>>> 2571633a
    // The _klass field acts as a cache of the underlying
    // ciKlass for this array type.  In order to set the field,
    // we need to cast away const-ness.
    //
    // IMPORTANT NOTE: we *never* set the _klass field for the
    // type TypeAryPtr::OOPS.  This Type is shared between all
    // active compilations.  However, the ciKlass which represents
    // this Type is *not* shared between compilations, so caching
    // this value would result in fetching a dangling pointer.
    //
    // Recomputing the underlying ciKlass for each request is
    // a bit less efficient than caching, but calls to
    // TypeAryPtr::OOPS->klass() are not common enough to matter.
    ((TypeAryPtr*)this)->_klass = k_ary;
    if (UseCompressedOops && k_ary != NULL && k_ary->is_obj_array_klass() &&
        _offset != 0 && _offset != arrayOopDesc::length_offset_in_bytes()) {
      ((TypeAryPtr*)this)->_is_ptr_to_narrowoop = true;
    }
  }
  return k_ary;
}


//------------------------------add_offset-------------------------------------
// Access internals of klass object
const TypePtr *TypeKlassPtr::add_offset( intptr_t offset ) const {
  return make( _ptr, klass(), xadd_offset(offset) );
}

//------------------------------cast_to_ptr_type-------------------------------
const Type *TypeKlassPtr::cast_to_ptr_type(PTR ptr) const {
  assert(_base == OopPtr, "subclass must override cast_to_ptr_type");
  if( ptr == _ptr ) return this;
  return make(ptr, _klass, _offset);
}


//-----------------------------cast_to_exactness-------------------------------
const Type *TypeKlassPtr::cast_to_exactness(bool klass_is_exact) const {
  if( klass_is_exact == _klass_is_exact ) return this;
  if (!UseExactTypes)  return this;
  return make(klass_is_exact ? Constant : NotNull, _klass, _offset);
}


//-----------------------------as_instance_type--------------------------------
// Corresponding type for an instance of the given class.
// It will be NotNull, and exact if and only if the klass type is exact.
const TypeOopPtr* TypeKlassPtr::as_instance_type() const {
  ciKlass* k = klass();
  bool    xk = klass_is_exact();
  //return TypeInstPtr::make(TypePtr::NotNull, k, xk, NULL, 0);
  const TypeOopPtr* toop = TypeOopPtr::make_from_klass_raw(k);
  toop = toop->cast_to_ptr_type(TypePtr::NotNull)->is_oopptr();
  return toop->cast_to_exactness(xk)->is_oopptr();
}


//------------------------------xmeet------------------------------------------
// Compute the MEET of two types, return a new Type object.
const Type    *TypeKlassPtr::xmeet( const Type *t ) const {
  // Perform a fast test for common case; meeting the same types together.
  if( this == t ) return this;  // Meeting same type-rep?

  // Current "this->_base" is Pointer
  switch (t->base()) {          // switch on original type

  case Int:                     // Mixing ints & oops happens when javac
  case Long:                    // reuses local variables
  case FloatTop:
  case FloatCon:
  case FloatBot:
  case DoubleTop:
  case DoubleCon:
  case DoubleBot:
  case NarrowOop:
  case Bottom:                  // Ye Olde Default
    return Type::BOTTOM;
  case Top:
    return this;

  default:                      // All else is a mistake
    typerr(t);

  case RawPtr: return TypePtr::BOTTOM;

  case OopPtr: {                // Meeting to OopPtrs
    // Found a OopPtr type vs self-KlassPtr type
    const TypePtr *tp = t->is_oopptr();
    int offset = meet_offset(tp->offset());
    PTR ptr = meet_ptr(tp->ptr());
    switch (tp->ptr()) {
    case TopPTR: 
    case AnyNull:
      return make(ptr, klass(), offset);
    case BotPTR:
    case NotNull:
      return TypePtr::make(AnyPtr, ptr, offset);
    default: typerr(t);
    }
  }

  case AnyPtr: {                // Meeting to AnyPtrs
    // Found an AnyPtr type vs self-KlassPtr type
    const TypePtr *tp = t->is_ptr();
    int offset = meet_offset(tp->offset());
    PTR ptr = meet_ptr(tp->ptr());
    switch (tp->ptr()) {
    case TopPTR: 
      return this;
    case Null:
      if( ptr == Null ) return TypePtr::make( AnyPtr, ptr, offset );
    case AnyNull:
      return make( ptr, klass(), offset );
    case BotPTR:
    case NotNull:
      return TypePtr::make(AnyPtr, ptr, offset);
    default: typerr(t);
    }
  }

  case AryPtr:                  // Meet with AryPtr
  case InstPtr:                 // Meet with InstPtr
    return TypeInstPtr::BOTTOM;

  //  
  //             A-top         }
  //           /   |   \       }  Tops
  //       B-top A-any C-top   }
  //          | /  |  \ |      }  Any-nulls
  //       B-any   |   C-any   }
  //          |    |    |
  //       B-con A-con C-con   } constants; not comparable across classes
  //          |    |    |
  //       B-not   |   C-not   }
  //          | \  |  / |      }  not-nulls
  //       B-bot A-not C-bot   }
  //           \   |   /       }  Bottoms
  //             A-bot         }
  //
  
  case KlassPtr: {  // Meet two KlassPtr types
    const TypeKlassPtr *tkls = t->is_klassptr();
    int  off     = meet_offset(tkls->offset());
    PTR  ptr     = meet_ptr(tkls->ptr());

    // Check for easy case; klasses are equal (and perhaps not loaded!)
    // If we have constants, then we created oops so classes are loaded
    // and we can handle the constants further down.  This case handles
    // not-loaded classes
    if( ptr != Constant && tkls->klass()->equals(klass()) ) {
      return make( ptr, klass(), off );
    }

    // Classes require inspection in the Java klass hierarchy.  Must be loaded.
    ciKlass* tkls_klass = tkls->klass();
    ciKlass* this_klass = this->klass();
    assert( tkls_klass->is_loaded(), "This class should have been loaded.");
    assert( this_klass->is_loaded(), "This class should have been loaded.");

    // If 'this' type is above the centerline and is a superclass of the
    // other, we can treat 'this' as having the same type as the other.
    if ((above_centerline(this->ptr())) &&
        tkls_klass->is_subtype_of(this_klass)) {
      this_klass = tkls_klass;
    }
    // If 'tinst' type is above the centerline and is a superclass of the
    // other, we can treat 'tinst' as having the same type as the other.
    if ((above_centerline(tkls->ptr())) &&
        this_klass->is_subtype_of(tkls_klass)) {
      tkls_klass = this_klass;
    }

    // Check for classes now being equal
    if (tkls_klass->equals(this_klass)) {
      // If the klasses are equal, the constants may still differ.  Fall to
      // NotNull if they do (neither constant is NULL; that is a special case
      // handled elsewhere).
      ciObject* o = NULL;             // Assume not constant when done
      ciObject* this_oop = const_oop();
      ciObject* tkls_oop = tkls->const_oop();
      if( ptr == Constant ) {
        if (this_oop != NULL && tkls_oop != NULL &&
            this_oop->equals(tkls_oop) )
          o = this_oop;
        else if (above_centerline(this->ptr()))
          o = tkls_oop;
        else if (above_centerline(tkls->ptr()))
          o = this_oop;
        else
          ptr = NotNull;
      }
      return make( ptr, this_klass, off );
    } // Else classes are not equal
               
    // Since klasses are different, we require the LCA in the Java
    // class hierarchy - which means we have to fall to at least NotNull.
    if( ptr == TopPTR || ptr == AnyNull || ptr == Constant )
      ptr = NotNull;
    // Now we find the LCA of Java classes
    ciKlass* k = this_klass->least_common_ancestor(tkls_klass);
    return   make( ptr, k, off );
  } // End of case KlassPtr

  } // End of switch
  return this;                  // Return the double constant
}

//------------------------------xdual------------------------------------------
// Dual: compute field-by-field dual
const Type    *TypeKlassPtr::xdual() const {
  return new TypeKlassPtr( dual_ptr(), klass(), dual_offset() );
}

//------------------------------dump2------------------------------------------
// Dump Klass Type
#ifndef PRODUCT
void TypeKlassPtr::dump2( Dict & d, uint depth, outputStream *st ) const {
  switch( _ptr ) {
  case Constant:
    st->print("precise ");
  case NotNull:
    {
      const char *name = klass()->name()->as_utf8();
      if( name ) {
        st->print("klass %s: " INTPTR_FORMAT, name, klass());
      } else {
        ShouldNotReachHere();
      }
    }
  case BotPTR:
    if( !WizardMode && !Verbose && !_klass_is_exact ) break;
  case TopPTR:
  case AnyNull:
    st->print(":%s", ptr_msg[_ptr]);
    if( _klass_is_exact ) st->print(":exact");
    break;
  }

  if( _offset ) {               // Dump offset, if any
    if( _offset == OffsetBot )      { st->print("+any"); }
    else if( _offset == OffsetTop ) { st->print("+unknown"); }
    else                            { st->print("+%d", _offset); }
  }

  st->print(" *");
}
#endif



//=============================================================================
// Convenience common pre-built types.

//------------------------------make-------------------------------------------
const TypeFunc *TypeFunc::make( const TypeTuple *domain, const TypeTuple *range ) {
  return (TypeFunc*)(new TypeFunc(domain,range))->hashcons();
}

//------------------------------make-------------------------------------------
const TypeFunc *TypeFunc::make(ciMethod* method) {
  Compile* C = Compile::current();
  const TypeFunc* tf = C->last_tf(method); // check cache
  if (tf != NULL)  return tf;  // The hit rate here is almost 50%.
  const TypeTuple *domain;
  if (method->flags().is_static()) {
    domain = TypeTuple::make_domain(NULL, method->signature());
  } else {
    domain = TypeTuple::make_domain(method->holder(), method->signature());
  }
  const TypeTuple *range  = TypeTuple::make_range(method->signature());
  tf = TypeFunc::make(domain, range);
  C->set_last_tf(method, tf);  // fill cache
  return tf;
}

//------------------------------meet-------------------------------------------
// Compute the MEET of two types.  It returns a new Type object.
const Type *TypeFunc::xmeet( const Type *t ) const {
  // Perform a fast test for common case; meeting the same types together.
  if( this == t ) return this;  // Meeting same type-rep?

  // Current "this->_base" is Func
  switch (t->base()) {          // switch on original type

  case Bottom:                  // Ye Olde Default
    return t;

  default:                      // All else is a mistake
    typerr(t);

  case Top:
    break;
  }
  return this;                  // Return the double constant
}

//------------------------------xdual------------------------------------------
// Dual: compute field-by-field dual
const Type *TypeFunc::xdual() const {
  return this;
}

//------------------------------eq---------------------------------------------
// Structural equality check for Type representations
bool TypeFunc::eq( const Type *t ) const {
  const TypeFunc *a = (const TypeFunc*)t;
  return _domain == a->_domain &&
    _range == a->_range;
}

//------------------------------hash-------------------------------------------
// Type-specific hashing function.
int TypeFunc::hash(void) const {
  return (intptr_t)_domain + (intptr_t)_range;
}

//------------------------------dump2------------------------------------------
// Dump Function Type
#ifndef PRODUCT
void TypeFunc::dump2( Dict &d, uint depth, outputStream *st ) const {
  if( _range->_cnt <= Parms )
    st->print("void");
  else {
    uint i;
    for (i = Parms; i < _range->_cnt-1; i++) {
      _range->field_at(i)->dump2(d,depth,st);
      st->print("/");
    }
    _range->field_at(i)->dump2(d,depth,st);
  }
  st->print(" ");
  st->print("( ");
  if( !depth || d[this] ) {     // Check for recursive dump
    st->print("...)");
    return;
  }
  d.Insert((void*)this,(void*)this);    // Stop recursion
  if (Parms < _domain->_cnt)
    _domain->field_at(Parms)->dump2(d,depth-1,st);
  for (uint i = Parms+1; i < _domain->_cnt; i++) {
    st->print(", ");
    _domain->field_at(i)->dump2(d,depth-1,st);
  }
  st->print(" )");
}

//------------------------------print_flattened--------------------------------
// Print a 'flattened' signature
static const char * const flat_type_msg[Type::lastype] = {
<<<<<<< HEAD
  "bad","control","top","int","long","_", "narrowoop",
  "tuple:", "array:",
  "ptr", "rawptr", "ptr", "ptr", "ptr", "ptr",
  "func", "abIO", "return_address", "mem",
=======
  "bad","control","top","int","long","_", 
  "tuple:", "array:", 
  "ptr", "rawptr", "ptr", "ptr", "ptr", "ptr", 
  "func", "abIO", "return_address", "mem", 
>>>>>>> 2571633a
  "float_top", "ftcon:", "flt",
  "double_top", "dblcon:", "dbl",
  "bottom"
};

void TypeFunc::print_flattened() const {
  if( _range->_cnt <= Parms )
    tty->print("void");
  else {
    uint i;
    for (i = Parms; i < _range->_cnt-1; i++)
      tty->print("%s/",flat_type_msg[_range->field_at(i)->base()]);
    tty->print("%s",flat_type_msg[_range->field_at(i)->base()]);
  }
  tty->print(" ( ");
  if (Parms < _domain->_cnt)
    tty->print("%s",flat_type_msg[_domain->field_at(Parms)->base()]);
  for (uint i = Parms+1; i < _domain->_cnt; i++)
    tty->print(", %s",flat_type_msg[_domain->field_at(i)->base()]);
  tty->print(" )");
}
#endif

//------------------------------singleton--------------------------------------
// TRUE if Type is a singleton type, FALSE otherwise.   Singletons are simple
// constants (Ldi nodes).  Singletons are integer, float or double constants
// or a single symbol.
bool TypeFunc::singleton(void) const {
  return false;                 // Never a singleton
}

bool TypeFunc::empty(void) const {
  return false;                 // Never empty
}


BasicType TypeFunc::return_type() const{
  if (range()->cnt() == TypeFunc::Parms) {
    return T_VOID;
  }
  return range()->field_at(TypeFunc::Parms)->basic_type();
}
<|MERGE_RESOLUTION|>--- conflicted
+++ resolved
@@ -633,12 +633,8 @@
   Bad,          // Int - handled in v-call
   Bad,          // Long - handled in v-call
   Half,         // Half
-<<<<<<< HEAD
   Bad,          // NarrowOop - handled in v-call
 
-=======
-  
->>>>>>> 2571633a
   Bad,          // Tuple - handled in v-call
   Bad,          // Array - handled in v-call
 
@@ -700,17 +696,10 @@
 
 //------------------------------data-------------------------------------------
 const char * const Type::msg[Type::lastype] = {
-<<<<<<< HEAD
   "bad","control","top","int:","long:","half", "narrowoop:",
   "tuple:", "aryptr",
   "anyptr:", "rawptr:", "java:", "inst:", "ary:", "klass:",
   "func", "abIO", "return_address", "memory",
-=======
-  "bad","control","top","int:","long:","half", 
-  "tuple:", "aryptr", 
-  "anyptr:", "rawptr:", "java:", "inst:", "ary:", "klass:", 
-  "func", "abIO", "return_address", "memory", 
->>>>>>> 2571633a
   "float_top", "ftcon:", "float",
   "double_top", "dblcon:", "double",
   "bottom"
@@ -2244,15 +2233,9 @@
   return make(ptr, _offset);
 }
 
-<<<<<<< HEAD
 //-----------------------------cast_to_instance_id----------------------------
 const TypeOopPtr *TypeOopPtr::cast_to_instance_id(int instance_id) const {
   // There are no instances of a general oop.
-=======
-//-----------------------------cast_to_instance-------------------------------
-const TypeOopPtr *TypeOopPtr::cast_to_instance(int instance_id) const {
-  // There are no instances of a general oop. 
->>>>>>> 2571633a
   // Return self unchanged.
   return this;
 }
@@ -2679,19 +2662,10 @@
   return make(ptr(), klass(), klass_is_exact, const_oop(), _offset, _instance_id);
 }
 
-<<<<<<< HEAD
 //-----------------------------cast_to_instance_id----------------------------
 const TypeOopPtr *TypeInstPtr::cast_to_instance_id(int instance_id) const {
   if( instance_id == _instance_id ) return this;
   return make(_ptr, klass(), _klass_is_exact, const_oop(), _offset, instance_id);
-=======
-//-----------------------------cast_to_instance-------------------------------
-const TypeOopPtr *TypeInstPtr::cast_to_instance(int instance_id) const {
-  if( instance_id == _instance_id) return this;
-  bool exact = (instance_id == UNKNOWN_INSTANCE) ? _klass_is_exact : true;
-  
-  return make(ptr(), klass(), exact, const_oop(), _offset, instance_id);
->>>>>>> 2571633a
 }
 
 //------------------------------xmeet_unloaded---------------------------------
@@ -2812,14 +2786,9 @@
     int offset = meet_offset(tp->offset());
     PTR ptr = meet_ptr(tp->ptr());
     switch (tp->ptr()) {
-<<<<<<< HEAD
     case TopPTR:
     case AnyNull: {
       int instance_id = meet_instance_id(InstanceTop);
-=======
-    case TopPTR: 
-    case AnyNull:
->>>>>>> 2571633a
       return make(ptr, klass(), klass_is_exact(),
                   (ptr == Constant ? const_oop() : NULL), offset, instance_id);
     }
@@ -2838,15 +2807,10 @@
     switch (tp->ptr()) {
     case Null: 
       if( ptr == Null ) return TypePtr::make( AnyPtr, ptr, offset );
-<<<<<<< HEAD
       // else fall through to AnyNull
     case TopPTR:
     case AnyNull: {
       int instance_id = meet_instance_id(InstanceTop);
-=======
-    case TopPTR: 
-    case AnyNull:
->>>>>>> 2571633a
       return make( ptr, klass(), klass_is_exact(),
                    (ptr == Constant ? const_oop() : NULL), offset, instance_id);
     }
@@ -3280,18 +3244,12 @@
     int offset = meet_offset(tp->offset());
     PTR ptr = meet_ptr(tp->ptr());
     switch (tp->ptr()) {
-<<<<<<< HEAD
     case TopPTR:
     case AnyNull: {
       int instance_id = meet_instance_id(InstanceTop);
       return make(ptr, (ptr == Constant ? const_oop() : NULL),
                   _ary, _klass, _klass_is_exact, offset, instance_id);
     }
-=======
-    case TopPTR: 
-    case AnyNull:
-      return make(ptr, (ptr == Constant ? const_oop() : NULL), _ary, _klass, _klass_is_exact, offset);
->>>>>>> 2571633a
     case BotPTR:
     case NotNull:
       return TypeOopPtr::make(ptr, offset);
@@ -3666,13 +3624,8 @@
     // If element type is something like bottom[], k_elem will be null.
     if (k_elem != NULL)
       k_ary = ciObjArrayKlass::make(k_elem);
-<<<<<<< HEAD
   } else if ((el->base() == Type::Top) ||
              (el->base() == Type::Bottom)) {
-=======
-  } else if ((elem()->base() == Type::Top) || 
-             (elem()->base() == Type::Bottom)) {
->>>>>>> 2571633a
     // element type of Bottom occurs from meet of basic type
     // and object; Top occurs when doing join on Bottom.
     // Leave k_ary at NULL.
@@ -3684,13 +3637,8 @@
     // Compute array klass directly from basic type
     k_ary = ciTypeArrayKlass::make(el->basic_type());
   }
-<<<<<<< HEAD
 
   if( this != TypeAryPtr::OOPS ) {
-=======
-  
-  if( this != TypeAryPtr::OOPS )
->>>>>>> 2571633a
     // The _klass field acts as a cache of the underlying
     // ciKlass for this array type.  In order to set the field,
     // we need to cast away const-ness.
@@ -4041,17 +3989,10 @@
 //------------------------------print_flattened--------------------------------
 // Print a 'flattened' signature
 static const char * const flat_type_msg[Type::lastype] = {
-<<<<<<< HEAD
   "bad","control","top","int","long","_", "narrowoop",
   "tuple:", "array:",
   "ptr", "rawptr", "ptr", "ptr", "ptr", "ptr",
   "func", "abIO", "return_address", "mem",
-=======
-  "bad","control","top","int","long","_", 
-  "tuple:", "array:", 
-  "ptr", "rawptr", "ptr", "ptr", "ptr", "ptr", 
-  "func", "abIO", "return_address", "mem", 
->>>>>>> 2571633a
   "float_top", "ftcon:", "flt",
   "double_top", "dblcon:", "dbl",
   "bottom"
