--- conflicted
+++ resolved
@@ -705,9 +705,6 @@
   constantPoolHandle pool(thread, caller_method->constants());
   pool->set_invokedynamic();    // mark header to flag active call sites
 
-<<<<<<< HEAD
-  int site_index = four_byte_index(thread);
-=======
   int caller_bci = 0;
   int site_index = 0;
   { address caller_bcp = bcp(thread);
@@ -716,7 +713,6 @@
   }
   assert(site_index == InterpreterRuntime::bytecode(thread)->get_index_u4(bytecode), "");
   assert(constantPoolCacheOopDesc::is_secondary_index(site_index), "proper format");
->>>>>>> eb8bd999
   // there is a second CPC entries that is of interest; it caches signature info:
   int main_index = pool->cache()->secondary_entry_at(site_index)->main_entry_index();
 
@@ -726,11 +722,7 @@
     CallInfo info;
     LinkResolver::resolve_invoke(info, Handle(), pool,
                                  site_index, bytecode, CHECK);
-<<<<<<< HEAD
-    // The main entry corresponds to a JVM_CONSTANT_NameAndType, and serves
-=======
     // The main entry corresponds to a JVM_CONSTANT_InvokeDynamic, and serves
->>>>>>> eb8bd999
     // as a common reference point for all invokedynamic call sites with
     // that exact call descriptor.  We will link it in the CP cache exactly
     // as if it were an invokevirtual of MethodHandle.invoke.
@@ -747,37 +739,17 @@
   assert(signature_invoker.not_null() && signature_invoker->is_method() && signature_invoker->is_method_handle_invoke(),
          "correct result from LinkResolver::resolve_invokedynamic");
 
-<<<<<<< HEAD
-  symbolHandle call_site_name(THREAD, pool->name_ref_at(site_index));
-  Handle call_site
-    = SystemDictionary::make_dynamic_call_site(caller_method->method_holder(),
-                                               caller_method->method_idnum(),
-                                               caller_method->bci_from(bcp(thread)),
-                                               call_site_name,
-                                               mh_invdyn,
-                                               CHECK);
-
-  // In the secondary entry, the f1 field is the call site, and the f2 (index)
-  // field is some data about the invoke site.
-  int extra_data = 0;
-  pool->cache()->secondary_entry_at(site_index)->set_dynamic_call(call_site(), extra_data);
-}
-IRT_END
-=======
   Handle bootm = SystemDictionary::find_bootstrap_method(caller_method, caller_bci,
                                                          main_index, CHECK);
   if (bootm.is_null()) {
     THROW_MSG(vmSymbols::java_lang_IllegalStateException(),
               "no bootstrap method found for invokedynamic");
   }
->>>>>>> eb8bd999
 
   // Short circuit if CallSite has been bound already:
   if (!pool->cache()->secondary_entry_at(site_index)->is_f1_null())
     return;
 
-<<<<<<< HEAD
-=======
   symbolHandle call_site_name(THREAD, pool->name_ref_at(site_index));
 
   Handle info;  // NYI: Other metadata from a new kind of CP entry.  (Annotations?)
@@ -801,7 +773,6 @@
 IRT_END
 
 
->>>>>>> eb8bd999
 //------------------------------------------------------------------------------------------------------------------------
 // Miscellaneous
 
@@ -1300,12 +1271,7 @@
   Bytecode_invoke* invoke = Bytecode_invoke_at(mh, bci);
   ArgumentSizeComputer asc(invoke->signature());
   int size_of_arguments = (asc.size() + (invoke->has_receiver() ? 1 : 0)); // receiver
-<<<<<<< HEAD
-  Copy::conjoint_bytes(src_address, dest_address,
-                       size_of_arguments * Interpreter::stackElementSize());
-=======
   Copy::conjoint_jbytes(src_address, dest_address,
                        size_of_arguments * Interpreter::stackElementSize);
->>>>>>> eb8bd999
 IRT_END
 #endif