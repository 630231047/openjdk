--- conflicted
+++ resolved
@@ -1,9 +1,5 @@
 /*
-<<<<<<< HEAD
- * Copyright (c) 1997, 2011, Oracle and/or its affiliates. All rights reserved.
-=======
  * Copyright (c) 1997, 2012, Oracle and/or its affiliates. All rights reserved.
->>>>>>> 7b452e39
  * DO NOT ALTER OR REMOVE COPYRIGHT NOTICES OR THIS FILE HEADER.
  *
  * This code is free software; you can redistribute it and/or modify it
@@ -3906,17 +3902,10 @@
   product(bool, UseVMInterruptibleIO, false,                                \
           "(Unstable, Solaris-specific) Thread interrupt before or with "   \
           "EINTR for I/O operations results in OS_INTRPT. The default value"\
-<<<<<<< HEAD
-          " of this flag is true for JDK 6 and earliers")                   \
-                                                                            \
-  product(bool, AllowNonVirtualCalls, false,                                \
-          "Obey the ACC_SUPER flag and allow invokenonvirtual calls")
-=======
           " of this flag is true for JDK 6 and earlier")                    \
                                                                             \
   product(bool, AllowNonVirtualCalls, false,                                \
          "Obey the ACC_SUPER flag and allow invokenonvirtual calls")
->>>>>>> 7b452e39
 
 /*
  *  Macros for factoring of globals
