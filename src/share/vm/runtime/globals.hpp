--- conflicted
+++ resolved
@@ -1107,11 +1107,7 @@
   product(bool, AlwaysRestoreFPU, false,                                    \
           "Restore the FPU control word after every JNI call (expensive)")  \
                                                                             \
-<<<<<<< HEAD
   product(bool, MemoryMapImage, false,                                       \
-=======
-  product(bool, MemoryMapImage, false,                                      \
->>>>>>> fe159a1e
           "Memory map entire runtime image")                                \
                                                                             \
   diagnostic(bool, PrintCompilation2, false,                                \
