/*
<<<<<<< HEAD
 * Copyright (c) 1997, 2008, Oracle and/or its affiliates. All rights reserved.
=======
 * Copyright (c) 1997, 2010, Oracle and/or its affiliates. All rights reserved.
>>>>>>> eb8bd999
 * DO NOT ALTER OR REMOVE COPYRIGHT NOTICES OR THIS FILE HEADER.
 *
 * This code is free software; you can redistribute it and/or modify it
 * under the terms of the GNU General Public License version 2 only, as
 * published by the Free Software Foundation.
 *
 * This code is distributed in the hope that it will be useful, but WITHOUT
 * ANY WARRANTY; without even the implied warranty of MERCHANTABILITY or
 * FITNESS FOR A PARTICULAR PURPOSE.  See the GNU General Public License
 * version 2 for more details (a copy is included in the LICENSE file that
 * accompanied this code).
 *
 * You should have received a copy of the GNU General Public License version
 * 2 along with this work; if not, write to the Free Software Foundation,
 * Inc., 51 Franklin St, Fifth Floor, Boston, MA 02110-1301 USA.
 *
 * Please contact Oracle, 500 Oracle Parkway, Redwood Shores, CA 94065 USA
 * or visit www.oracle.com if you need additional information or have any
 * questions.
 *
 */

# include "incls/_precompiled.incl"
# include "incls/_globals.cpp.incl"


RUNTIME_FLAGS(MATERIALIZE_DEVELOPER_FLAG, MATERIALIZE_PD_DEVELOPER_FLAG, \
              MATERIALIZE_PRODUCT_FLAG, MATERIALIZE_PD_PRODUCT_FLAG, \
              MATERIALIZE_DIAGNOSTIC_FLAG, MATERIALIZE_EXPERIMENTAL_FLAG, \
              MATERIALIZE_NOTPRODUCT_FLAG, \
              MATERIALIZE_MANAGEABLE_FLAG, MATERIALIZE_PRODUCT_RW_FLAG, \
              MATERIALIZE_LP64_PRODUCT_FLAG)

RUNTIME_OS_FLAGS(MATERIALIZE_DEVELOPER_FLAG, MATERIALIZE_PD_DEVELOPER_FLAG, \
                 MATERIALIZE_PRODUCT_FLAG, MATERIALIZE_PD_PRODUCT_FLAG, \
                 MATERIALIZE_DIAGNOSTIC_FLAG, MATERIALIZE_NOTPRODUCT_FLAG)

bool Flag::is_unlocker() const {
  return strcmp(name, "UnlockDiagnosticVMOptions") == 0     ||
         strcmp(name, "UnlockExperimentalVMOptions") == 0;

}

bool Flag::is_unlocked() const {
  if (strcmp(kind, "{diagnostic}") == 0) {
    return UnlockDiagnosticVMOptions;
  } else if (strcmp(kind, "{experimental}") == 0 ||
             strcmp(kind, "{C2 experimental}") == 0) {
    return UnlockExperimentalVMOptions;
  } else {
    return true;
  }
}

bool Flag::is_writeable() const {
  return (strcmp(kind, "{manageable}") == 0 || strcmp(kind, "{product rw}") == 0);
}

// All flags except "manageable" are assumed internal flags.
// Long term, we need to define a mechanism to specify which flags
// are external/stable and change this function accordingly.
bool Flag::is_external() const {
  return (strcmp(kind, "{manageable}") == 0);
}

// Length of format string (e.g. "%.1234s") for printing ccstr below
#define FORMAT_BUFFER_LEN 16

void Flag::print_on(outputStream* st) {
  st->print("%5s %-35s %c= ", type, name, (origin != DEFAULT ? ':' : ' '));
  if (is_bool())     st->print("%-16s", get_bool() ? "true" : "false");
  if (is_intx())     st->print("%-16ld", get_intx());
  if (is_uintx())    st->print("%-16lu", get_uintx());
  if (is_uint64_t()) st->print("%-16lu", get_uint64_t());
  if (is_ccstr()) {
    const char* cp = get_ccstr();
    if (cp != NULL) {
      const char* eol;
      while ((eol = strchr(cp, '\n')) != NULL) {
        char format_buffer[FORMAT_BUFFER_LEN];
        size_t llen = pointer_delta(eol, cp, sizeof(char));
        jio_snprintf(format_buffer, FORMAT_BUFFER_LEN,
                     "%%." SIZE_FORMAT "s", llen);
        st->print(format_buffer, cp);
        st->cr();
        cp = eol+1;
        st->print("%5s %-35s += ", "", name);
      }
      st->print("%-16s", cp);
    }
  }
  st->print(" %s", kind);
  st->cr();
}

void Flag::print_as_flag(outputStream* st) {
  if (is_bool()) {
    st->print("-XX:%s%s", get_bool() ? "+" : "-", name);
  } else if (is_intx()) {
    st->print("-XX:%s=" INTX_FORMAT, name, get_intx());
  } else if (is_uintx()) {
    st->print("-XX:%s=" UINTX_FORMAT, name, get_uintx());
  } else if (is_uint64_t()) {
    st->print("-XX:%s=" UINT64_FORMAT, name, get_uint64_t());
  } else if (is_ccstr()) {
    st->print("-XX:%s=", name);
    const char* cp = get_ccstr();
    if (cp != NULL) {
      // Need to turn embedded '\n's back into separate arguments
      // Not so efficient to print one character at a time,
      // but the choice is to do the transformation to a buffer
      // and print that.  And this need not be efficient.
      for (; *cp != '\0'; cp += 1) {
        switch (*cp) {
          default:
            st->print("%c", *cp);
            break;
          case '\n':
            st->print(" -XX:%s=", name);
            break;
        }
      }
    }
  } else {
    ShouldNotReachHere();
  }
}

// 4991491 do not "optimize out" the was_set false values: omitting them
// tickles a Microsoft compiler bug causing flagTable to be malformed

#define RUNTIME_PRODUCT_FLAG_STRUCT(type, name, value, doc) { #type, XSTR(name), &name, "{product}", DEFAULT },
#define RUNTIME_PD_PRODUCT_FLAG_STRUCT(type, name, doc)     { #type, XSTR(name), &name, "{pd product}", DEFAULT },
#define RUNTIME_DIAGNOSTIC_FLAG_STRUCT(type, name, value, doc) { #type, XSTR(name), &name, "{diagnostic}", DEFAULT },
#define RUNTIME_EXPERIMENTAL_FLAG_STRUCT(type, name, value, doc) { #type, XSTR(name), &name, "{experimental}", DEFAULT },
#define RUNTIME_MANAGEABLE_FLAG_STRUCT(type, name, value, doc) { #type, XSTR(name), &name, "{manageable}", DEFAULT },
#define RUNTIME_PRODUCT_RW_FLAG_STRUCT(type, name, value, doc) { #type, XSTR(name), &name, "{product rw}", DEFAULT },

#ifdef PRODUCT
  #define RUNTIME_DEVELOP_FLAG_STRUCT(type, name, value, doc) /* flag is constant */
  #define RUNTIME_PD_DEVELOP_FLAG_STRUCT(type, name, doc)     /* flag is constant */
  #define RUNTIME_NOTPRODUCT_FLAG_STRUCT(type, name, value, doc)
#else
  #define RUNTIME_DEVELOP_FLAG_STRUCT(type, name, value, doc) { #type, XSTR(name), &name, "", DEFAULT },
  #define RUNTIME_PD_DEVELOP_FLAG_STRUCT(type, name, doc)     { #type, XSTR(name), &name, "{pd}", DEFAULT },
  #define RUNTIME_NOTPRODUCT_FLAG_STRUCT(type, name, value, doc) { #type, XSTR(name), &name, "{notproduct}", DEFAULT },
#endif

#ifdef _LP64
  #define RUNTIME_LP64_PRODUCT_FLAG_STRUCT(type, name, value, doc) { #type, XSTR(name), &name, "{lp64_product}", DEFAULT },
#else
  #define RUNTIME_LP64_PRODUCT_FLAG_STRUCT(type, name, value, doc) /* flag is constant */
#endif // _LP64

#define C1_PRODUCT_FLAG_STRUCT(type, name, value, doc) { #type, XSTR(name), &name, "{C1 product}", DEFAULT },
#define C1_PD_PRODUCT_FLAG_STRUCT(type, name, doc)     { #type, XSTR(name), &name, "{C1 pd product}", DEFAULT },
#ifdef PRODUCT
  #define C1_DEVELOP_FLAG_STRUCT(type, name, value, doc) /* flag is constant */
  #define C1_PD_DEVELOP_FLAG_STRUCT(type, name, doc)     /* flag is constant */
  #define C1_NOTPRODUCT_FLAG_STRUCT(type, name, value, doc)
#else
  #define C1_DEVELOP_FLAG_STRUCT(type, name, value, doc) { #type, XSTR(name), &name, "{C1}", DEFAULT },
  #define C1_PD_DEVELOP_FLAG_STRUCT(type, name, doc)     { #type, XSTR(name), &name, "{C1 pd}", DEFAULT },
  #define C1_NOTPRODUCT_FLAG_STRUCT(type, name, value, doc) { #type, XSTR(name), &name, "{C1 notproduct}", DEFAULT },
#endif


#define C2_PRODUCT_FLAG_STRUCT(type, name, value, doc) { #type, XSTR(name), &name, "{C2 product}", DEFAULT },
#define C2_PD_PRODUCT_FLAG_STRUCT(type, name, doc)     { #type, XSTR(name), &name, "{C2 pd product}", DEFAULT },
#define C2_DIAGNOSTIC_FLAG_STRUCT(type, name, value, doc) { #type, XSTR(name), &name, "{C2 diagnostic}", DEFAULT },
#define C2_EXPERIMENTAL_FLAG_STRUCT(type, name, value, doc) { #type, XSTR(name), &name, "{C2 experimental}", DEFAULT },
#ifdef PRODUCT
  #define C2_DEVELOP_FLAG_STRUCT(type, name, value, doc) /* flag is constant */
  #define C2_PD_DEVELOP_FLAG_STRUCT(type, name, doc)     /* flag is constant */
  #define C2_NOTPRODUCT_FLAG_STRUCT(type, name, value, doc)
#else
  #define C2_DEVELOP_FLAG_STRUCT(type, name, value, doc) { #type, XSTR(name), &name, "{C2}", DEFAULT },
  #define C2_PD_DEVELOP_FLAG_STRUCT(type, name, doc)     { #type, XSTR(name), &name, "{C2 pd}", DEFAULT },
  #define C2_NOTPRODUCT_FLAG_STRUCT(type, name, value, doc) { #type, XSTR(name), &name, "{C2 notproduct}", DEFAULT },
#endif

#define SHARK_PRODUCT_FLAG_STRUCT(type, name, value, doc) { #type, XSTR(name), &name, "{Shark product}", DEFAULT },
#define SHARK_PD_PRODUCT_FLAG_STRUCT(type, name, doc)     { #type, XSTR(name), &name, "{Shark pd product}", DEFAULT },
#define SHARK_DIAGNOSTIC_FLAG_STRUCT(type, name, value, doc) { #type, XSTR(name), &name, "{Shark diagnostic}", DEFAULT },
#ifdef PRODUCT
  #define SHARK_DEVELOP_FLAG_STRUCT(type, name, value, doc) /* flag is constant */
  #define SHARK_PD_DEVELOP_FLAG_STRUCT(type, name, doc)     /* flag is constant */
  #define SHARK_NOTPRODUCT_FLAG_STRUCT(type, name, value, doc)
#else
  #define SHARK_DEVELOP_FLAG_STRUCT(type, name, value, doc) { #type, XSTR(name), &name, "{Shark}", DEFAULT },
  #define SHARK_PD_DEVELOP_FLAG_STRUCT(type, name, doc)     { #type, XSTR(name), &name, "{Shark pd}", DEFAULT },
  #define SHARK_NOTPRODUCT_FLAG_STRUCT(type, name, value, doc) { #type, XSTR(name), &name, "{Shark notproduct}", DEFAULT },
#endif

static Flag flagTable[] = {
 RUNTIME_FLAGS(RUNTIME_DEVELOP_FLAG_STRUCT, RUNTIME_PD_DEVELOP_FLAG_STRUCT, RUNTIME_PRODUCT_FLAG_STRUCT, RUNTIME_PD_PRODUCT_FLAG_STRUCT, RUNTIME_DIAGNOSTIC_FLAG_STRUCT, RUNTIME_EXPERIMENTAL_FLAG_STRUCT, RUNTIME_NOTPRODUCT_FLAG_STRUCT, RUNTIME_MANAGEABLE_FLAG_STRUCT, RUNTIME_PRODUCT_RW_FLAG_STRUCT, RUNTIME_LP64_PRODUCT_FLAG_STRUCT)
 RUNTIME_OS_FLAGS(RUNTIME_DEVELOP_FLAG_STRUCT, RUNTIME_PD_DEVELOP_FLAG_STRUCT, RUNTIME_PRODUCT_FLAG_STRUCT, RUNTIME_PD_PRODUCT_FLAG_STRUCT, RUNTIME_DIAGNOSTIC_FLAG_STRUCT, RUNTIME_NOTPRODUCT_FLAG_STRUCT)
#ifndef SERIALGC
 G1_FLAGS(RUNTIME_DEVELOP_FLAG_STRUCT, RUNTIME_PD_DEVELOP_FLAG_STRUCT, RUNTIME_PRODUCT_FLAG_STRUCT, RUNTIME_PD_PRODUCT_FLAG_STRUCT, RUNTIME_DIAGNOSTIC_FLAG_STRUCT, RUNTIME_EXPERIMENTAL_FLAG_STRUCT, RUNTIME_NOTPRODUCT_FLAG_STRUCT, RUNTIME_MANAGEABLE_FLAG_STRUCT, RUNTIME_PRODUCT_RW_FLAG_STRUCT)
#endif // SERIALGC
#ifdef COMPILER1
 C1_FLAGS(C1_DEVELOP_FLAG_STRUCT, C1_PD_DEVELOP_FLAG_STRUCT, C1_PRODUCT_FLAG_STRUCT, C1_PD_PRODUCT_FLAG_STRUCT, C1_NOTPRODUCT_FLAG_STRUCT)
#endif
#ifdef COMPILER2
 C2_FLAGS(C2_DEVELOP_FLAG_STRUCT, C2_PD_DEVELOP_FLAG_STRUCT, C2_PRODUCT_FLAG_STRUCT, C2_PD_PRODUCT_FLAG_STRUCT, C2_DIAGNOSTIC_FLAG_STRUCT, C2_EXPERIMENTAL_FLAG_STRUCT, C2_NOTPRODUCT_FLAG_STRUCT)
<<<<<<< HEAD
=======
#endif
#ifdef SHARK
 SHARK_FLAGS(SHARK_DEVELOP_FLAG_STRUCT, SHARK_PD_DEVELOP_FLAG_STRUCT, SHARK_PRODUCT_FLAG_STRUCT, SHARK_PD_PRODUCT_FLAG_STRUCT, SHARK_DIAGNOSTIC_FLAG_STRUCT, SHARK_NOTPRODUCT_FLAG_STRUCT)
>>>>>>> eb8bd999
#endif
 {0, NULL, NULL}
};

Flag* Flag::flags = flagTable;
size_t Flag::numFlags = (sizeof(flagTable) / sizeof(Flag));

inline bool str_equal(const char* s, char* q, size_t len) {
  // s is null terminated, q is not!
  if (strlen(s) != (unsigned int) len) return false;
  return strncmp(s, q, len) == 0;
}

Flag* Flag::find_flag(char* name, size_t length) {
  for (Flag* current = &flagTable[0]; current->name; current++) {
    if (str_equal(current->name, name, length)) {
      if (!(current->is_unlocked() || current->is_unlocker())) {
        // disable use of diagnostic or experimental flags until they
        // are explicitly unlocked
        return NULL;
      }
      return current;
    }
  }
  return NULL;
}

// Returns the address of the index'th element
static Flag* address_of_flag(CommandLineFlagWithType flag) {
  assert((size_t)flag < Flag::numFlags, "bad command line flag index");
  return &Flag::flags[flag];
}

bool CommandLineFlagsEx::is_default(CommandLineFlag flag) {
  assert((size_t)flag < Flag::numFlags, "bad command line flag index");
  Flag* f = &Flag::flags[flag];
  return (f->origin == DEFAULT);
}

bool CommandLineFlagsEx::is_ergo(CommandLineFlag flag) {
  assert((size_t)flag < Flag::numFlags, "bad command line flag index");
  Flag* f = &Flag::flags[flag];
  return (f->origin == ERGONOMIC);
}

bool CommandLineFlagsEx::is_cmdline(CommandLineFlag flag) {
  assert((size_t)flag < Flag::numFlags, "bad command line flag index");
  Flag* f = &Flag::flags[flag];
  return (f->origin == COMMAND_LINE);
}

bool CommandLineFlags::wasSetOnCmdline(const char* name, bool* value) {
  Flag* result = Flag::find_flag((char*)name, strlen(name));
  if (result == NULL) return false;
  *value = (result->origin == COMMAND_LINE);
  return true;
}

bool CommandLineFlags::boolAt(char* name, size_t len, bool* value) {
  Flag* result = Flag::find_flag(name, len);
  if (result == NULL) return false;
  if (!result->is_bool()) return false;
  *value = result->get_bool();
  return true;
}

bool CommandLineFlags::boolAtPut(char* name, size_t len, bool* value, FlagValueOrigin origin) {
  Flag* result = Flag::find_flag(name, len);
  if (result == NULL) return false;
  if (!result->is_bool()) return false;
  bool old_value = result->get_bool();
  result->set_bool(*value);
  *value = old_value;
  result->origin = origin;
  return true;
}

void CommandLineFlagsEx::boolAtPut(CommandLineFlagWithType flag, bool value, FlagValueOrigin origin) {
  Flag* faddr = address_of_flag(flag);
  guarantee(faddr != NULL && faddr->is_bool(), "wrong flag type");
  faddr->set_bool(value);
  faddr->origin = origin;
}

bool CommandLineFlags::intxAt(char* name, size_t len, intx* value) {
  Flag* result = Flag::find_flag(name, len);
  if (result == NULL) return false;
  if (!result->is_intx()) return false;
  *value = result->get_intx();
  return true;
}

bool CommandLineFlags::intxAtPut(char* name, size_t len, intx* value, FlagValueOrigin origin) {
  Flag* result = Flag::find_flag(name, len);
  if (result == NULL) return false;
  if (!result->is_intx()) return false;
  intx old_value = result->get_intx();
  result->set_intx(*value);
  *value = old_value;
  result->origin = origin;
  return true;
}

void CommandLineFlagsEx::intxAtPut(CommandLineFlagWithType flag, intx value, FlagValueOrigin origin) {
  Flag* faddr = address_of_flag(flag);
  guarantee(faddr != NULL && faddr->is_intx(), "wrong flag type");
  faddr->set_intx(value);
  faddr->origin = origin;
}

bool CommandLineFlags::uintxAt(char* name, size_t len, uintx* value) {
  Flag* result = Flag::find_flag(name, len);
  if (result == NULL) return false;
  if (!result->is_uintx()) return false;
  *value = result->get_uintx();
  return true;
}

bool CommandLineFlags::uintxAtPut(char* name, size_t len, uintx* value, FlagValueOrigin origin) {
  Flag* result = Flag::find_flag(name, len);
  if (result == NULL) return false;
  if (!result->is_uintx()) return false;
  uintx old_value = result->get_uintx();
  result->set_uintx(*value);
  *value = old_value;
  result->origin = origin;
  return true;
}

void CommandLineFlagsEx::uintxAtPut(CommandLineFlagWithType flag, uintx value, FlagValueOrigin origin) {
  Flag* faddr = address_of_flag(flag);
  guarantee(faddr != NULL && faddr->is_uintx(), "wrong flag type");
  faddr->set_uintx(value);
  faddr->origin = origin;
}

bool CommandLineFlags::uint64_tAt(char* name, size_t len, uint64_t* value) {
  Flag* result = Flag::find_flag(name, len);
  if (result == NULL) return false;
  if (!result->is_uint64_t()) return false;
  *value = result->get_uint64_t();
  return true;
}

bool CommandLineFlags::uint64_tAtPut(char* name, size_t len, uint64_t* value, FlagValueOrigin origin) {
  Flag* result = Flag::find_flag(name, len);
  if (result == NULL) return false;
  if (!result->is_uint64_t()) return false;
  uint64_t old_value = result->get_uint64_t();
  result->set_uint64_t(*value);
  *value = old_value;
  result->origin = origin;
  return true;
}

void CommandLineFlagsEx::uint64_tAtPut(CommandLineFlagWithType flag, uint64_t value, FlagValueOrigin origin) {
  Flag* faddr = address_of_flag(flag);
  guarantee(faddr != NULL && faddr->is_uint64_t(), "wrong flag type");
  faddr->set_uint64_t(value);
  faddr->origin = origin;
}

bool CommandLineFlags::doubleAt(char* name, size_t len, double* value) {
  Flag* result = Flag::find_flag(name, len);
  if (result == NULL) return false;
  if (!result->is_double()) return false;
  *value = result->get_double();
  return true;
}

bool CommandLineFlags::doubleAtPut(char* name, size_t len, double* value, FlagValueOrigin origin) {
  Flag* result = Flag::find_flag(name, len);
  if (result == NULL) return false;
  if (!result->is_double()) return false;
  double old_value = result->get_double();
  result->set_double(*value);
  *value = old_value;
  result->origin = origin;
  return true;
}

void CommandLineFlagsEx::doubleAtPut(CommandLineFlagWithType flag, double value, FlagValueOrigin origin) {
  Flag* faddr = address_of_flag(flag);
  guarantee(faddr != NULL && faddr->is_double(), "wrong flag type");
  faddr->set_double(value);
  faddr->origin = origin;
}

bool CommandLineFlags::ccstrAt(char* name, size_t len, ccstr* value) {
  Flag* result = Flag::find_flag(name, len);
  if (result == NULL) return false;
  if (!result->is_ccstr()) return false;
  *value = result->get_ccstr();
  return true;
}

// Contract:  Flag will make private copy of the incoming value.
// Outgoing value is always malloc-ed, and caller MUST call free.
bool CommandLineFlags::ccstrAtPut(char* name, size_t len, ccstr* value, FlagValueOrigin origin) {
  Flag* result = Flag::find_flag(name, len);
  if (result == NULL) return false;
  if (!result->is_ccstr()) return false;
  ccstr old_value = result->get_ccstr();
  char* new_value = NULL;
  if (*value != NULL) {
    new_value = NEW_C_HEAP_ARRAY(char, strlen(*value)+1);
    strcpy(new_value, *value);
  }
  result->set_ccstr(new_value);
  if (result->origin == DEFAULT && old_value != NULL) {
    // Prior value is NOT heap allocated, but was a literal constant.
    char* old_value_to_free = NEW_C_HEAP_ARRAY(char, strlen(old_value)+1);
    strcpy(old_value_to_free, old_value);
    old_value = old_value_to_free;
  }
  *value = old_value;
  result->origin = origin;
  return true;
}

// Contract:  Flag will make private copy of the incoming value.
void CommandLineFlagsEx::ccstrAtPut(CommandLineFlagWithType flag, ccstr value, FlagValueOrigin origin) {
  Flag* faddr = address_of_flag(flag);
  guarantee(faddr != NULL && faddr->is_ccstr(), "wrong flag type");
  ccstr old_value = faddr->get_ccstr();
  char* new_value = NEW_C_HEAP_ARRAY(char, strlen(value)+1);
  strcpy(new_value, value);
  faddr->set_ccstr(new_value);
  if (faddr->origin != DEFAULT && old_value != NULL) {
    // Prior value is heap allocated so free it.
    FREE_C_HEAP_ARRAY(char, old_value);
  }
  faddr->origin = origin;
}

extern "C" {
  static int compare_flags(const void* void_a, const void* void_b) {
    return strcmp((*((Flag**) void_a))->name, (*((Flag**) void_b))->name);
  }
}

void CommandLineFlags::printSetFlags() {
  // Print which flags were set on the command line
  // note: this method is called before the thread structure is in place
  //       which means resource allocation cannot be used.

  // Compute size
  int length= 0;
  while (flagTable[length].name != NULL) length++;

  // Sort
  Flag** array = NEW_C_HEAP_ARRAY(Flag*, length);
  for (int index = 0; index < length; index++) {
    array[index] = &flagTable[index];
  }
  qsort(array, length, sizeof(Flag*), compare_flags);

  // Print
  for (int i = 0; i < length; i++) {
    if (array[i]->origin /* naked field! */) {
      array[i]->print_as_flag(tty);
      tty->print(" ");
    }
  }
  tty->cr();
  FREE_C_HEAP_ARRAY(Flag*, array);
}

#ifndef PRODUCT


void CommandLineFlags::verify() {
  assert(Arguments::check_vm_args_consistency(), "Some flag settings conflict");
}

#endif // PRODUCT

void CommandLineFlags::printFlags() {
  // Print the flags sorted by name
  // note: this method is called before the thread structure is in place
  //       which means resource allocation cannot be used.

  // Compute size
  int length= 0;
  while (flagTable[length].name != NULL) length++;

  // Sort
  Flag** array = NEW_C_HEAP_ARRAY(Flag*, length);
  for (int index = 0; index < length; index++) {
    array[index] = &flagTable[index];
  }
  qsort(array, length, sizeof(Flag*), compare_flags);

  // Print
  tty->print_cr("[Global flags]");
  for (int i = 0; i < length; i++) {
    if (array[i]->is_unlocked()) {
      array[i]->print_on(tty);
    }
  }
  FREE_C_HEAP_ARRAY(Flag*, array);
}<|MERGE_RESOLUTION|>--- conflicted
+++ resolved
@@ -1,9 +1,5 @@
 /*
-<<<<<<< HEAD
- * Copyright (c) 1997, 2008, Oracle and/or its affiliates. All rights reserved.
-=======
  * Copyright (c) 1997, 2010, Oracle and/or its affiliates. All rights reserved.
->>>>>>> eb8bd999
  * DO NOT ALTER OR REMOVE COPYRIGHT NOTICES OR THIS FILE HEADER.
  *
  * This code is free software; you can redistribute it and/or modify it
@@ -209,12 +205,9 @@
 #endif
 #ifdef COMPILER2
  C2_FLAGS(C2_DEVELOP_FLAG_STRUCT, C2_PD_DEVELOP_FLAG_STRUCT, C2_PRODUCT_FLAG_STRUCT, C2_PD_PRODUCT_FLAG_STRUCT, C2_DIAGNOSTIC_FLAG_STRUCT, C2_EXPERIMENTAL_FLAG_STRUCT, C2_NOTPRODUCT_FLAG_STRUCT)
-<<<<<<< HEAD
-=======
 #endif
 #ifdef SHARK
  SHARK_FLAGS(SHARK_DEVELOP_FLAG_STRUCT, SHARK_PD_DEVELOP_FLAG_STRUCT, SHARK_PRODUCT_FLAG_STRUCT, SHARK_PD_PRODUCT_FLAG_STRUCT, SHARK_DIAGNOSTIC_FLAG_STRUCT, SHARK_NOTPRODUCT_FLAG_STRUCT)
->>>>>>> eb8bd999
 #endif
  {0, NULL, NULL}
 };
