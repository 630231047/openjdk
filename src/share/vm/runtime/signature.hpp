--- conflicted
+++ resolved
@@ -275,21 +275,10 @@
 
   void do_bool  ()                     { pass_int();    _jni_offset++; _offset++;       }
   void do_char  ()                     { pass_int();    _jni_offset++; _offset++;       }
-<<<<<<< HEAD
-#if defined(_LP64) || defined(ZERO)
-  void do_float ()                     { pass_float();  _jni_offset++; _offset++;       }
-#else
-  void do_float ()                     { pass_int();    _jni_offset++; _offset++;       }
-#endif
-#ifdef _LP64
-  void do_double()                     { pass_double(); _jni_offset++; _offset += 2;    }
-#else
-=======
   void do_float ()                     { pass_float();  _jni_offset++; _offset++;       }
 #ifdef _LP64
   void do_double()                     { pass_double(); _jni_offset++; _offset += 2;    }
 #else
->>>>>>> eb8bd999
   void do_double()                     { pass_double(); _jni_offset += 2; _offset += 2; }
 #endif
   void do_byte  ()                     { pass_int();    _jni_offset++; _offset++;       }
@@ -313,13 +302,7 @@
   virtual void pass_int()              = 0;
   virtual void pass_long()             = 0;
   virtual void pass_object()           = 0;
-<<<<<<< HEAD
-#if defined(_LP64) || defined(ZERO)
   virtual void pass_float()            = 0;
-#endif
-=======
-  virtual void pass_float()            = 0;
->>>>>>> eb8bd999
 #ifdef _LP64
   virtual void pass_double()           = 0;
 #else
