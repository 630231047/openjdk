--- conflicted
+++ resolved
@@ -1,9 +1,5 @@
 /*
-<<<<<<< HEAD
- * Copyright (c) 1997, 2009, Oracle and/or its affiliates. All rights reserved.
-=======
  * Copyright (c) 1997, 2010, Oracle and/or its affiliates. All rights reserved.
->>>>>>> eb8bd999
  * DO NOT ALTER OR REMOVE COPYRIGHT NOTICES OR THIS FILE HEADER.
  *
  * This code is free software; you can redistribute it and/or modify it
@@ -365,15 +361,6 @@
   void oops_interpreted_do(OopClosure* f, const RegisterMap* map, bool query_oop_map_cache = true);
 
  private:
-<<<<<<< HEAD
-  void oops_interpreted_locals_do(OopClosure *f,
-                                 int max_locals,
-                                 InterpreterOopMap *mask);
-  void oops_interpreted_expressions_do(OopClosure *f, symbolHandle signature,
-                                 bool has_receiver, int max_stack, int max_locals,
-                                 InterpreterOopMap *mask);
-=======
->>>>>>> eb8bd999
   void oops_interpreted_arguments_do(symbolHandle signature, bool has_receiver, OopClosure* f);
 
   // Iteration of oops
