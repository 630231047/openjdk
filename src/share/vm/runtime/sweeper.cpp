/*
<<<<<<< HEAD
 * Copyright (c) 1997, 2009, Oracle and/or its affiliates. All rights reserved.
=======
 * Copyright (c) 1997, 2010, Oracle and/or its affiliates. All rights reserved.
>>>>>>> eb8bd999
 * DO NOT ALTER OR REMOVE COPYRIGHT NOTICES OR THIS FILE HEADER.
 *
 * This code is free software; you can redistribute it and/or modify it
 * under the terms of the GNU General Public License version 2 only, as
 * published by the Free Software Foundation.
 *
 * This code is distributed in the hope that it will be useful, but WITHOUT
 * ANY WARRANTY; without even the implied warranty of MERCHANTABILITY or
 * FITNESS FOR A PARTICULAR PURPOSE.  See the GNU General Public License
 * version 2 for more details (a copy is included in the LICENSE file that
 * accompanied this code).
 *
 * You should have received a copy of the GNU General Public License version
 * 2 along with this work; if not, write to the Free Software Foundation,
 * Inc., 51 Franklin St, Fifth Floor, Boston, MA 02110-1301 USA.
 *
 * Please contact Oracle, 500 Oracle Parkway, Redwood Shores, CA 94065 USA
 * or visit www.oracle.com if you need additional information or have any
 * questions.
 *
 */

# include "incls/_precompiled.incl"
# include "incls/_sweeper.cpp.incl"

long      NMethodSweeper::_traversals = 0;   // No. of stack traversals performed
nmethod*  NMethodSweeper::_current = NULL;   // Current nmethod
int       NMethodSweeper::_seen = 0 ;        // No. of nmethods we have currently processed in current pass of CodeCache

volatile int NMethodSweeper::_invocations = 0;   // No. of invocations left until we are completed with this pass
volatile int NMethodSweeper::_sweep_started = 0; // Whether a sweep is in progress.

jint      NMethodSweeper::_locked_seen = 0;
jint      NMethodSweeper::_not_entrant_seen_on_stack = 0;
bool      NMethodSweeper::_rescan = false;
<<<<<<< HEAD
=======
bool      NMethodSweeper::_do_sweep = false;
>>>>>>> eb8bd999
bool      NMethodSweeper::_was_full = false;
jint      NMethodSweeper::_advise_to_sweep = 0;
jlong     NMethodSweeper::_last_was_full = 0;
uint      NMethodSweeper::_highest_marked = 0;
long      NMethodSweeper::_was_full_traversal = 0;
<<<<<<< HEAD

class MarkActivationClosure: public CodeBlobClosure {
public:
  virtual void do_code_blob(CodeBlob* cb) {
    // If we see an activation belonging to a non_entrant nmethod, we mark it.
    if (cb->is_nmethod() && ((nmethod*)cb)->is_not_entrant()) {
      ((nmethod*)cb)->mark_as_seen_on_stack();
    }
  }
};
static MarkActivationClosure mark_activation_closure;
=======
>>>>>>> eb8bd999

class MarkActivationClosure: public CodeBlobClosure {
public:
  virtual void do_code_blob(CodeBlob* cb) {
    // If we see an activation belonging to a non_entrant nmethod, we mark it.
    if (cb->is_nmethod() && ((nmethod*)cb)->is_not_entrant()) {
      ((nmethod*)cb)->mark_as_seen_on_stack();
    }
  }
};
static MarkActivationClosure mark_activation_closure;

void NMethodSweeper::scan_stacks() {
  assert(SafepointSynchronize::is_at_safepoint(), "must be executed at a safepoint");
  if (!MethodFlushing) return;
  _do_sweep = true;

  // No need to synchronize access, since this is always executed at a
  // safepoint.  If we aren't in the middle of scan and a rescan
  // hasn't been requested then just return. If UseCodeCacheFlushing is on and
  // code cache flushing is in progress, don't skip sweeping to help make progress
  // clearing space in the code cache.
  if ((_current == NULL && !_rescan) && !(UseCodeCacheFlushing && !CompileBroker::should_compile_new_jobs())) {
    _do_sweep = false;
    return;
  }

  // Make sure CompiledIC_lock in unlocked, since we might update some
  // inline caches. If it is, we just bail-out and try later.
  if (CompiledIC_lock->is_locked() || Patching_lock->is_locked()) return;

  // Check for restart
  assert(CodeCache::find_blob_unsafe(_current) == _current, "Sweeper nmethod cached state invalid");
  if (_current == NULL) {
    _seen        = 0;
    _invocations = NmethodSweepFraction;
    _current     = CodeCache::first_nmethod();
    _traversals  += 1;
    if (PrintMethodFlushing) {
      tty->print_cr("### Sweep: stack traversal %d", _traversals);
    }
    Threads::nmethods_do(&mark_activation_closure);

    // reset the flags since we started a scan from the beginning.
    _rescan = false;
    _locked_seen = 0;
    _not_entrant_seen_on_stack = 0;
  }

  if (UseCodeCacheFlushing) {
    if (!CodeCache::needs_flushing()) {
      // scan_stacks() runs during a safepoint, no race with setters
      _advise_to_sweep = 0;
    }

    if (was_full()) {
      // There was some progress so attempt to restart the compiler
      jlong now           = os::javaTimeMillis();
      jlong max_interval  = (jlong)MinCodeCacheFlushingInterval * (jlong)1000;
      jlong curr_interval = now - _last_was_full;
      if ((!CodeCache::needs_flushing()) && (curr_interval > max_interval)) {
        CompileBroker::set_should_compile_new_jobs(CompileBroker::run_compilation);
        set_was_full(false);

        // Update the _last_was_full time so we can tell how fast the
        // code cache is filling up
        _last_was_full = os::javaTimeMillis();

        log_sweep("restart_compiler");
      }
    }
  }
}

void NMethodSweeper::possibly_sweep() {
  assert(JavaThread::current()->thread_state() == _thread_in_vm, "must run in vm mode");
  if ((!MethodFlushing) || (!_do_sweep)) return;

  if (_invocations > 0) {
    // Only one thread at a time will sweep
    jint old = Atomic::cmpxchg( 1, &_sweep_started, 0 );
    if (old != 0) {
      return;
    }
    if (_invocations > 0) {
      sweep_code_cache();
      _invocations--;
    }
    _sweep_started = 0;
  }
}

void NMethodSweeper::sweep_code_cache() {
#ifdef ASSERT
  jlong sweep_start;
  if (PrintMethodFlushing) {
    sweep_start = os::javaTimeMillis();
  }
#endif
  if (PrintMethodFlushing && Verbose) {
    tty->print_cr("### Sweep at %d out of %d. Invocations left: %d", _seen, CodeCache::nof_nmethods(), _invocations);
  }

  // We want to visit all nmethods after NmethodSweepFraction
  // invocations so divide the remaining number of nmethods by the
  // remaining number of invocations.  This is only an estimate since
  // the number of nmethods changes during the sweep so the final
  // stage must iterate until it there are no more nmethods.
  int todo = (CodeCache::nof_nmethods() - _seen) / _invocations;

  assert(!SafepointSynchronize::is_at_safepoint(), "should not be in safepoint when we get here");
  assert(!CodeCache_lock->owned_by_self(), "just checking");

  {
    MutexLockerEx mu(CodeCache_lock, Mutex::_no_safepoint_check_flag);

    // The last invocation iterates until there are no more nmethods
    for (int i = 0; (i < todo || _invocations == 1) && _current != NULL; i++) {

      // Since we will give up the CodeCache_lock, always skip ahead
      // to the next nmethod.  Other blobs can be deleted by other
      // threads but nmethods are only reclaimed by the sweeper.
      nmethod* next = CodeCache::next_nmethod(_current);

      // Now ready to process nmethod and give up CodeCache_lock
      {
        MutexUnlockerEx mu(CodeCache_lock, Mutex::_no_safepoint_check_flag);
        process_nmethod(_current);
      }
      _seen++;
      _current = next;
    }
  }

  assert(_invocations > 1 || _current == NULL, "must have scanned the whole cache");

  if (_current == NULL && !_rescan && (_locked_seen || _not_entrant_seen_on_stack)) {
    // we've completed a scan without making progress but there were
    // nmethods we were unable to process either because they were
    // locked or were still on stack.  We don't have to aggresively
    // clean them up so just stop scanning.  We could scan once more
    // but that complicates the control logic and it's unlikely to
    // matter much.
    if (PrintMethodFlushing) {
      tty->print_cr("### Couldn't make progress on some nmethods so stopping sweep");
    }
  }

<<<<<<< HEAD
  if (UseCodeCacheFlushing) {
    if (!CodeCache::needs_flushing()) {
      // In a safepoint, no race with setters
      _advise_to_sweep = 0;
    }

    if (was_full()) {
      // There was some progress so attempt to restart the compiler
      jlong now           = os::javaTimeMillis();
      jlong max_interval  = (jlong)MinCodeCacheFlushingInterval * (jlong)1000;
      jlong curr_interval = now - _last_was_full;
      if ((!CodeCache::needs_flushing()) && (curr_interval > max_interval)) {
        CompileBroker::set_should_compile_new_jobs(CompileBroker::run_compilation);
        set_was_full(false);

        // Update the _last_was_full time so we can tell how fast the
        // code cache is filling up
        _last_was_full = os::javaTimeMillis();

        if (PrintMethodFlushing) {
          tty->print_cr("### sweeper: Live blobs:" UINT32_FORMAT "/Free code cache:" SIZE_FORMAT " bytes, restarting compiler",
            CodeCache::nof_blobs(), CodeCache::unallocated_capacity());
        }
        if (LogCompilation && (xtty != NULL)) {
          ttyLocker ttyl;
          xtty->begin_elem("restart_compiler live_blobs='" UINT32_FORMAT "' free_code_cache='" SIZE_FORMAT "'",
                           CodeCache::nof_blobs(), CodeCache::unallocated_capacity());
          xtty->stamp();
          xtty->end_elem();
        }
      }
    }
=======
#ifdef ASSERT
  if(PrintMethodFlushing) {
    jlong sweep_end             = os::javaTimeMillis();
    tty->print_cr("### sweeper:      sweep time(%d): " INT64_FORMAT, _invocations, sweep_end - sweep_start);
  }
#endif

  if (_invocations == 1) {
    log_sweep("finished");
>>>>>>> eb8bd999
  }
}


void NMethodSweeper::process_nmethod(nmethod *nm) {
  assert(!CodeCache_lock->owned_by_self(), "just checking");

  // Skip methods that are currently referenced by the VM
  if (nm->is_locked_by_vm()) {
    // But still remember to clean-up inline caches for alive nmethods
    if (nm->is_alive()) {
      // Clean-up all inline caches that points to zombie/non-reentrant methods
      MutexLocker cl(CompiledIC_lock);
      nm->cleanup_inline_caches();
    } else {
      _locked_seen++;
    }
    return;
  }

  if (nm->is_zombie()) {
    // If it is first time, we see nmethod then we mark it. Otherwise,
    // we reclame it. When we have seen a zombie method twice, we know that
    // there are no inline caches that refer to it.
    if (nm->is_marked_for_reclamation()) {
      assert(!nm->is_locked_by_vm(), "must not flush locked nmethods");
      if (PrintMethodFlushing && Verbose) {
        tty->print_cr("### Nmethod %3d/" PTR_FORMAT " (marked for reclamation) being flushed", nm->compile_id(), nm);
      }
<<<<<<< HEAD
=======
      MutexLockerEx mu(CodeCache_lock, Mutex::_no_safepoint_check_flag);
>>>>>>> eb8bd999
      nm->flush();
    } else {
      if (PrintMethodFlushing && Verbose) {
        tty->print_cr("### Nmethod %3d/" PTR_FORMAT " (zombie) being marked for reclamation", nm->compile_id(), nm);
      }
      nm->mark_for_reclamation();
      _rescan = true;
    }
  } else if (nm->is_not_entrant()) {
    // If there is no current activations of this method on the
    // stack we can safely convert it to a zombie method
    if (nm->can_not_entrant_be_converted()) {
      if (PrintMethodFlushing && Verbose) {
        tty->print_cr("### Nmethod %3d/" PTR_FORMAT " (not entrant) being made zombie", nm->compile_id(), nm);
      }
      nm->make_zombie();
      _rescan = true;
    } else {
      // Still alive, clean up its inline caches
      MutexLocker cl(CompiledIC_lock);
      nm->cleanup_inline_caches();
      // we coudn't transition this nmethod so don't immediately
      // request a rescan.  If this method stays on the stack for a
      // long time we don't want to keep rescanning the code cache.
      _not_entrant_seen_on_stack++;
    }
  } else if (nm->is_unloaded()) {
    // Unloaded code, just make it a zombie
    if (PrintMethodFlushing && Verbose)
      tty->print_cr("### Nmethod %3d/" PTR_FORMAT " (unloaded) being made zombie", nm->compile_id(), nm);
    if (nm->is_osr_method()) {
      // No inline caches will ever point to osr methods, so we can just remove it
      MutexLockerEx mu(CodeCache_lock, Mutex::_no_safepoint_check_flag);
      nm->flush();
    } else {
      nm->make_zombie();
      _rescan = true;
    }
  } else {
    assert(nm->is_alive(), "should be alive");

    if (UseCodeCacheFlushing) {
      if ((nm->method()->code() != nm) && !(nm->is_locked_by_vm()) && !(nm->is_osr_method()) &&
          (_traversals > _was_full_traversal+2) && (((uint)nm->compile_id()) < _highest_marked) &&
          CodeCache::needs_flushing()) {
        // This method has not been called since the forced cleanup happened
        nm->make_not_entrant();
      }
    }

    // Clean-up all inline caches that points to zombie/non-reentrant methods
    MutexLocker cl(CompiledIC_lock);
    nm->cleanup_inline_caches();
  }
}

// Code cache unloading: when compilers notice the code cache is getting full,
// they will call a vm op that comes here. This code attempts to speculatively
// unload the oldest half of the nmethods (based on the compile job id) by
// saving the old code in a list in the CodeCache. Then
<<<<<<< HEAD
// execution resumes. If a method so marked is not called by the second
// safepoint from the current one, the nmethod will be marked non-entrant and
=======
// execution resumes. If a method so marked is not called by the second sweeper
// stack traversal after the current one, the nmethod will be marked non-entrant and
>>>>>>> eb8bd999
// got rid of by normal sweeping. If the method is called, the methodOop's
// _code field is restored and the methodOop/nmethod
// go back to their normal state.
void NMethodSweeper::handle_full_code_cache(bool is_full) {
  // Only the first one to notice can advise us to start early cleaning
  if (!is_full){
    jint old = Atomic::cmpxchg( 1, &_advise_to_sweep, 0 );
    if (old != 0) {
      return;
    }
  }

  if (is_full) {
    // Since code cache is full, immediately stop new compiles
    bool did_set = CompileBroker::set_should_compile_new_jobs(CompileBroker::stop_compilation);
    if (!did_set) {
      // only the first to notice can start the cleaning,
      // others will go back and block
      return;
    }
    set_was_full(true);

    // If we run out within MinCodeCacheFlushingInterval of the last unload time, give up
    jlong now = os::javaTimeMillis();
    jlong max_interval = (jlong)MinCodeCacheFlushingInterval * (jlong)1000;
    jlong curr_interval = now - _last_was_full;
    if (curr_interval < max_interval) {
      _rescan = true;
<<<<<<< HEAD
      if (PrintMethodFlushing) {
        tty->print_cr("### handle full too often, turning off compiler");
      }
      if (LogCompilation && (xtty != NULL)) {
        ttyLocker ttyl;
        xtty->begin_elem("disable_compiler flushing_interval='" UINT64_FORMAT "' live_blobs='" UINT32_FORMAT "' free_code_cache='" SIZE_FORMAT "'",
                         curr_interval/1000, CodeCache::nof_blobs(), CodeCache::unallocated_capacity());
        xtty->stamp();
        xtty->end_elem();
      }
=======
      log_sweep("disable_compiler", "flushing_interval='" UINT64_FORMAT "'",
                           curr_interval/1000);
>>>>>>> eb8bd999
      return;
    }
  }

  VM_HandleFullCodeCache op(is_full);
  VMThread::execute(&op);

  // rescan again as soon as possible
  _rescan = true;
}

void NMethodSweeper::speculative_disconnect_nmethods(bool is_full) {
  // If there was a race in detecting full code cache, only run
  // one vm op for it or keep the compiler shut off

  debug_only(jlong start = os::javaTimeMillis();)

  if ((!was_full()) && (is_full)) {
    if (!CodeCache::needs_flushing()) {
<<<<<<< HEAD
      if (PrintMethodFlushing) {
        tty->print_cr("### sweeper: Live blobs:" UINT32_FORMAT "/Free code cache:" SIZE_FORMAT " bytes, restarting compiler",
          CodeCache::nof_blobs(), CodeCache::unallocated_capacity());
      }
      if (LogCompilation && (xtty != NULL)) {
        ttyLocker ttyl;
        xtty->begin_elem("restart_compiler live_blobs='" UINT32_FORMAT "' free_code_cache='" SIZE_FORMAT "'",
                         CodeCache::nof_blobs(), CodeCache::unallocated_capacity());
        xtty->stamp();
        xtty->end_elem();
      }
=======
      log_sweep("restart_compiler");
>>>>>>> eb8bd999
      CompileBroker::set_should_compile_new_jobs(CompileBroker::run_compilation);
      return;
    }
  }

  // Traverse the code cache trying to dump the oldest nmethods
  uint curr_max_comp_id = CompileBroker::get_compilation_id();
  uint flush_target = ((curr_max_comp_id - _highest_marked) >> 1) + _highest_marked;
<<<<<<< HEAD
  if (PrintMethodFlushing && Verbose) {
    tty->print_cr("### Cleaning code cache: Live blobs:" UINT32_FORMAT "/Free code cache:" SIZE_FORMAT " bytes",
        CodeCache::nof_blobs(), CodeCache::unallocated_capacity());
  }
  if (LogCompilation && (xtty != NULL)) {
    ttyLocker ttyl;
    xtty->begin_elem("start_cleaning_code_cache live_blobs='" UINT32_FORMAT "' free_code_cache='" SIZE_FORMAT "'",
                      CodeCache::nof_blobs(), CodeCache::unallocated_capacity());
    xtty->stamp();
    xtty->end_elem();
  }
=======
  log_sweep("start_cleaning");
>>>>>>> eb8bd999

  nmethod* nm = CodeCache::alive_nmethod(CodeCache::first());
  jint disconnected = 0;
  jint made_not_entrant  = 0;
  while ((nm != NULL)){
    uint curr_comp_id = nm->compile_id();

    // OSR methods cannot be flushed like this. Also, don't flush native methods
    // since they are part of the JDK in most cases
    if (nm->is_in_use() && (!nm->is_osr_method()) && (!nm->is_locked_by_vm()) &&
        (!nm->is_native_method()) && ((curr_comp_id < flush_target))) {

      if ((nm->method()->code() == nm)) {
        // This method has not been previously considered for
        // unloading or it was restored already
        CodeCache::speculatively_disconnect(nm);
        disconnected++;
      } else if (nm->is_speculatively_disconnected()) {
        // This method was previously considered for preemptive unloading and was not called since then
        nm->method()->invocation_counter()->decay();
        nm->method()->backedge_counter()->decay();
        nm->make_not_entrant();
        made_not_entrant++;
      }

      if (curr_comp_id > _highest_marked) {
        _highest_marked = curr_comp_id;
      }
    }
    nm = CodeCache::alive_nmethod(CodeCache::next(nm));
  }

<<<<<<< HEAD
  if (LogCompilation && (xtty != NULL)) {
    ttyLocker ttyl;
    xtty->begin_elem("stop_cleaning_code_cache disconnected='" UINT32_FORMAT "' made_not_entrant='" UINT32_FORMAT "' live_blobs='" UINT32_FORMAT "' free_code_cache='" SIZE_FORMAT "'",
                      disconnected, made_not_entrant, CodeCache::nof_blobs(), CodeCache::unallocated_capacity());
    xtty->stamp();
    xtty->end_elem();
  }

  // Shut off compiler. Sweeper will run exiting from this safepoint
  // and turn it back on if it clears enough space
=======
  log_sweep("stop_cleaning",
                       "disconnected='" UINT32_FORMAT "' made_not_entrant='" UINT32_FORMAT "'",
                       disconnected, made_not_entrant);

  // Shut off compiler. Sweeper will start over with a new stack scan and
  // traversal cycle and turn it back on if it clears enough space.
>>>>>>> eb8bd999
  if (was_full()) {
    _last_was_full = os::javaTimeMillis();
    CompileBroker::set_should_compile_new_jobs(CompileBroker::stop_compilation);
  }

  // After two more traversals the sweeper will get rid of unrestored nmethods
  _was_full_traversal = _traversals;
#ifdef ASSERT
  jlong end = os::javaTimeMillis();
  if(PrintMethodFlushing && Verbose) {
    tty->print_cr("### sweeper: unload time: " INT64_FORMAT, end-start);
  }
#endif
<<<<<<< HEAD
=======
}


// Print out some state information about the current sweep and the
// state of the code cache if it's requested.
void NMethodSweeper::log_sweep(const char* msg, const char* format, ...) {
  if (PrintMethodFlushing) {
    ttyLocker ttyl;
    tty->print("### sweeper: %s ", msg);
    if (format != NULL) {
      va_list ap;
      va_start(ap, format);
      tty->vprint(format, ap);
      va_end(ap);
    }
    tty->print_cr(" total_blobs='" UINT32_FORMAT "' nmethods='" UINT32_FORMAT "'"
                  " adapters='" UINT32_FORMAT "' free_code_cache='" SIZE_FORMAT "'",
                  CodeCache::nof_blobs(), CodeCache::nof_nmethods(), CodeCache::nof_adapters(), CodeCache::unallocated_capacity());
  }

  if (LogCompilation && (xtty != NULL)) {
    ttyLocker ttyl;
    xtty->begin_elem("sweeper state='%s' traversals='" INTX_FORMAT "' ", msg, (intx)traversal_count());
    if (format != NULL) {
      va_list ap;
      va_start(ap, format);
      xtty->vprint(format, ap);
      va_end(ap);
    }
    xtty->print(" total_blobs='" UINT32_FORMAT "' nmethods='" UINT32_FORMAT "'"
                " adapters='" UINT32_FORMAT "' free_code_cache='" SIZE_FORMAT "'",
                CodeCache::nof_blobs(), CodeCache::nof_nmethods(), CodeCache::nof_adapters(), CodeCache::unallocated_capacity());
    xtty->stamp();
    xtty->end_elem();
  }
>>>>>>> eb8bd999
}<|MERGE_RESOLUTION|>--- conflicted
+++ resolved
@@ -1,9 +1,5 @@
 /*
-<<<<<<< HEAD
- * Copyright (c) 1997, 2009, Oracle and/or its affiliates. All rights reserved.
-=======
  * Copyright (c) 1997, 2010, Oracle and/or its affiliates. All rights reserved.
->>>>>>> eb8bd999
  * DO NOT ALTER OR REMOVE COPYRIGHT NOTICES OR THIS FILE HEADER.
  *
  * This code is free software; you can redistribute it and/or modify it
@@ -39,29 +35,12 @@
 jint      NMethodSweeper::_locked_seen = 0;
 jint      NMethodSweeper::_not_entrant_seen_on_stack = 0;
 bool      NMethodSweeper::_rescan = false;
-<<<<<<< HEAD
-=======
 bool      NMethodSweeper::_do_sweep = false;
->>>>>>> eb8bd999
 bool      NMethodSweeper::_was_full = false;
 jint      NMethodSweeper::_advise_to_sweep = 0;
 jlong     NMethodSweeper::_last_was_full = 0;
 uint      NMethodSweeper::_highest_marked = 0;
 long      NMethodSweeper::_was_full_traversal = 0;
-<<<<<<< HEAD
-
-class MarkActivationClosure: public CodeBlobClosure {
-public:
-  virtual void do_code_blob(CodeBlob* cb) {
-    // If we see an activation belonging to a non_entrant nmethod, we mark it.
-    if (cb->is_nmethod() && ((nmethod*)cb)->is_not_entrant()) {
-      ((nmethod*)cb)->mark_as_seen_on_stack();
-    }
-  }
-};
-static MarkActivationClosure mark_activation_closure;
-=======
->>>>>>> eb8bd999
 
 class MarkActivationClosure: public CodeBlobClosure {
 public:
@@ -210,40 +189,6 @@
     }
   }
 
-<<<<<<< HEAD
-  if (UseCodeCacheFlushing) {
-    if (!CodeCache::needs_flushing()) {
-      // In a safepoint, no race with setters
-      _advise_to_sweep = 0;
-    }
-
-    if (was_full()) {
-      // There was some progress so attempt to restart the compiler
-      jlong now           = os::javaTimeMillis();
-      jlong max_interval  = (jlong)MinCodeCacheFlushingInterval * (jlong)1000;
-      jlong curr_interval = now - _last_was_full;
-      if ((!CodeCache::needs_flushing()) && (curr_interval > max_interval)) {
-        CompileBroker::set_should_compile_new_jobs(CompileBroker::run_compilation);
-        set_was_full(false);
-
-        // Update the _last_was_full time so we can tell how fast the
-        // code cache is filling up
-        _last_was_full = os::javaTimeMillis();
-
-        if (PrintMethodFlushing) {
-          tty->print_cr("### sweeper: Live blobs:" UINT32_FORMAT "/Free code cache:" SIZE_FORMAT " bytes, restarting compiler",
-            CodeCache::nof_blobs(), CodeCache::unallocated_capacity());
-        }
-        if (LogCompilation && (xtty != NULL)) {
-          ttyLocker ttyl;
-          xtty->begin_elem("restart_compiler live_blobs='" UINT32_FORMAT "' free_code_cache='" SIZE_FORMAT "'",
-                           CodeCache::nof_blobs(), CodeCache::unallocated_capacity());
-          xtty->stamp();
-          xtty->end_elem();
-        }
-      }
-    }
-=======
 #ifdef ASSERT
   if(PrintMethodFlushing) {
     jlong sweep_end             = os::javaTimeMillis();
@@ -253,7 +198,6 @@
 
   if (_invocations == 1) {
     log_sweep("finished");
->>>>>>> eb8bd999
   }
 }
 
@@ -283,10 +227,7 @@
       if (PrintMethodFlushing && Verbose) {
         tty->print_cr("### Nmethod %3d/" PTR_FORMAT " (marked for reclamation) being flushed", nm->compile_id(), nm);
       }
-<<<<<<< HEAD
-=======
       MutexLockerEx mu(CodeCache_lock, Mutex::_no_safepoint_check_flag);
->>>>>>> eb8bd999
       nm->flush();
     } else {
       if (PrintMethodFlushing && Verbose) {
@@ -347,13 +288,8 @@
 // they will call a vm op that comes here. This code attempts to speculatively
 // unload the oldest half of the nmethods (based on the compile job id) by
 // saving the old code in a list in the CodeCache. Then
-<<<<<<< HEAD
-// execution resumes. If a method so marked is not called by the second
-// safepoint from the current one, the nmethod will be marked non-entrant and
-=======
 // execution resumes. If a method so marked is not called by the second sweeper
 // stack traversal after the current one, the nmethod will be marked non-entrant and
->>>>>>> eb8bd999
 // got rid of by normal sweeping. If the method is called, the methodOop's
 // _code field is restored and the methodOop/nmethod
 // go back to their normal state.
@@ -382,21 +318,8 @@
     jlong curr_interval = now - _last_was_full;
     if (curr_interval < max_interval) {
       _rescan = true;
-<<<<<<< HEAD
-      if (PrintMethodFlushing) {
-        tty->print_cr("### handle full too often, turning off compiler");
-      }
-      if (LogCompilation && (xtty != NULL)) {
-        ttyLocker ttyl;
-        xtty->begin_elem("disable_compiler flushing_interval='" UINT64_FORMAT "' live_blobs='" UINT32_FORMAT "' free_code_cache='" SIZE_FORMAT "'",
-                         curr_interval/1000, CodeCache::nof_blobs(), CodeCache::unallocated_capacity());
-        xtty->stamp();
-        xtty->end_elem();
-      }
-=======
       log_sweep("disable_compiler", "flushing_interval='" UINT64_FORMAT "'",
                            curr_interval/1000);
->>>>>>> eb8bd999
       return;
     }
   }
@@ -416,21 +339,7 @@
 
   if ((!was_full()) && (is_full)) {
     if (!CodeCache::needs_flushing()) {
-<<<<<<< HEAD
-      if (PrintMethodFlushing) {
-        tty->print_cr("### sweeper: Live blobs:" UINT32_FORMAT "/Free code cache:" SIZE_FORMAT " bytes, restarting compiler",
-          CodeCache::nof_blobs(), CodeCache::unallocated_capacity());
-      }
-      if (LogCompilation && (xtty != NULL)) {
-        ttyLocker ttyl;
-        xtty->begin_elem("restart_compiler live_blobs='" UINT32_FORMAT "' free_code_cache='" SIZE_FORMAT "'",
-                         CodeCache::nof_blobs(), CodeCache::unallocated_capacity());
-        xtty->stamp();
-        xtty->end_elem();
-      }
-=======
       log_sweep("restart_compiler");
->>>>>>> eb8bd999
       CompileBroker::set_should_compile_new_jobs(CompileBroker::run_compilation);
       return;
     }
@@ -439,21 +348,7 @@
   // Traverse the code cache trying to dump the oldest nmethods
   uint curr_max_comp_id = CompileBroker::get_compilation_id();
   uint flush_target = ((curr_max_comp_id - _highest_marked) >> 1) + _highest_marked;
-<<<<<<< HEAD
-  if (PrintMethodFlushing && Verbose) {
-    tty->print_cr("### Cleaning code cache: Live blobs:" UINT32_FORMAT "/Free code cache:" SIZE_FORMAT " bytes",
-        CodeCache::nof_blobs(), CodeCache::unallocated_capacity());
-  }
-  if (LogCompilation && (xtty != NULL)) {
-    ttyLocker ttyl;
-    xtty->begin_elem("start_cleaning_code_cache live_blobs='" UINT32_FORMAT "' free_code_cache='" SIZE_FORMAT "'",
-                      CodeCache::nof_blobs(), CodeCache::unallocated_capacity());
-    xtty->stamp();
-    xtty->end_elem();
-  }
-=======
   log_sweep("start_cleaning");
->>>>>>> eb8bd999
 
   nmethod* nm = CodeCache::alive_nmethod(CodeCache::first());
   jint disconnected = 0;
@@ -486,25 +381,12 @@
     nm = CodeCache::alive_nmethod(CodeCache::next(nm));
   }
 
-<<<<<<< HEAD
-  if (LogCompilation && (xtty != NULL)) {
-    ttyLocker ttyl;
-    xtty->begin_elem("stop_cleaning_code_cache disconnected='" UINT32_FORMAT "' made_not_entrant='" UINT32_FORMAT "' live_blobs='" UINT32_FORMAT "' free_code_cache='" SIZE_FORMAT "'",
-                      disconnected, made_not_entrant, CodeCache::nof_blobs(), CodeCache::unallocated_capacity());
-    xtty->stamp();
-    xtty->end_elem();
-  }
-
-  // Shut off compiler. Sweeper will run exiting from this safepoint
-  // and turn it back on if it clears enough space
-=======
   log_sweep("stop_cleaning",
                        "disconnected='" UINT32_FORMAT "' made_not_entrant='" UINT32_FORMAT "'",
                        disconnected, made_not_entrant);
 
   // Shut off compiler. Sweeper will start over with a new stack scan and
   // traversal cycle and turn it back on if it clears enough space.
->>>>>>> eb8bd999
   if (was_full()) {
     _last_was_full = os::javaTimeMillis();
     CompileBroker::set_should_compile_new_jobs(CompileBroker::stop_compilation);
@@ -518,8 +400,6 @@
     tty->print_cr("### sweeper: unload time: " INT64_FORMAT, end-start);
   }
 #endif
-<<<<<<< HEAD
-=======
 }
 
 
@@ -555,5 +435,4 @@
     xtty->stamp();
     xtty->end_elem();
   }
->>>>>>> eb8bd999
 }