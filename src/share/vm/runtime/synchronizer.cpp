#ifdef USE_PRAGMA_IDENT_SRC
#pragma ident "@(#)synchronizer.cpp	1.117 07/09/29 02:14:43 JVM"
#endif
/*
 * Copyright 1998-2007 Sun Microsystems, Inc.  All Rights Reserved.
 * DO NOT ALTER OR REMOVE COPYRIGHT NOTICES OR THIS FILE HEADER.
 *
 * This code is free software; you can redistribute it and/or modify it
 * under the terms of the GNU General Public License version 2 only, as
 * published by the Free Software Foundation.
 *
 * This code is distributed in the hope that it will be useful, but WITHOUT
 * ANY WARRANTY; without even the implied warranty of MERCHANTABILITY or
 * FITNESS FOR A PARTICULAR PURPOSE.  See the GNU General Public License
 * version 2 for more details (a copy is included in the LICENSE file that
 * accompanied this code).
 *
 * You should have received a copy of the GNU General Public License version
 * 2 along with this work; if not, write to the Free Software Foundation,
 * Inc., 51 Franklin St, Fifth Floor, Boston, MA 02110-1301 USA.
 *
 * Please contact Sun Microsystems, Inc., 4150 Network Circle, Santa Clara,
 * CA 95054 USA or visit www.sun.com if you need additional information or
 * have any questions.
 *  
 */

# include "incls/_precompiled.incl"
# include "incls/_synchronizer.cpp.incl"

#if defined(__GNUC__) && !defined(IA64)
  // Need to inhibit inlining for older versions of GCC to avoid build-time failures
  #define ATTR __attribute__((noinline))
#else
  #define ATTR
#endif

// Native markword accessors for synchronization and hashCode().
//
// The "core" versions of monitor enter and exit reside in this file.
// The interpreter and compilers contain specialized transliterated
// variants of the enter-exit fast-path operations.  See i486.ad fast_lock(),
// for instance.  If you make changes here, make sure to modify the
// interpreter, and both C1 and C2 fast-path inline locking code emission. 
//
// TODO: merge the objectMonitor and synchronizer classes.  
//
// -----------------------------------------------------------------------------

#ifdef DTRACE_ENABLED

// Only bother with this argument setup if dtrace is available
// TODO-FIXME: probes should not fire when caller is _blocked.  assert() accordingly.

HS_DTRACE_PROBE_DECL5(hotspot, monitor__wait, 
  jlong, uintptr_t, char*, int, long);
HS_DTRACE_PROBE_DECL4(hotspot, monitor__waited, 
  jlong, uintptr_t, char*, int);
HS_DTRACE_PROBE_DECL4(hotspot, monitor__notify, 
  jlong, uintptr_t, char*, int);
HS_DTRACE_PROBE_DECL4(hotspot, monitor__notifyAll, 
  jlong, uintptr_t, char*, int);
HS_DTRACE_PROBE_DECL4(hotspot, monitor__contended__enter, 
  jlong, uintptr_t, char*, int);
HS_DTRACE_PROBE_DECL4(hotspot, monitor__contended__entered, 
  jlong, uintptr_t, char*, int);
HS_DTRACE_PROBE_DECL4(hotspot, monitor__contended__exit, 
  jlong, uintptr_t, char*, int);

#define DTRACE_MONITOR_PROBE_COMMON(klassOop, thread)                      \
  char* bytes = NULL;                                                      \
  int len = 0;                                                             \
  jlong jtid = SharedRuntime::get_java_tid(thread);                        \
  symbolOop klassname = ((oop)(klassOop))->klass()->klass_part()->name();  \
  if (klassname != NULL) {                                                 \
    bytes = (char*)klassname->bytes();                                     \
    len = klassname->utf8_length();                                        \
  }                                                                        

#define DTRACE_MONITOR_WAIT_PROBE(monitor, klassOop, thread, millis)       \
  {                                                                        \
    if (DTraceMonitorProbes) {                                            \
      DTRACE_MONITOR_PROBE_COMMON(klassOop, thread);                       \
      HS_DTRACE_PROBE5(hotspot, monitor__wait, jtid,                       \
                       (monitor), bytes, len, (millis));                   \
    }                                                                      \
  }

#define DTRACE_MONITOR_PROBE(probe, monitor, klassOop, thread)             \
  {                                                                        \
    if (DTraceMonitorProbes) {                                            \
      DTRACE_MONITOR_PROBE_COMMON(klassOop, thread);                       \
      HS_DTRACE_PROBE4(hotspot, monitor__##probe, jtid,                    \
                       (uintptr_t)(monitor), bytes, len);                  \
    }                                                                      \
  }

#else //  ndef DTRACE_ENABLED

#define DTRACE_MONITOR_WAIT_PROBE(klassOop, thread, millis, mon)    {;}
#define DTRACE_MONITOR_PROBE(probe, klassOop, thread, mon)          {;}

#endif // ndef DTRACE_ENABLED

// ObjectWaiter serves as a "proxy" or surrogate thread.
// TODO-FIXME: Eliminate ObjectWaiter and use the thread-specific
// ParkEvent instead.  Beware, however, that the JVMTI code
// knows about ObjectWaiters, so we'll have to reconcile that code.
// See next_waiter(), first_waiter(), etc. 

class ObjectWaiter : public StackObj {
 public:
  enum TStates { TS_UNDEF, TS_READY, TS_RUN, TS_WAIT, TS_ENTER, TS_CXQ } ; 
  enum Sorted  { PREPEND, APPEND, SORTED } ; 
  ObjectWaiter * volatile _next;
  ObjectWaiter * volatile _prev;
  Thread*       _thread;
  ParkEvent *   _event;
  volatile int  _notified ;    
  volatile TStates TState ; 
  Sorted        _Sorted ;           // List placement disposition
  bool          _active ;           // Contention monitoring is enabled
 public:
  ObjectWaiter(Thread* thread) {
    _next     = NULL;
    _prev     = NULL;
    _notified = 0;
    TState    = TS_RUN ; 
    _thread   = thread;
    _event    = thread->_ParkEvent ; 
    _active   = false;
    assert (_event != NULL, "invariant") ; 
  }

  void wait_reenter_begin(ObjectMonitor *mon) {
    JavaThread *jt = (JavaThread *)this->_thread;
    _active = JavaThreadBlockedOnMonitorEnterState::wait_reenter_begin(jt, mon);
  }

  void wait_reenter_end(ObjectMonitor *mon) {
    JavaThread *jt = (JavaThread *)this->_thread;
    JavaThreadBlockedOnMonitorEnterState::wait_reenter_end(jt, _active);
  }
};

enum ManifestConstants { 
    ClearResponsibleAtSTW   = 0,
    MaximumRecheckInterval  = 1000
} ; 


#undef TEVENT
#define TEVENT(nom) {if (SyncVerbose) FEVENT(nom); }

#define FEVENT(nom) { static volatile int ctr = 0 ; int v = ++ctr ; if ((v & (v-1)) == 0) { ::printf (#nom " : %d \n", v); ::fflush(stdout); }}

#undef  TEVENT
#define TEVENT(nom) {;}

// Performance concern:
// OrderAccess::storestore() calls release() which STs 0 into the global volatile 
// OrderAccess::Dummy variable.  This store is unnecessary for correctness.  
// Many threads STing into a common location causes considerable cache migration
// or "sloshing" on large SMP system.  As such, I avoid using OrderAccess::storestore()
// until it's repaired.  In some cases OrderAccess::fence() -- which incurs local
// latency on the executing processor -- is a better choice as it scales on SMP
// systems.  See http://blogs.sun.com/dave/entry/biased_locking_in_hotspot for a 
// discussion of coherency costs.  Note that all our current reference platforms
// provide strong ST-ST order, so the issue is moot on IA32, x64, and SPARC. 
//
// As a general policy we use "volatile" to control compiler-based reordering
// and explicit fences (barriers) to control for architectural reordering performed
// by the CPU(s) or platform.  

static int  MBFence (int x) { OrderAccess::fence(); return x; } 

struct SharedGlobals { 
    // These are highly shared mostly-read variables.  
    // To avoid false-sharing they need to be the sole occupants of a $ line.
    double padPrefix [8];
    volatile int stwRandom ; 
    volatile int stwCycle ; 

    // Hot RW variables -- Sequester to avoid false-sharing
    double padSuffix [16]; 
    volatile int hcSequence ;   
    double padFinal [8] ; 
} ; 

static SharedGlobals GVars ; 


// Tunables ...
// The knob* variables are effectively final.  Once set they should
// never be modified hence.  Consider using __read_mostly with GCC.

static int Knob_LogSpins           = 0 ;       // enable jvmstat tally for spins
static int Knob_HandOff            = 0 ;      
static int Knob_Verbose            = 0 ; 
static int Knob_ReportSettings     = 0 ;

static int Knob_SpinLimit          = 5000 ;    // derived by an external tool - 
static int Knob_SpinBase           = 0 ;       // Floor AKA SpinMin
static int Knob_SpinBackOff        = 0 ;       // spin-loop backoff
static int Knob_CASPenalty         = -1 ;      // Penalty for failed CAS
static int Knob_OXPenalty          = -1 ;      // Penalty for observed _owner change
static int Knob_SpinSetSucc        = 1 ;       // spinners set the _succ field
static int Knob_SpinEarly          = 1 ; 
static int Knob_SuccEnabled        = 1 ;       // futile wake throttling
static int Knob_SuccRestrict       = 0 ;       // Limit successors + spinners to at-most-one
static int Knob_MaxSpinners        = -1 ;      // Should be a function of # CPUs
static int Knob_Bonus              = 100 ;     // spin success bonus
static int Knob_BonusB             = 100 ;     // spin success bonus
static int Knob_Penalty            = 200 ;     // spin failure penalty 
static int Knob_Poverty            = 1000 ;    
static int Knob_SpinAfterFutile    = 1 ;       // Spin after returning from park()
static int Knob_FixedSpin          = 0 ; 
static int Knob_OState             = 3 ;       // Spinner checks thread state of _owner
static int Knob_UsePause           = 1 ; 
static int Knob_ExitPolicy         = 0 ; 
static int Knob_PreSpin            = 10 ;      // 20-100 likely better
static int Knob_ResetEvent         = 0 ; 
static int BackOffMask             = 0 ; 

static int Knob_FastHSSEC          = 0 ; 
static int Knob_MoveNotifyee       = 2 ;       // notify() - disposition of notifyee
static int Knob_QMode              = 0 ;       // EntryList-cxq policy - queue discipline
static volatile int InitDone       = 0 ; 


// hashCode() generation :
//
// Possibilities:
// * MD5Digest of {obj,stwRandom}
// * CRC32 of {obj,stwRandom} or any linear-feedback shift register function.
// * A DES- or AES-style SBox[] mechanism
// * One of the Phi-based schemes, such as:
//   2654435761 = 2^32 * Phi (golden ratio)
//   HashCodeValue = ((uintptr_t(obj) >> 3) * 2654435761) ^ GVars.stwRandom ; 
// * A variation of Marsaglia's shift-xor RNG scheme.  
// * (obj ^ stwRandom) is appealing, but can result
//   in undesirable regularity in the hashCode values of adjacent objects
//   (objects allocated back-to-back, in particular).  This could potentially
//   result in hashtable collisions and reduced hashtable efficiency.  
//   There are simple ways to "diffuse" the middle address bits over the 
//   generated hashCode values:
//

static inline intptr_t get_next_hash(Thread * Self, oop obj) {
  intptr_t value = 0 ; 
  if (hashCode == 0) { 
     // This form uses an unguarded global Park-Miller RNG, 
     // so it's possible for two threads to race and generate the same RNG.
     // On MP system we'll have lots of RW access to a global, so the
     // mechanism induces lots of coherency traffic.  
     value = os::random() ; 
  } else
  if (hashCode == 1) { 
     // This variation has the property of being stable (idempotent)
     // between STW operations.  This can be useful in some of the 1-0
     // synchronization schemes.  
     intptr_t addrBits = intptr_t(obj) >> 3 ; 
     value = addrBits ^ (addrBits >> 5) ^ GVars.stwRandom ; 
  } else 
  if (hashCode == 2) { 
     value = 1 ;            // for sensitivity testing
  } else
  if (hashCode == 3) { 
     value = ++GVars.hcSequence ; 
  } else
  if (hashCode == 4) { 
     value = intptr_t(obj) ; 
  } else { 
     // Marsaglia's xor-shift scheme with thread-specific state
     // This is probably the best overall implementation -- we'll
     // likely make this the default in future releases.
     unsigned t = Self->_hashStateX ; 
     t ^= (t << 11) ; 
     Self->_hashStateX = Self->_hashStateY ; 
     Self->_hashStateY = Self->_hashStateZ ; 
     Self->_hashStateZ = Self->_hashStateW ; 
     unsigned v = Self->_hashStateW ; 
     v = (v ^ (v >> 19)) ^ (t ^ (t >> 8)) ; 
     Self->_hashStateW = v ; 
     value = v ; 
  } 

  value &= markOopDesc::hash_mask;
  if (value == 0) value = 0xBAD ; 
  assert (value != markOopDesc::no_hash, "invariant") ; 
  TEVENT (hashCode: GENERATE) ;
  return value;
}

void BasicLock::print_on(outputStream* st) const {
  st->print("monitor");
}

void BasicLock::move_to(oop obj, BasicLock* dest) {
  // Check to see if we need to inflate the lock. This is only needed
  // if an object is locked using "this" lightweight monitor. In that
  // case, the displaced_header() is unlocked, because the 
  // displaced_header() contains the header for the originally unlocked
  // object. However the object could have already been inflated. But it 
  // does not matter, the inflation will just a no-op. For other cases,
  // the displaced header will be either 0x0 or 0x3, which are location
  // independent, therefore the BasicLock is free to move.
  //
  // During OSR we may need to relocate a BasicLock (which contains a 
  // displaced word) from a location in an interpreter frame to a
  // new location in a compiled frame.  "this" refers to the source
  // basiclock in the interpreter frame.  "dest" refers to the destination
  // basiclock in the new compiled frame.  We *always* inflate in move_to().
  // The always-Inflate policy works properly, but in 1.5.0 it can sometimes 
  // cause performance problems in code that makes heavy use of a small # of 
  // uncontended locks.   (We'd inflate during OSR, and then sync performance 
  // would subsequently plummet because the thread would be forced thru the slow-path).  
  // This problem has been made largely moot on IA32 by inlining the inflated fast-path 
  // operations in Fast_Lock and Fast_Unlock in i486.ad. 
  //
  // Note that there is a way to safely swing the object's markword from 
  // one stack location to another.  This avoids inflation.  Obviously, 
  // we need to ensure that both locations refer to the current thread's stack.  
  // There are some subtle concurrency issues, however, and since the benefit is
  // is small (given the support for inflated fast-path locking in the fast_lock, etc)
  // we'll leave that optimization for another time.  

  if (displaced_header()->is_neutral()) {
    ObjectSynchronizer::inflate_helper(obj);
    // WARNING: We can not put check here, because the inflation
    // will not update the displaced header. Once BasicLock is inflated, 
    // no one should ever look at its content.
  } else {
    // Typically the displaced header will be 0 (recursive stack lock) or 
    // unused_mark.  Naively we'd like to assert that the displaced mark
    // value is either 0, neutral, or 3.  But with the advent of the
    // store-before-CAS avoidance in fast_lock/compiler_lock_object
    // we can find any flavor mark in the displaced mark.
  }
// [RGV] The next line appears to do nothing!
  intptr_t dh = (intptr_t) displaced_header();
  dest->set_displaced_header(displaced_header());
}

// -----------------------------------------------------------------------------

// standard constructor, allows locking failures
ObjectLocker::ObjectLocker(Handle obj, Thread* thread, bool doLock) {
  _dolock = doLock;
  _thread = thread;
  debug_only(if (StrictSafepointChecks) _thread->check_for_valid_safepoint_state(false);)
  _obj = obj;

  if (_dolock) {
    TEVENT (ObjectLocker) ; 

    ObjectSynchronizer::fast_enter(_obj, &_lock, false, _thread);
  }
}

ObjectLocker::~ObjectLocker() {
  if (_dolock) {
    ObjectSynchronizer::fast_exit(_obj(), &_lock, _thread);
  }
}

// -----------------------------------------------------------------------------


PerfCounter * ObjectSynchronizer::_sync_Inflations                  = NULL ;
PerfCounter * ObjectSynchronizer::_sync_Deflations                  = NULL ;
PerfCounter * ObjectSynchronizer::_sync_ContendedLockAttempts       = NULL ;
PerfCounter * ObjectSynchronizer::_sync_FutileWakeups               = NULL ;
PerfCounter * ObjectSynchronizer::_sync_Parks                       = NULL ;
PerfCounter * ObjectSynchronizer::_sync_EmptyNotifications          = NULL ;
PerfCounter * ObjectSynchronizer::_sync_Notifications               = NULL ;
PerfCounter * ObjectSynchronizer::_sync_PrivateA                    = NULL ;
PerfCounter * ObjectSynchronizer::_sync_PrivateB                    = NULL ;
PerfCounter * ObjectSynchronizer::_sync_SlowExit                    = NULL ;
PerfCounter * ObjectSynchronizer::_sync_SlowEnter                   = NULL ;
PerfCounter * ObjectSynchronizer::_sync_SlowNotify                  = NULL ;
PerfCounter * ObjectSynchronizer::_sync_SlowNotifyAll               = NULL ; 
PerfCounter * ObjectSynchronizer::_sync_FailedSpins                 = NULL ;
PerfCounter * ObjectSynchronizer::_sync_SuccessfulSpins             = NULL ;
PerfCounter * ObjectSynchronizer::_sync_MonInCirculation            = NULL ;
PerfCounter * ObjectSynchronizer::_sync_MonScavenged                = NULL ;
PerfLongVariable * ObjectSynchronizer::_sync_MonExtant              = NULL ;
  
// One-shot global initialization for the sync subsystem.  
// We could also defer initialization and initialize on-demand
// the first time we call inflate().  Initialization would
// be protected - like so many things - by the MonitorCache_lock.

void ObjectSynchronizer::Initialize () {
  static int InitializationCompleted = 0 ;
  assert (InitializationCompleted == 0, "invariant") ; 
  InitializationCompleted = 1 ; 
  if (UsePerfData) { 
      EXCEPTION_MARK ; 
      #define NEWPERFCOUNTER(n)   {n = PerfDataManager::create_counter(SUN_RT, #n, PerfData::U_Events,CHECK); } 
      #define NEWPERFVARIABLE(n)  {n = PerfDataManager::create_variable(SUN_RT, #n, PerfData::U_Events,CHECK); } 
      NEWPERFCOUNTER(_sync_Inflations) ; 
      NEWPERFCOUNTER(_sync_Deflations) ; 
      NEWPERFCOUNTER(_sync_ContendedLockAttempts) ; 
      NEWPERFCOUNTER(_sync_FutileWakeups) ; 
      NEWPERFCOUNTER(_sync_Parks) ; 
      NEWPERFCOUNTER(_sync_EmptyNotifications) ;
      NEWPERFCOUNTER(_sync_Notifications) ;
      NEWPERFCOUNTER(_sync_SlowEnter) ;
      NEWPERFCOUNTER(_sync_SlowExit) ;
      NEWPERFCOUNTER(_sync_SlowNotify) ;
      NEWPERFCOUNTER(_sync_SlowNotifyAll) ;
      NEWPERFCOUNTER(_sync_FailedSpins) ;
      NEWPERFCOUNTER(_sync_SuccessfulSpins) ;
      NEWPERFCOUNTER(_sync_PrivateA) ;
      NEWPERFCOUNTER(_sync_PrivateB) ;
      NEWPERFCOUNTER(_sync_MonInCirculation) ;
      NEWPERFCOUNTER(_sync_MonScavenged) ;
      NEWPERFVARIABLE(_sync_MonExtant) ; 
      #undef NEWPERFCOUNTER
  }
}

// Compile-time asserts 
// When possible, it's better to catch errors deterministically at
// compile-time than at runtime.  The down-side to using compile-time
// asserts is that error message -- often something about negative array
// indices -- is opaque. 

#define CTASSERT(x) { int tag[1-(2*!(x))]; printf ("Tag @%X\n", tag); } 

void ObjectMonitor::ctAsserts() { 
  CTASSERT(offset_of (ObjectMonitor, _header) == 0); 
}

static int Adjust (volatile int * adr, int dx) {
  int v ; 
  for (v = *adr ; Atomic::cmpxchg (v + dx, adr, v) != v; v = *adr) ; 
  return v ; 
}

// Ad-hoc mutual exclusion primitives: SpinLock and Mux
// 
// We employ SpinLocks _only for low-contention, fixed-length 
// short-duration critical sections where we're concerned 
// about native mutex_t or HotSpot Mutex:: latency.  
// The mux construct provides a spin-then-block mutual exclusion
// mechanism.  
//
// Testing has shown that contention on the ListLock guarding gFreeList 
// is common.  If we implement ListLock as a simple SpinLock it's common 
// for the JVM to devolve to yielding with little progress.  This is true
// despite the fact that the critical sections protected by ListLock are
// extremely short. 
//
// TODO-FIXME: ListLock should be of type SpinLock.  
// We should make this a 1st-class type, integrated into the lock
// hierarchy as leaf-locks.  Critically, the SpinLock structure 
// should have sufficient padding to avoid false-sharing and excessive 
// cache-coherency traffic.   


typedef volatile int SpinLockT ; 

void Thread::SpinAcquire (volatile int * adr, const char * LockName) {
  if (Atomic::cmpxchg (1, adr, 0) == 0) {
     return ;   // normal fast-path return
  }

  // Slow-path : We've encountered contention -- Spin/Yield/Block strategy.
  TEVENT (SpinAcquire - ctx) ;
  int ctr = 0 ; 
  int Yields = 0 ; 
  for (;;) { 
     while (*adr != 0) {
        ++ctr ; 
        if ((ctr & 0xFFF) == 0 || !os::is_MP()) { 
           if (Yields > 5) { 
             // Consider using a simple NakedSleep() instead.
             // Then SpinAcquire could be called by non-JVM threads
             Thread::current()->_ParkEvent->park(1) ; 
           } else { 
             os::NakedYield() ; 
             ++Yields ; 
           }
        } else {
           SpinPause() ;
        }
     }
     if (Atomic::cmpxchg (1, adr, 0) == 0) return ; 
  }
}

void Thread::SpinRelease (volatile int * adr) {
  assert (*adr != 0, "invariant") ; 
  OrderAccess::fence() ;      // guarantee at least release consistency. 
  // Roach-motel semantics.
  // It's safe if subsequent LDs and STs float "up" into the critical section,
  // but prior LDs and STs within the critical section can't be allowed 
  // to reorder or float past the ST that releases the lock. 
  *adr = 0 ; 
}

// muxAcquire and muxRelease:
//
// *  muxAcquire and muxRelease support a single-word lock-word construct.
//    The LSB of the word is set IFF the lock is held.
//    The remainder of the word points to the head of a singly-linked list
//    of threads blocked on the lock.  
//
// *  The current implementation of muxAcquire-muxRelease uses its own
//    dedicated Thread._MuxEvent instance.  If we're interested in 
//    minimizing the peak number of extant ParkEvent instances then
//    we could eliminate _MuxEvent and "borrow" _ParkEvent as long
//    as certain invariants were satisfied.  Specifically, care would need
//    to be taken with regards to consuming unpark() "permits".  
//    A safe rule of thumb is that a thread would never call muxAcquire() 
//    if it's enqueued (cxq, EntryList, WaitList, etc) and will subsequently 
//    park().  Otherwise the _ParkEvent park() operation in muxAcquire() could 
//    consume an unpark() permit intended for monitorenter, for instance. 
//    One way around this would be to widen the restricted-range semaphore
//    implemented in park().  Another alternative would be to provide
//    multiple instances of the PlatformEvent() for each thread.  One 
//    instance would be dedicated to muxAcquire-muxRelease, for instance.
//
// *  Usage:
//    -- Only as leaf locks
//    -- for short-term locking only as muxAcquire does not perform
//       thread state transitions.
// 
// Alternatives:
// *  We could implement muxAcquire and muxRelease with MCS or CLH locks 
//    but with parking or spin-then-park instead of pure spinning.  
// *  Use Taura-Oyama-Yonenzawa locks.  
// *  It's possible to construct a 1-0 lock if we encode the lockword as 
//    (List,LockByte).  Acquire will CAS the full lockword while Release 
//    will STB 0 into the LockByte.  The 1-0 scheme admits stranding, so
//    acquiring threads use timers (ParkTimed) to detect and recover from 
//    the stranding window.  Thread/Node structures must be aligned on 256-byte
//    boundaries by using placement-new.  
// *  Augment MCS with advisory back-link fields maintained with CAS().
//    Pictorially:  LockWord -> T1 <-> T2 <-> T3 <-> ... <-> Tn <-> Owner.
//    The validity of the backlinks must be ratified before we trust the value.
//    If the backlinks are invalid the exiting thread must back-track through the
//    the forward links, which are always trustworthy.  
// *  Add a successor indication.  The LockWord is currently encoded as 
//    (List, LOCKBIT:1).  We could also add a SUCCBIT or an explicit _succ variable
//    to provide the usual futile-wakeup optimization.  
//    See RTStt for details.  
// *  Consider schedctl.sc_nopreempt to cover the critical section.
//


typedef volatile intptr_t MutexT ;      // Mux Lock-word
enum MuxBits { LOCKBIT = 1 } ; 
 
void Thread::muxAcquire (volatile intptr_t * Lock, const char * LockName) {
  intptr_t w = Atomic::cmpxchg_ptr (LOCKBIT, Lock, 0) ; 
  if (w == 0) return ; 
  if ((w & LOCKBIT) == 0 && Atomic::cmpxchg_ptr (w|LOCKBIT, Lock, w) == w) { 
     return ; 
  }

  TEVENT (muxAcquire - Contention) ; 
  ParkEvent * const Self = Thread::current()->_MuxEvent ; 
  assert ((intptr_t(Self) & LOCKBIT) == 0, "invariant") ; 
  for (;;) { 
     int its = (os::is_MP() ? 100 : 0) + 1 ; 

     // Optional spin phase: spin-then-park strategy
     while (--its >= 0) { 
       w = *Lock ; 
       if ((w & LOCKBIT) == 0 && Atomic::cmpxchg_ptr (w|LOCKBIT, Lock, w) == w) { 
          return ; 
       }
     }

     Self->reset() ; 
     Self->OnList = intptr_t(Lock) ; 
     // The following fence() isn't _strictly necessary as the subsequent 
     // CAS() both serializes execution and ratifies the fetched *Lock value.
     OrderAccess::fence(); 
     for (;;) { 
        w = *Lock ; 
        if ((w & LOCKBIT) == 0) { 
            if (Atomic::cmpxchg_ptr (w|LOCKBIT, Lock, w) == w) { 
                Self->OnList = 0 ;   // hygiene - allows stronger asserts 
                return ; 
            }
            continue ;      // Interference -- *Lock changed -- Just retry
        }
        assert (w & LOCKBIT, "invariant") ; 
        Self->ListNext = (ParkEvent *) (w & ~LOCKBIT );
        if (Atomic::cmpxchg_ptr (intptr_t(Self)|LOCKBIT, Lock, w) == w) break ; 
     }

     while (Self->OnList != 0) { 
        Self->park() ; 
     }
  }
}

void Thread::muxAcquireW (volatile intptr_t * Lock, ParkEvent * ev) {
  intptr_t w = Atomic::cmpxchg_ptr (LOCKBIT, Lock, 0) ; 
  if (w == 0) return ; 
  if ((w & LOCKBIT) == 0 && Atomic::cmpxchg_ptr (w|LOCKBIT, Lock, w) == w) { 
    return ; 
  }

  TEVENT (muxAcquire - Contention) ; 
  ParkEvent * ReleaseAfter = NULL ; 
  if (ev == NULL) {
    ev = ReleaseAfter = ParkEvent::Allocate (NULL) ; 
  }
  assert ((intptr_t(ev) & LOCKBIT) == 0, "invariant") ; 
  for (;;) { 
    guarantee (ev->OnList == 0, "invariant") ; 
    int its = (os::is_MP() ? 100 : 0) + 1 ; 

    // Optional spin phase: spin-then-park strategy
    while (--its >= 0) { 
      w = *Lock ; 
      if ((w & LOCKBIT) == 0 && Atomic::cmpxchg_ptr (w|LOCKBIT, Lock, w) == w) { 
        if (ReleaseAfter != NULL) {
          ParkEvent::Release (ReleaseAfter) ; 
        }
        return ; 
      }
    }

    ev->reset() ; 
    ev->OnList = intptr_t(Lock) ; 
    // The following fence() isn't _strictly necessary as the subsequent 
    // CAS() both serializes execution and ratifies the fetched *Lock value.
    OrderAccess::fence(); 
    for (;;) { 
      w = *Lock ; 
      if ((w & LOCKBIT) == 0) { 
        if (Atomic::cmpxchg_ptr (w|LOCKBIT, Lock, w) == w) { 
          ev->OnList = 0 ; 
          // We call ::Release while holding the outer lock, thus
          // artificially lengthening the critical section.
          // Consider deferring the ::Release() until the subsequent unlock(),
          // after we've dropped the outer lock.
          if (ReleaseAfter != NULL) {
            ParkEvent::Release (ReleaseAfter) ; 
          }
          return ; 
        }
        continue ;      // Interference -- *Lock changed -- Just retry
      }
      assert (w & LOCKBIT, "invariant") ; 
      ev->ListNext = (ParkEvent *) (w & ~LOCKBIT );
      if (Atomic::cmpxchg_ptr (intptr_t(ev)|LOCKBIT, Lock, w) == w) break ; 
    }

    while (ev->OnList != 0) { 
      ev->park() ; 
    }
  }
}

// Release() must extract a successor from the list and then wake that thread.
// It can "pop" the front of the list or use a detach-modify-reattach (DMR) scheme 
// similar to that used by ParkEvent::Allocate() and ::Release().  DMR-based
// Release() would :
// (A) CAS() or swap() null to *Lock, releasing the lock and detaching the list.  
// (B) Extract a successor from the private list "in-hand" 
// (C) attempt to CAS() the residual back into *Lock over null.  
//     If there were any newly arrived threads and the CAS() would fail.  
//     In that case Release() would detach the RATs, re-merge the list in-hand 
//     with the RATs and repeat as needed.  Alternately, Release() might 
//     detach and extract a successor, but then pass the residual list to the wakee.  
//     The wakee would be responsible for reattaching and remerging before it
//     competed for the lock.  
//
// Both "pop" and DMR are immune from ABA corruption -- there can be
// multiple concurrent pushers, but only one popper or detacher.  
// This implementation pops from the head of the list.  This is unfair,
// but tends to provide excellent throughput as hot threads remain hot. 
// (We wake recently run threads first).  

void Thread::muxRelease (volatile intptr_t * Lock)  {
  for (;;) { 
    const intptr_t w = Atomic::cmpxchg_ptr (0, Lock, LOCKBIT) ; 
    assert (w & LOCKBIT, "invariant") ; 
    if (w == LOCKBIT) return ; 
    ParkEvent * List = (ParkEvent *) (w & ~LOCKBIT) ; 
    assert (List != NULL, "invariant") ; 
    assert (List->OnList == intptr_t(Lock), "invariant") ; 
    ParkEvent * nxt = List->ListNext ; 

    // The following CAS() releases the lock and pops the head element.  
    if (Atomic::cmpxchg_ptr (intptr_t(nxt), Lock, w) != w) { 
      continue ; 
    }
    List->OnList = 0 ; 
    OrderAccess::fence() ; 
    List->unpark () ;
    return ; 
  }
}

// ObjectMonitor Lifecycle
// -----------------------
// Inflation unlinks monitors from the global gFreeList and 
// associates them with objects.  Deflation -- which occurs at
// STW-time -- disassociates idle monitors from objects.  Such
// scavenged monitors are returned to the gFreeList.
//
// The global list is protected by ListLock.  All the critical sections
// are short and operate in constant-time.  
//
// ObjectMonitors reside in type-stable memory (TSM) and are immortal.
//
// Lifecycle:
// --   unassigned and on the global free list
// --   unassigned and on a thread's private omFreeList
// --   assigned to an object.  The object is inflated and the mark refers
//      to the objectmonitor.  
//
// TODO-FIXME:
//
// *  We currently protect the gFreeList with a simple lock.
//    An alternate lock-free scheme would be to pop elements from the gFreeList
//    with CAS.  This would be safe from ABA corruption as long we only
//    recycled previously appearing elements onto the list in deflate_idle_monitors()
//    at STW-time.  Completely new elements could always be pushed onto the gFreeList
//    with CAS.  Elements that appeared previously on the list could only
//    be installed at STW-time.
//
// *  For efficiency and to help reduce the store-before-CAS penalty
//    the objectmonitors on gFreeList or local free lists should be ready to install 
//    with the exception of _header and _object.  _object can be set after inflation.
//    In particular, keep all objectMonitors on a thread's private list in ready-to-install 
//    state with m.Owner set properly.  
//
// *  We could all diffuse contention by using multiple global (FreeList, Lock) 
//    pairs -- threads could use trylock() and a cyclic-scan strategy to search for 
//    an unlocked free list.  
//
// *  Add lifecycle tags and assert()s.
//
// *  Be more consistent about when we clear an objectmonitor's fields:
//    A.  After extracting the objectmonitor from a free list.
//    B.  After adding an objectmonitor to a free list.  
//

ObjectMonitor * ObjectSynchronizer::gBlockList = NULL ;
ObjectMonitor * volatile ObjectSynchronizer::gFreeList  = NULL ;
static volatile intptr_t ListLock = 0 ;      // protects global monitor free-list cache
#define CHAINMARKER ((oop)-1)

ObjectMonitor * ATTR ObjectSynchronizer::omAlloc (Thread * Self) {
    // A large MAXPRIVATE value reduces both list lock contention
    // and list coherency traffic, but also tends to increase the  
    // number of objectMonitors in circulation as well as the STW
    // scavenge costs.  As usual, we lean toward time in space-time
    // tradeoffs.  
    const int MAXPRIVATE = 1024 ; 
    for (;;) { 
        ObjectMonitor * m ; 

        // 1: try to allocate from the thread's local omFreeList.
        // Threads will attempt to allocate first from their local list, then
        // from the global list, and only after those attempts fail will the thread
        // attempt to instantiate new monitors.   Thread-local free lists take
        // heat off the ListLock and improve allocation latency, as well as reducing
        // coherency traffic on the shared global list.
        m = Self->omFreeList ; 
        if (m != NULL) { 
           Self->omFreeList = m->FreeNext ; 
           Self->omFreeCount -- ; 
           // CONSIDER: set m->FreeNext = BAD -- diagnostic hygiene
           guarantee (m->object() == NULL, "invariant") ;
           return m ; 
        }

        // 2: try to allocate from the global gFreeList
        // CONSIDER: use muxTry() instead of muxAcquire().
        // If the muxTry() fails then drop immediately into case 3.
        // If we're using thread-local free lists then try
        // to reprovision the caller's free list.
        if (gFreeList != NULL) {
            // Reprovision the thread's omFreeList.  
            // Use bulk transfers to reduce the allocation rate and heat
            // on various locks.
            Thread::muxAcquire (&ListLock, "omAlloc") ;  
            for (int i = Self->omFreeProvision; --i >= 0 && gFreeList != NULL; ) {
                ObjectMonitor * take = gFreeList ;
                gFreeList = take->FreeNext ;
                guarantee (take->object() == NULL, "invariant") ;
                guarantee (!take->is_busy(), "invariant") ;
                take->Recycle() ;
                omRelease (Self, take) ;
            }
            Thread::muxRelease (&ListLock) ;  
            Self->omFreeProvision += 1 + (Self->omFreeProvision/2) ;
            if (Self->omFreeProvision > MAXPRIVATE ) Self->omFreeProvision = MAXPRIVATE ;
            TEVENT (omFirst - reprovision) ;
            continue ; 
        }

        // 3: allocate a block of new ObjectMonitors
        // Both the local and global free lists are empty -- resort to malloc().  
        // In the current implementation objectMonitors are TSM - immortal.
        assert (_BLOCKSIZE > 1, "invariant") ; 
        ObjectMonitor * temp = new ObjectMonitor[_BLOCKSIZE];
        
        // NOTE: (almost) no way to recover if allocation failed.
        // We might be able to induce a STW safepoint and scavenge enough
        // objectMonitors to permit progress.
        if (temp == NULL) { 
            vm_exit_out_of_memory (sizeof (ObjectMonitor[_BLOCKSIZE]), "Allocate ObjectMonitors") ; 
        }

        // Format the block.  
        // initialize the linked list, each monitor points to its next
        // forming the single linked free list, the very first monitor
        // will points to next block, which forms the block list. 
        // The trick of using the 1st element in the block as gBlockList
        // linkage should be reconsidered.  A better implementation would
        // look like: class Block { Block * next; int N; ObjectMonitor Body [N] ; } 

        for (int i = 1; i < _BLOCKSIZE ; i++) {
           temp[i].FreeNext = &temp[i+1];
        }

        // terminate the last monitor as the end of list
        temp[_BLOCKSIZE - 1].FreeNext = NULL ;

        // Element [0] is reserved for global list linkage
        temp[0].set_object(CHAINMARKER);

        // Consider carving out this thread's current request from the 
        // block in hand.  This avoids some lock traffic and redundant 
        // list activity.  

        // Acquire the ListLock to manipulate BlockList and FreeList.
        // An Oyama-Taura-Yonezawa scheme might be more efficient. 
        Thread::muxAcquire (&ListLock, "omAlloc [2]") ; 

        // Add the new block to the list of extant blocks (gBlockList). 
        // The very first objectMonitor in a block is reserved and dedicated.
        // It serves as blocklist "next" linkage.  
        temp[0].FreeNext = gBlockList;
        gBlockList = temp;

        // Add the new string of objectMonitors to the global free list
        temp[_BLOCKSIZE - 1].FreeNext = gFreeList ; 
        gFreeList = temp + 1;
        Thread::muxRelease (&ListLock) ; 
        TEVENT (Allocate block of monitors) ; 
    }
}

// Place "m" on the caller's private per-thread omFreeList.
// In practice there's no need to clamp or limit the number of 
// monitors on a thread's omFreeList as the only time we'll call
// omRelease is to return a monitor to the free list after a CAS
// attempt failed.  This doesn't allow unbounded #s of monitors to
// accumulate on a thread's free list.  
//
// In the future the usage of omRelease() might change and monitors
// could migrate between free lists.  In that case to avoid excessive
// accumulation we could  limit omCount to (omProvision*2), otherwise return 
// the objectMonitor to the global list.  We should drain (return) in reasonable chunks.  
// That is, *not* one-at-a-time.


void ObjectSynchronizer::omRelease (Thread * Self, ObjectMonitor * m) { 
    guarantee (m->object() == NULL, "invariant") ;
    m->FreeNext = Self->omFreeList ;
    Self->omFreeList = m ; 
    Self->omFreeCount ++ ; 
}

// Return the monitors of a moribund thread's local free list to 
// the global free list.  Typically a thread calls omFlush() when 
// it's dying.  We could also consider having the VM thread steal 
// monitors from threads that have not run java code over a few
// consecutive STW safepoints.  Relatedly, we might decay 
// omFreeProvision at STW safepoints. 
//
// We currently call omFlush() from the Thread:: dtor _after the thread
// has been excised from the thread list and is no longer a mutator.
// That means that omFlush() can run concurrently with a safepoint and
// the scavenge operator.  Calling omFlush() from JavaThread::exit() might 
// be a better choice as we could safely reason that that the JVM is
// not at a safepoint at the time of the call, and thus there could
// be not inopportune interleavings between omFlush() and the scavenge
// operator.  

void ObjectSynchronizer::omFlush (Thread * Self) {
    ObjectMonitor * List = Self->omFreeList ;  // Null-terminated SLL 
    Self->omFreeList = NULL ; 
    if (List == NULL) return ; 
    ObjectMonitor * Tail = NULL ; 
    ObjectMonitor * s ;
    for (s = List ; s != NULL ; s = s->FreeNext) {
        Tail = s ;
        guarantee (s->object() == NULL, "invariant") ;
        guarantee (!s->is_busy(), "invariant") ;
        s->set_owner (NULL) ;   // redundant but good hygiene
        TEVENT (omFlush - Move one) ;
    }

    guarantee (Tail != NULL && List != NULL, "invariant") ; 
    Thread::muxAcquire (&ListLock, "omFlush") ; 
    Tail->FreeNext = gFreeList ;
    gFreeList = List ;
    Thread::muxRelease (&ListLock) ; 
    TEVENT (omFlush) ; 
}

    
// Get the next block in the block list.
static inline ObjectMonitor* next(ObjectMonitor* block) {
  assert(block->object() == CHAINMARKER, "must be a block header");
  block = block->FreeNext ; 
  assert(block == NULL || block->object() == CHAINMARKER, "must be a block header");
  return block;
}

// Fast path code shared by multiple functions
ObjectMonitor* ObjectSynchronizer::inflate_helper(oop obj) {
  markOop mark = obj->mark();
  if (mark->has_monitor()) {
    assert(ObjectSynchronizer::verify_objmon_isinpool(mark->monitor()), "monitor is invalid");
    assert(mark->monitor()->header()->is_neutral(), "monitor must record a good object header");
    return mark->monitor();
  }
  return ObjectSynchronizer::inflate(Thread::current(), obj);
}

// Note that we could encounter some performance loss through false-sharing as 
// multiple locks occupy the same $ line.  Padding might be appropriate. 

#define NINFLATIONLOCKS 256 
static volatile intptr_t InflationLocks [NINFLATIONLOCKS] ; 

static markOop ReadStableMark (oop obj) { 
  markOop mark = obj->mark() ; 
  if (!mark->is_being_inflated()) {
    return mark ;       // normal fast-path return
  }

  int its = 0 ; 
  for (;;) {
    markOop mark = obj->mark() ; 
    if (!mark->is_being_inflated()) {
      return mark ;    // normal fast-path return
    }

    // The object is being inflated by some other thread.
    // The caller of ReadStableMark() must wait for inflation to complete.
    // Avoid live-lock
    // TODO: consider calling SafepointSynchronize::do_call_back() while
    // spinning to see if there's a safepoint pending.  If so, immediately 
    // yielding or blocking would be appropriate.  Avoid spinning while
    // there is a safepoint pending.  
    // TODO: add inflation contention performance counters. 
    // TODO: restrict the aggregate number of spinners.  

    ++its ; 
    if (its > 10000 || !os::is_MP()) {
       if (its & 1) { 
         os::NakedYield() ; 
         TEVENT (Inflate: INFLATING - yield) ; 
       } else {
         // Note that the following code attenuates the livelock problem but is not 
         // a complete remedy.  A more complete solution would require that the inflating 
         // thread hold the associated inflation lock.  The following code simply restricts 
         // the number of spinners to at most one.  We'll have N-2 threads blocked
         // on the inflationlock, 1 thread holding the inflation lock and using
         // a yield/park strategy, and 1 thread in the midst of inflation.
         // A more refined approach would be to change the encoding of INFLATING
         // to allow encapsulation of a native thread pointer.  Threads waiting for
         // inflation to complete would use CAS to push themselves onto a singly linked
         // list rooted at the markword.  Once enqueued, they'd loop, checking a per-thread flag
         // and calling park().  When inflation was complete the thread that accomplished inflation
         // would detach the list and set the markword to inflated with a single CAS and
         // then for each thread on the list, set the flag and unpark() the thread.  
         // This is conceptually similar to muxAcquire-muxRelease, except that muxRelease
         // wakes at most one thread whereas we need to wake the entire list.  
         int ix = (intptr_t(obj) >> 5) & (NINFLATIONLOCKS-1) ; 
         int YieldThenBlock = 0 ; 
         assert (ix >= 0 && ix < NINFLATIONLOCKS, "invariant") ; 
         assert ((NINFLATIONLOCKS & (NINFLATIONLOCKS-1)) == 0, "invariant") ; 
         Thread::muxAcquire (InflationLocks + ix, "InflationLock") ; 
         while (obj->mark() == markOopDesc::INFLATING()) {
           // Beware: NakedYield() is advisory and has almost no effect on some platforms
           // so we periodically call Self->_ParkEvent->park(1).
           // We use a mixed spin/yield/block mechanism.  
           if ((YieldThenBlock++) >= 16) { 
              Thread::current()->_ParkEvent->park(1) ; 
           } else { 
              os::NakedYield() ; 
           }
         }
         Thread::muxRelease (InflationLocks + ix ) ; 
         TEVENT (Inflate: INFLATING - yield/park) ; 
       }
    } else { 
       SpinPause() ;       // SMP-polite spinning
    } 
  }
}

ObjectMonitor * ATTR ObjectSynchronizer::inflate (Thread * Self, oop object) {
  // Inflate mutates the heap ...
  // Relaxing assertion for bug 6320749.
  assert (Universe::verify_in_progress() ||
          !SafepointSynchronize::is_at_safepoint(), "invariant") ; 

  for (;;) {
      const markOop mark = object->mark() ; 
      assert (!mark->has_bias_pattern(), "invariant") ; 
         
      // The mark can be in one of the following states:
      // *  Inflated     - just return
      // *  Stack-locked - coerce it to inflated
      // *  INFLATING    - busy wait for conversion to complete
      // *  Neutral      - aggressively inflate the object.
      // *  BIASED       - Illegal.  We should never see this

      // CASE: inflated
      if (mark->has_monitor()) {
          ObjectMonitor * inf = mark->monitor() ; 
          assert (inf->header()->is_neutral(), "invariant");
          assert (inf->object() == object, "invariant") ;
          assert (ObjectSynchronizer::verify_objmon_isinpool(inf), "monitor is invalid");
          return inf ; 
      }

      // CASE: inflation in progress - inflating over a stack-lock.
      // Some other thread is converting from stack-locked to inflated.
      // Only that thread can complete inflation -- other threads must wait.  
      // The INFLATING value is transient. 
      // Currently, we spin/yield/park and poll the markword, waiting for inflation to finish.  
      // We could always eliminate polling by parking the thread on some auxiliary list.
      if (mark == markOopDesc::INFLATING()) {
         TEVENT (Inflate: spin while INFLATING) ; 
         ReadStableMark(object) ; 
         continue ; 
      }

      // CASE: stack-locked 
      // Could be stack-locked either by this thread or by some other thread.
      // 
      // Note that we allocate the objectmonitor speculatively, _before_ attempting 
      // to install INFLATING into the mark word.  We originally installed INFLATING, 
      // allocated the objectmonitor, and then finally STed the address of the 
      // objectmonitor into the mark.  This was correct, but artificially lengthened
      // the interval in which INFLATED appeared in the mark, thus increasing 
      // the odds of inflation contention.  
      // 
      // We now use per-thread private objectmonitor free lists.  
      // These list are reprovisioned from the global free list outside the 
      // critical INFLATING...ST interval.  A thread can transfer
      // multiple objectmonitors en-mass from the global free list to its local free list.
      // This reduces coherency traffic and lock contention on the global free list.
      // Using such local free lists, it doesn't matter if the omAlloc() call appears
      // before or after the CAS(INFLATING) operation.
      // See the comments in omAlloc().  

      if (mark->has_locker()) { 
          ObjectMonitor * m = omAlloc (Self) ;  
          // Optimistically prepare the objectmonitor - anticipate successful CAS
          // We do this before the CAS in order to minimize the length of time
          // in which INFLATING appears in the mark.  
          m->Recycle(); 
          m->FreeNext      = NULL ; 
          m->_Responsible  = NULL ; 
          m->OwnerIsThread = 0 ; 
          m->_recursions   = 0 ; 
          m->_SpinDuration = Knob_SpinLimit ;   // Consider: maintain by type/class

          markOop cmp = (markOop) Atomic::cmpxchg_ptr (markOopDesc::INFLATING(), object->mark_addr(), mark) ; 
          if (cmp != mark) {
             omRelease (Self, m) ;  
             continue ;       // Interference -- just retry
          }

          // We've successfully installed INFLATING (0) into the mark-word.  
          // This is the only case where 0 will appear in a mark-work.  
          // Only the singular thread that successfully swings the mark-word 
          // to 0 can perform (or more precisely, complete) inflation.
          //
          // Why do we CAS a 0 into the mark-word instead of just CASing the
          // mark-word from the stack-locked value directly to the new inflated state?
          // Consider what happens when a thread unlocks a stack-locked object.  
          // It attempts to use CAS to swing the displaced header value from the 
          // on-stack basiclock back into the object header.  Recall also that the
          // header value (hashcode, etc) can reside in (a) the object header, or 
          // (b) a displaced header associated with the stack-lock, or (c) a displaced
          // header in an objectMonitor.  The inflate() routine must copy the header 
          // value from the basiclock on the owner's stack to the objectMonitor, all 
          // the while preserving the hashCode stability invariants.  If the owner 
          // decides to release the lock while the value is 0, the unlock will fail 
          // and control will eventually pass from slow_exit() to inflate.  The owner 
          // will then spin, waiting for the 0 value to disappear.   Put another way, 
          // the 0 causes the owner to stall if the owner happens to try to
          // drop the lock (restoring the header from the basiclock to the object) 
          // while inflation is in-progress.  This protocol avoids races that might 
          // would otherwise permit hashCode values to change or "flicker" for an object.  
          // Critically, while object->mark is 0 mark->displaced_mark_helper() is stable.
          // 0 serves as a "BUSY" inflate-in-progress indicator.  
          

          // fetch the displaced mark from the owner's stack. 
          // The owner can't die or unwind past the lock while our INFLATING
          // object is in the mark.  Furthermore the owner can't complete
          // an unlock on the object, either.  
          markOop dmw = mark->displaced_mark_helper() ; 
          assert (dmw->is_neutral(), "invariant") ; 

          // Setup monitor fields to proper values -- prepare the monitor
          m->set_header(dmw) ; 

          // Optimization: if the mark->locker stack address is associated
          // with this thread we could simply set m->_owner = Self and
          // m->OwnerIsThread = 1.  Note that a thread can inflate an object
          // that it has stack-locked -- as might happen in wait() -- directly
          // with CAS.  That is, we can avoid the xchg-NULL .... ST idiom.
          m->set_owner(mark->locker());
          m->set_object(object);
          // TODO-FIXME: assert BasicLock->dhw != 0.

          // Must preserve store ordering. The monitor state must
          // be stable at the time of publishing the monitor address.
          guarantee (object->mark() == markOopDesc::INFLATING(), "invariant") ; 
          object->release_set_mark(markOopDesc::encode(m));

          // Hopefully the performance counters are allocated on distinct cache lines
          // to avoid false sharing on MP systems ...
          if (_sync_Inflations != NULL) _sync_Inflations->inc() ; 
          TEVENT(Inflate: overwrite stacklock) ; 
          if (TraceMonitorInflation) {
            if (object->is_instance()) {
              ResourceMark rm;
              tty->print_cr("Inflating object " INTPTR_FORMAT " , mark " INTPTR_FORMAT " , type %s",
                (intptr_t) object, (intptr_t) object->mark(), 
                Klass::cast(object->klass())->external_name());
            }
          }
          return m ; 
      }

      // CASE: neutral     
      // TODO-FIXME: for entry we currently inflate and then try to CAS _owner.
      // If we know we're inflating for entry it's better to inflate by swinging a 
      // pre-locked objectMonitor pointer into the object header.   A successful
      // CAS inflates the object *and* confers ownership to the inflating thread.
      // In the current implementation we use a 2-step mechanism where we CAS() 
      // to inflate and then CAS() again to try to swing _owner from NULL to Self.  
      // An inflateTry() method that we could call from fast_enter() and slow_enter()
      // would be useful.

      assert (mark->is_neutral(), "invariant");
      ObjectMonitor * m = omAlloc (Self) ; 
      // prepare m for installation - set monitor to initial state 
      m->Recycle();
      m->set_header(mark);
      m->set_owner(NULL);
      m->set_object(object);
      m->OwnerIsThread = 1 ; 
      m->_recursions   = 0 ; 
      m->FreeNext      = NULL ; 
      m->_Responsible  = NULL ; 
      m->_SpinDuration = Knob_SpinLimit ;       // consider: keep metastats by type/class

      if (Atomic::cmpxchg_ptr (markOopDesc::encode(m), object->mark_addr(), mark) != mark) {
          m->set_object (NULL) ; 
          m->set_owner  (NULL) ; 
          m->OwnerIsThread = 0 ; 
          m->Recycle() ; 
          omRelease (Self, m) ; 
          m = NULL ; 
          continue ;        
          // interference - the markword changed - just retry.
          // The state-transitions are one-way, so there's no chance of 
          // live-lock -- "Inflated" is an absorbing state. 
      }

      // Hopefully the performance counters are allocated on distinct 
      // cache lines to avoid false sharing on MP systems ...
      if (_sync_Inflations != NULL) _sync_Inflations->inc() ; 
      TEVENT(Inflate: overwrite neutral) ; 
      if (TraceMonitorInflation) {
        if (object->is_instance()) {
          ResourceMark rm;
          tty->print_cr("Inflating object " INTPTR_FORMAT " , mark " INTPTR_FORMAT " , type %s",
            (intptr_t) object, (intptr_t) object->mark(), 
            Klass::cast(object->klass())->external_name());
        }
      }
      return m ; 
  }
}


// This the fast monitor enter. The interpreter and compiler use
// some assembly copies of this code. Make sure update those code
// if the following function is changed. The implementation is
// extremely sensitive to race condition. Be careful.

void ObjectSynchronizer::fast_enter(Handle obj, BasicLock* lock, bool attempt_rebias, TRAPS) {
 if (UseBiasedLocking) {
    if (!SafepointSynchronize::is_at_safepoint()) {
      BiasedLocking::Condition cond = BiasedLocking::revoke_and_rebias(obj, attempt_rebias, THREAD);
      if (cond == BiasedLocking::BIAS_REVOKED_AND_REBIASED) {
        return;
      }
    } else {
      assert(!attempt_rebias, "can not rebias toward VM thread");
      BiasedLocking::revoke_at_safepoint(obj);
    }
    assert(!obj->mark()->has_bias_pattern(), "biases should be revoked by now");
  }

<<<<<<< HEAD
 slow_enter (obj, lock, THREAD) ;
=======
  THREAD->update_highest_lock((address)lock);
  slow_enter (obj, lock, THREAD) ; 
>>>>>>> 2571633a
}

void ObjectSynchronizer::fast_exit(oop object, BasicLock* lock, TRAPS) {
  assert(!object->mark()->has_bias_pattern(), "should not see bias pattern here");
  // if displaced header is null, the previous enter is recursive enter, no-op
  markOop dhw = lock->displaced_header();
  markOop mark ; 
  if (dhw == NULL) {
     // Recursive stack-lock.  
     // Diagnostics -- Could be: stack-locked, inflating, inflated.
     mark = object->mark() ; 
     assert (!mark->is_neutral(), "invariant") ; 
     if (mark->has_locker() && mark != markOopDesc::INFLATING()) { 
        assert(THREAD->is_lock_owned((address)mark->locker()), "invariant") ;
     }
     if (mark->has_monitor()) { 
        ObjectMonitor * m = mark->monitor() ; 
        assert(((oop)(m->object()))->mark() == mark, "invariant") ; 
        assert(m->is_entered(THREAD), "invariant") ; 
     }
     return ; 
  }

  mark = object->mark() ; 

  // If the object is stack-locked by the current thread, try to
  // swing the displaced header from the box back to the mark.  
  if (mark == (markOop) lock) { 
     assert (dhw->is_neutral(), "invariant") ; 
     if ((markOop) Atomic::cmpxchg_ptr (dhw, object->mark_addr(), mark) == mark) { 
        TEVENT (fast_exit: release stacklock) ; 
        return;
     }
  }

  ObjectSynchronizer::inflate(THREAD, object)->exit (THREAD) ; 
}

// This routine is used to handle interpreter/compiler slow case
// We don't need to use fast path here, because it must have been
// failed in the interpreter/compiler code.
void ObjectSynchronizer::slow_enter(Handle obj, BasicLock* lock, TRAPS) {
  markOop mark = obj->mark();
  assert(!mark->has_bias_pattern(), "should not see bias pattern here");
 
  if (mark->is_neutral()) { 
    // Anticipate successful CAS -- the ST of the displaced mark must
    // be visible <= the ST performed by the CAS. 
    lock->set_displaced_header(mark);
    if (mark == (markOop) Atomic::cmpxchg_ptr(lock, obj()->mark_addr(), mark)) { 
      TEVENT (slow_enter: release stacklock) ; 
      return ; 
    }
    // Fall through to inflate() ...
  } else
  if (mark->has_locker() && THREAD->is_lock_owned((address)mark->locker())) {
    assert(lock != mark->locker(), "must not re-lock the same lock");
    assert(lock != (BasicLock*)obj->mark(), "don't relock with same BasicLock");
    lock->set_displaced_header(NULL);
    return;
  }

#if 0
  // The following optimization isn't particularly useful.  
  if (mark->has_monitor() && mark->monitor()->is_entered(THREAD)) { 
    lock->set_displaced_header (NULL) ; 
    return ; 
  }
#endif

  // The object header will never be displaced to this lock,
  // so it does not matter what the value is, except that it
  // must be non-zero to avoid looking like a re-entrant lock,
  // and must not look locked either.
  lock->set_displaced_header(markOopDesc::unused_mark());
  ObjectSynchronizer::inflate(THREAD, obj())->enter(THREAD);
}

// This routine is used to handle interpreter/compiler slow case
// We don't need to use fast path here, because it must have 
// failed in the interpreter/compiler code. Simply use the heavy
// weight monitor should be ok, unless someone find otherwise.
void ObjectSynchronizer::slow_exit(oop object, BasicLock* lock, TRAPS) {
  fast_exit (object, lock, THREAD) ; 
}

// NOTE: must use heavy weight monitor to handle jni monitor enter
void ObjectSynchronizer::jni_enter(Handle obj, TRAPS) { // possible entry from jni enter
  // the current locking is from JNI instead of Java code
  TEVENT (jni_enter) ; 
  if (UseBiasedLocking) {
    BiasedLocking::revoke_and_rebias(obj, false, THREAD);
    assert(!obj->mark()->has_bias_pattern(), "biases should be revoked by now");
  }
  THREAD->set_current_pending_monitor_is_from_java(false);
  ObjectSynchronizer::inflate(THREAD, obj())->enter(THREAD);
  THREAD->set_current_pending_monitor_is_from_java(true);
}

// NOTE: must use heavy weight monitor to handle jni monitor enter
bool ObjectSynchronizer::jni_try_enter(Handle obj, Thread* THREAD) {
  if (UseBiasedLocking) {
    BiasedLocking::revoke_and_rebias(obj, false, THREAD);
    assert(!obj->mark()->has_bias_pattern(), "biases should be revoked by now");
  }

  ObjectMonitor* monitor = ObjectSynchronizer::inflate_helper(obj());
  return monitor->try_enter(THREAD);
}


// NOTE: must use heavy weight monitor to handle jni monitor exit
void ObjectSynchronizer::jni_exit(oop obj, Thread* THREAD) {
  TEVENT (jni_exit) ; 
  if (UseBiasedLocking) {
    BiasedLocking::revoke_and_rebias(obj, false, THREAD);
  }
  assert(!obj->mark()->has_bias_pattern(), "biases should be revoked by now");

  ObjectMonitor* monitor = ObjectSynchronizer::inflate(THREAD, obj);
  // If this thread has locked the object, exit the monitor.  Note:  can't use
  // monitor->check(CHECK); must exit even if an exception is pending.
  if (monitor->check(THREAD)) {
     monitor->exit(THREAD);
  }
}

// complete_exit()/reenter() are used to wait on a nested lock
// i.e. to give up an outer lock completely and then re-enter 
// Used when holding nested locks - lock acquisition order: lock1 then lock2
//  1) complete_exit lock1 - saving recursion count
//  2) wait on lock2
//  3) when notified on lock2, unlock lock2
//  4) reenter lock1 with original recursion count
//  5) lock lock2
// NOTE: must use heavy weight monitor to handle complete_exit/reenter()
intptr_t ObjectSynchronizer::complete_exit(Handle obj, TRAPS) {  
  TEVENT (complete_exit) ;
  if (UseBiasedLocking) {
    BiasedLocking::revoke_and_rebias(obj, false, THREAD);
    assert(!obj->mark()->has_bias_pattern(), "biases should be revoked by now");
  }

  ObjectMonitor* monitor = ObjectSynchronizer::inflate(THREAD, obj());

  return monitor->complete_exit(THREAD);
}

// NOTE: must use heavy weight monitor to handle complete_exit/reenter()
void ObjectSynchronizer::reenter(Handle obj, intptr_t recursion, TRAPS) {  
  TEVENT (reenter) ;
  if (UseBiasedLocking) {
    BiasedLocking::revoke_and_rebias(obj, false, THREAD);
    assert(!obj->mark()->has_bias_pattern(), "biases should be revoked by now");
  }

  ObjectMonitor* monitor = ObjectSynchronizer::inflate(THREAD, obj());

  monitor->reenter(recursion, THREAD);
}

// This exists only as a workaround of dtrace bug 6254741
int dtrace_waited_probe(ObjectMonitor* monitor, Handle obj, Thread* thr) {
  DTRACE_MONITOR_PROBE(waited, monitor, obj(), thr);
  return 0;
}

// NOTE: must use heavy weight monitor to handle wait()
void ObjectSynchronizer::wait(Handle obj, jlong millis, TRAPS) {  
  if (UseBiasedLocking) {
    BiasedLocking::revoke_and_rebias(obj, false, THREAD);
    assert(!obj->mark()->has_bias_pattern(), "biases should be revoked by now");
  }
  if (millis < 0) {
    TEVENT (wait - throw IAX) ; 
    THROW_MSG(vmSymbols::java_lang_IllegalArgumentException(), "timeout value is negative");
  }
  ObjectMonitor* monitor = ObjectSynchronizer::inflate(THREAD, obj());
  DTRACE_MONITOR_WAIT_PROBE(monitor, obj(), THREAD, millis);
  monitor->wait(millis, true, THREAD);

  /* This dummy call is in place to get around dtrace bug 6254741.  Once
     that's fixed we can uncomment the following line and remove the call */
  // DTRACE_MONITOR_PROBE(waited, monitor, obj(), THREAD);
  dtrace_waited_probe(monitor, obj, THREAD);
}

void ObjectSynchronizer::waitUninterruptibly (Handle obj, jlong millis, TRAPS) {  
  if (UseBiasedLocking) {
    BiasedLocking::revoke_and_rebias(obj, false, THREAD);
    assert(!obj->mark()->has_bias_pattern(), "biases should be revoked by now");
  }
  if (millis < 0) {
    TEVENT (wait - throw IAX) ; 
    THROW_MSG(vmSymbols::java_lang_IllegalArgumentException(), "timeout value is negative");
  }
  ObjectSynchronizer::inflate(THREAD, obj()) -> wait(millis, false, THREAD) ; 
}

void ObjectSynchronizer::notify(Handle obj, TRAPS) {
 if (UseBiasedLocking) {
    BiasedLocking::revoke_and_rebias(obj, false, THREAD);
    assert(!obj->mark()->has_bias_pattern(), "biases should be revoked by now");
  }

  markOop mark = obj->mark();
  if (mark->has_locker() && THREAD->is_lock_owned((address)mark->locker())) {
    return;
  }
  ObjectSynchronizer::inflate(THREAD, obj())->notify(THREAD);
}

// NOTE: see comment of notify()
void ObjectSynchronizer::notifyall(Handle obj, TRAPS) {  
  if (UseBiasedLocking) {
    BiasedLocking::revoke_and_rebias(obj, false, THREAD);
    assert(!obj->mark()->has_bias_pattern(), "biases should be revoked by now");
  }

  markOop mark = obj->mark();
  if (mark->has_locker() && THREAD->is_lock_owned((address)mark->locker())) {
    return;
  } 
  ObjectSynchronizer::inflate(THREAD, obj())->notifyAll(THREAD);
}

intptr_t ObjectSynchronizer::FastHashCode (Thread * Self, oop obj) {
  if (UseBiasedLocking) {
    // NOTE: many places throughout the JVM do not expect a safepoint
    // to be taken here, in particular most operations on perm gen
    // objects. However, we only ever bias Java instances and all of
    // the call sites of identity_hash that might revoke biases have
    // been checked to make sure they can handle a safepoint. The
    // added check of the bias pattern is to avoid useless calls to
    // thread-local storage.
    if (obj->mark()->has_bias_pattern()) {
      // Box and unbox the raw reference just in case we cause a STW safepoint.
      Handle hobj (Self, obj) ;         
      // Relaxing assertion for bug 6320749.
      assert (Universe::verify_in_progress() ||
	      !SafepointSynchronize::is_at_safepoint(),
	     "biases should not be seen by VM thread here");
      BiasedLocking::revoke_and_rebias(hobj, false, JavaThread::current());
      obj = hobj() ; 
      assert(!obj->mark()->has_bias_pattern(), "biases should be revoked by now");
    }
  }

  // hashCode() is a heap mutator ...
  // Relaxing assertion for bug 6320749.
  assert (Universe::verify_in_progress() ||
	  !SafepointSynchronize::is_at_safepoint(), "invariant") ; 
  assert (Universe::verify_in_progress() ||
	  Self->is_Java_thread() , "invariant") ; 
  assert (Universe::verify_in_progress() ||
	 ((JavaThread *)Self)->thread_state() != _thread_blocked, "invariant") ;

  ObjectMonitor* monitor = NULL;
  markOop temp, test;
  intptr_t hash;
  markOop mark = ReadStableMark (obj);

  // object should remain ineligible for biased locking 
  assert (!mark->has_bias_pattern(), "invariant") ; 
 
  if (mark->is_neutral()) {
    hash = mark->hash();              // this is a normal header
    if (hash) {                       // if it has hash, just return it
      return hash;
    }
    hash = get_next_hash(Self, obj);  // allocate a new hash code
    temp = mark->copy_set_hash(hash); // merge the hash code into header
    // use (machine word version) atomic operation to install the hash
    test = (markOop) Atomic::cmpxchg_ptr(temp, obj->mark_addr(), mark);
    if (test == mark) {
      return hash;
    }
    // If atomic operation failed, we must inflate the header
    // into heavy weight monitor. We could add more code here
    // for fast path, but it does not worth the complexity.
  } else if (mark->has_monitor()) {
    monitor = mark->monitor();
    temp = monitor->header();
    assert (temp->is_neutral(), "invariant") ; 
    hash = temp->hash();
    if (hash) {
      return hash;
    }
    // Skip to the following code to reduce code size
  } else if (Self->is_lock_owned((address)mark->locker())) {
    temp = mark->displaced_mark_helper(); // this is a lightweight monitor owned
    assert (temp->is_neutral(), "invariant") ; 
    hash = temp->hash();              // by current thread, check if the displaced
    if (hash) {                       // header contains hash code
      return hash;
    }
    // WARNING:
    //   The displaced header is strictly immutable.
    // It can NOT be changed in ANY cases. So we have 
    // to inflate the header into heavyweight monitor
    // even the current thread owns the lock. The reason
    // is the BasicLock (stack slot) will be asynchronously 
    // read by other threads during the inflate() function.
    // Any change to stack may not propagate to other threads
    // correctly.
  }

  // Inflate the monitor to set hash code
  monitor = ObjectSynchronizer::inflate(Self, obj);
  // Load displaced header and check it has hash code
  mark = monitor->header();
  assert (mark->is_neutral(), "invariant") ; 
  hash = mark->hash();
  if (hash == 0) {
    hash = get_next_hash(Self, obj);
    temp = mark->copy_set_hash(hash); // merge hash code into header
    assert (temp->is_neutral(), "invariant") ; 
    test = (markOop) Atomic::cmpxchg_ptr(temp, monitor, mark);
    if (test != mark) {
      // The only update to the header in the monitor (outside GC)
      // is install the hash code. If someone add new usage of
      // displaced header, please update this code
      hash = test->hash();
      assert (test->is_neutral(), "invariant") ; 
      assert (hash != 0, "Trivial unexpected object/monitor header usage.");
    }
  }
  // We finally get the hash
  return hash;
}

// Deprecated -- use FastHashCode() instead.

intptr_t ObjectSynchronizer::identity_hash_value_for(Handle obj) {
  return FastHashCode (Thread::current(), obj()) ; 
}

bool ObjectSynchronizer::current_thread_holds_lock(JavaThread* thread,
                                                   Handle h_obj) {
  if (UseBiasedLocking) {
    BiasedLocking::revoke_and_rebias(h_obj, false, thread);
    assert(!h_obj->mark()->has_bias_pattern(), "biases should be revoked by now");
  }

  assert(thread == JavaThread::current(), "Can only be called on current thread");
  oop obj = h_obj();

  markOop mark = ReadStableMark (obj) ; 

  // Uncontended case, header points to stack
  if (mark->has_locker()) {
    return thread->is_lock_owned((address)mark->locker());
  }
  // Contended case, header points to ObjectMonitor (tagged pointer)
  if (mark->has_monitor()) {
    ObjectMonitor* monitor = mark->monitor();
    return monitor->is_entered(thread) != 0 ; 
  }
  // Unlocked case, header in place
  assert(mark->is_neutral(), "sanity check");
  return false;
}

// Be aware of this method could revoke bias of the lock object. 
// This method querys the ownership of the lock handle specified by 'h_obj'.
// If the current thread owns the lock, it returns owner_self. If no
// thread owns the lock, it returns owner_none. Otherwise, it will return
// ower_other.
ObjectSynchronizer::LockOwnership ObjectSynchronizer::query_lock_ownership
(JavaThread *self, Handle h_obj) {
  // The caller must beware this method can revoke bias, and
  // revocation can result in a safepoint.
  assert (!SafepointSynchronize::is_at_safepoint(), "invariant") ;
  assert (self->thread_state() != _thread_blocked , "invariant") ;

  // Possible mark states: neutral, biased, stack-locked, inflated

  if (UseBiasedLocking && h_obj()->mark()->has_bias_pattern()) { 
    // CASE: biased
    BiasedLocking::revoke_and_rebias(h_obj, false, self);
    assert(!h_obj->mark()->has_bias_pattern(), 
           "biases should be revoked by now");
  }

  assert(self == JavaThread::current(), "Can only be called on current thread");
  oop obj = h_obj();
  markOop mark = ReadStableMark (obj) ; 

  // CASE: stack-locked.  Mark points to a BasicLock on the owner's stack.
  if (mark->has_locker()) {
    return self->is_lock_owned((address)mark->locker()) ? 
      owner_self : owner_other;
  }

  // CASE: inflated. Mark (tagged pointer) points to an objectMonitor.
  // The Object:ObjectMonitor relationship is stable as long as we're
  // not at a safepoint.
  if (mark->has_monitor()) {
    void * owner = mark->monitor()->_owner ; 
    if (owner == NULL) return owner_none ;
    return (owner == self || 
            self->is_lock_owned((address)owner)) ? owner_self : owner_other;
  }
  
  // CASE: neutral
  assert(mark->is_neutral(), "sanity check");
  return owner_none ; 		// it's unlocked
} 

// FIXME: jvmti should call this
JavaThread* ObjectSynchronizer::get_lock_owner(Handle h_obj, bool doLock) {
  if (UseBiasedLocking) {
    if (SafepointSynchronize::is_at_safepoint()) {
      BiasedLocking::revoke_at_safepoint(h_obj);
    } else {
      BiasedLocking::revoke_and_rebias(h_obj, false, JavaThread::current());
    }
    assert(!h_obj->mark()->has_bias_pattern(), "biases should be revoked by now");
  }

  oop obj = h_obj();
  address owner = NULL;

  markOop mark = ReadStableMark (obj) ; 
  
  // Uncontended case, header points to stack
  if (mark->has_locker()) {
    owner = (address) mark->locker();
  }

  // Contended case, header points to ObjectMonitor (tagged pointer)
  if (mark->has_monitor()) {
    ObjectMonitor* monitor = mark->monitor();
    assert(monitor != NULL, "monitor should be non-null");
    owner = (address) monitor->owner();
  }

  if (owner != NULL) {
    return Threads::owning_thread_from_monitor_owner(owner, doLock);
  }

  // Unlocked case, header in place
  // Cannot have assertion since this object may have been
  // locked by another thread when reaching here.
  // assert(mark->is_neutral(), "sanity check");

  return NULL;
}

// Iterate through monitor cache and attempt to release thread's monitors 
// Gives up on a particular monitor if an exception occurs, but continues
// the overall iteration, swallowing the exception.
class ReleaseJavaMonitorsClosure: public MonitorClosure {
private:
  TRAPS;

public:
  ReleaseJavaMonitorsClosure(Thread* thread) : THREAD(thread) {}
  void do_monitor(ObjectMonitor* mid) {
    if (mid->owner() == THREAD) {
      (void)mid->complete_exit(CHECK);
    }
  } 
};

// Release all inflated monitors owned by THREAD.  Lightweight monitors are
// ignored.  This is meant to be called during JNI thread detach which assumes
// all remaining monitors are heavyweight.  All exceptions are swallowed.
// Scanning the extant monitor list can be time consuming.
// A simple optimization is to add a per-thread flag that indicates a thread
// called jni_monitorenter() during its lifetime.
//
// Instead of No_Savepoint_Verifier it might be cheaper to
// use an idiom of the form:
//   auto int tmp = SafepointSynchronize::_safepoint_counter ; 
//   <code that must not run at safepoint>
//   guarantee (((tmp ^ _safepoint_counter) | (tmp & 1)) == 0) ; 
// Since the tests are extremely cheap we could leave them enabled
// for normal product builds.  

void ObjectSynchronizer::release_monitors_owned_by_thread(TRAPS) {
  assert(THREAD == JavaThread::current(), "must be current Java thread");
  No_Safepoint_Verifier nsv ;       
  ReleaseJavaMonitorsClosure rjmc(THREAD);
  Thread::muxAcquire(&ListLock, "release_monitors_owned_by_thread");
  ObjectSynchronizer::monitors_iterate(&rjmc);
  Thread::muxRelease(&ListLock);
  THREAD->clear_pending_exception();
}

// Visitors ...

void ObjectSynchronizer::monitors_iterate(MonitorClosure* closure) {
  ObjectMonitor* block = gBlockList;
  ObjectMonitor* mid;
  while (block) {
    assert(block->object() == CHAINMARKER, "must be a block header");
    for (int i = _BLOCKSIZE - 1; i > 0; i--) {
      mid = block + i;
      oop object = (oop) mid->object();
      if (object != NULL) {
        closure->do_monitor(mid);
      }
    }
    block = (ObjectMonitor*) block->FreeNext;
  }
}

void ObjectSynchronizer::oops_do(OopClosure* f) {
  assert(SafepointSynchronize::is_at_safepoint(), "must be at safepoint");
  for (ObjectMonitor* block = gBlockList; block != NULL; block = next(block)) {
    assert(block->object() == CHAINMARKER, "must be a block header");
    for (int i = 1; i < _BLOCKSIZE; i++) {
      ObjectMonitor* mid = &block[i];
      if (mid->object() != NULL) {
	f->do_oop((oop*)mid->object_addr());
      }
    }
  }
}

// Deflate_idle_monitors() is called at all safepoints, immediately
// after all mutators are stopped, but before any objects have moved.  
// It traverses the list of known monitors, deflating where possible.  
// The scavenged monitor are returned to the monitor free list.  
//
// Beware that we scavenge at *every* stop-the-world point.
// Having a large number of monitors in-circulation negatively
// impacts the performance of some applications (e.g., PointBase). 
// Broadly, we want to minimize the # of monitors in circulation. 
// Alternately, we could partition the active monitors into sub-lists
// of those that need scanning and those that do not.  
// Specifically, we would add a new sub-list of objectmonitors
// that are in-circulation and potentially active.  deflate_idle_monitors()
// would scan only that list.  Other monitors could reside on a quiescent
// list.  Such sequestered monitors wouldn't need to be scanned by 
// deflate_idle_monitors().  omAlloc() would first check the global free list, 
// then the quiescent list, and, failing those, would allocate a new block. 
// Deflate_idle_monitors() would scavenge and move monitors to the
// quiescent list.  
//
// Perversely, the heap size -- and thus the STW safepoint rate -- 
// typically drives the scavenge rate.  Large heaps can mean infrequent GC,
// which in turn can mean large(r) numbers of objectmonitors in circulation.  
// This is an unfortunate aspect of this design.
//
// Another refinement would be to refrain from calling deflate_idle_monitors()
// except at stop-the-world points associated with garbage collections.  
//
// An even better solution would be to deflate on-the-fly, aggressively,
// at monitorexit-time as is done in EVM's metalock or Relaxed Locks.  

void ObjectSynchronizer::deflate_idle_monitors() {
  assert(SafepointSynchronize::is_at_safepoint(), "must be at safepoint");
  int nInuse = 0 ;              // currently associated with objects
  int nInCirculation = 0 ;      // extant
  int nScavenged = 0 ;          // reclaimed

  ObjectMonitor * FreeHead = NULL ;  // Local SLL of scavenged monitors
  ObjectMonitor * FreeTail = NULL ; 

  // Iterate over all extant monitors - Scavenge all idle monitors. 
  TEVENT (deflate_idle_monitors) ; 
  for (ObjectMonitor* block = gBlockList; block != NULL; block = next(block)) {
    assert(block->object() == CHAINMARKER, "must be a block header");
    nInCirculation += _BLOCKSIZE ; 
    for (int i = 1 ; i < _BLOCKSIZE; i++) {
      ObjectMonitor* mid = &block[i];
      oop obj = (oop) mid->object();

      if (obj == NULL) { 
        // The monitor is not associated with an object.
        // The monitor should either be a thread-specific private
        // free list or the global free list.
        // obj == NULL IMPLIES mid->is_busy() == 0  
        guarantee (!mid->is_busy(), "invariant") ; 
        continue ; 
      }

      // Normal case ... The monitor is associated with obj.  
      guarantee (obj->mark() == markOopDesc::encode(mid), "invariant") ; 
      guarantee (mid == obj->mark()->monitor(), "invariant");
      guarantee (mid->header()->is_neutral(), "invariant");

      if (mid->is_busy()) {
         if (ClearResponsibleAtSTW) mid->_Responsible = NULL ; 
         nInuse ++ ; 
      } else { 
         // Deflate the monitor if it is no longer being used
         // It's idle - scavenge and return to the global free list
         // plain old deflation ...
         TEVENT (deflate_idle_monitors - scavenge1) ; 
         if (TraceMonitorInflation) {
           if (obj->is_instance()) {
             ResourceMark rm;
               tty->print_cr("Deflating object " INTPTR_FORMAT " , mark " INTPTR_FORMAT " , type %s",
                    (intptr_t) obj, (intptr_t) obj->mark(), Klass::cast(obj->klass())->external_name());
           }
         }

         // Restore the header back to obj
         obj->release_set_mark(mid->header());
         mid->clear();

         assert (mid->object() == NULL, "invariant") ;

         // Move the object to the working free list defined by FreeHead,FreeTail.
         mid->FreeNext = NULL ; 
         if (FreeHead == NULL) FreeHead = mid ; 
         if (FreeTail != NULL) FreeTail->FreeNext = mid ; 
         FreeTail = mid ; 
         nScavenged ++ ; 
      }
    }
  }

  // Move the scavenged monitors back to the global free list.  
  // In theory we don't need the freelist lock as we're at a STW safepoint. 
  // omAlloc() and omFree() can only be called while a thread is _not in safepoint state.
  // But it's remotely possible that omFlush() or release_monitors_owned_by_thread()
  // might be called while not at a global STW safepoint.  In the interest of
  // safety we protect the following access with ListLock.  
  // An even more conservative and prudent approach would be to guard
  // the main loop in scavenge_idle_monitors() with ListLock.  
  if (FreeHead != NULL) {
     guarantee (FreeTail != NULL && nScavenged > 0, "invariant") ; 
     assert (FreeTail->FreeNext == NULL, "invariant") ; 
     // constant-time list splice - prepend scavenged segment to gFreeList
     Thread::muxAcquire (&ListLock, "scavenge - return") ;  
     FreeTail->FreeNext = gFreeList ; 
     gFreeList = FreeHead ; 
     Thread::muxRelease (&ListLock) ; 
  } 

  if (_sync_Deflations != NULL) _sync_Deflations->inc(nScavenged) ; 
  if (_sync_MonExtant  != NULL) _sync_MonExtant ->set_value(nInCirculation);  

  // TODO: Add objectMonitor leak detection.  
  // Audit/inventory the objectMonitors -- make sure they're all accounted for.
  GVars.stwRandom = os::random() ; 
  GVars.stwCycle ++ ; 
}

// A macro is used below because there may already be a pending
// exception which should not abort the execution of the routines
// which use this (which is why we don't put this into check_slow and
// call it with a CHECK argument).

#define CHECK_OWNER()                                                             \
  do {                                                                            \
    if (THREAD != _owner) {                                                       \
      if (THREAD->is_lock_owned((address) _owner)) {                              \
        _owner = THREAD ;  /* Convert from basiclock addr to Thread addr */       \
        _recursions = 0;                                                          \
        OwnerIsThread = 1 ;                                                       \
      } else {                                                                    \
        TEVENT (Throw IMSX) ;                                                     \
        THROW(vmSymbols::java_lang_IllegalMonitorStateException());               \
      }                                                                           \
    }                                                                             \
  } while (false)

// TODO-FIXME: eliminate ObjectWaiters.  Replace this visitor/enumerator
// interface with a simple FirstWaitingThread(), NextWaitingThread() interface.

ObjectWaiter* ObjectMonitor::first_waiter() {
  return _WaitSet;
}

ObjectWaiter* ObjectMonitor::next_waiter(ObjectWaiter* o) {
  return o->_next;
}

Thread* ObjectMonitor::thread_of_waiter(ObjectWaiter* o) {
  return o->_thread;
}

// initialize the monitor, exception the semaphore, all other fields
// are simple integers or pointers
ObjectMonitor::ObjectMonitor() {
  _header       = NULL;
  _count        = 0;
  _waiters      = 0,
  _recursions   = 0;
  _object       = NULL;
  _owner        = NULL;
  _WaitSet      = NULL;
  _WaitSetLock  = 0 ; 
  _Responsible  = NULL ; 
  _succ	        = NULL ; 
  _cxq          = NULL ; 
  FreeNext      = NULL ; 
  _EntryList    = NULL ; 
  _SpinFreq     = 0 ; 
  _SpinClock    = 0 ; 
  OwnerIsThread = 0 ; 
}

ObjectMonitor::~ObjectMonitor() {
   // TODO: Add asserts ...
   // _cxq == 0 _succ == NULL _owner == NULL _waiters == 0 
   // _count == 0 _EntryList  == NULL etc
}

intptr_t ObjectMonitor::is_busy() const {
  // TODO-FIXME: merge _count and _waiters.  
  // TODO-FIXME: assert _owner == null implies _recursions = 0
  // TODO-FIXME: assert _WaitSet != null implies _count > 0
  return _count|_waiters|intptr_t(_owner)|intptr_t(_cxq)|intptr_t(_EntryList ) ; 
}

void ObjectMonitor::Recycle () {
  // TODO: add stronger asserts ...
  // _cxq == 0 _succ == NULL _owner == NULL _waiters == 0 
  // _count == 0 EntryList  == NULL
  // _recursions == 0 _WaitSet == NULL
  // TODO: assert (is_busy()|_recursions) == 0 
  _succ	         = NULL ; 
  _EntryList     = NULL ; 
  _cxq           = NULL ; 
  _WaitSet       = NULL ; 
  _recursions    = 0 ; 
  _SpinFreq      = 0 ; 
  _SpinClock     = 0 ; 
  OwnerIsThread  = 0 ; 
}

// WaitSet management ...

inline void ObjectMonitor::AddWaiter(ObjectWaiter* node) {
  assert(node != NULL, "should not dequeue NULL node");
  assert(node->_prev == NULL, "node already in list");
  assert(node->_next == NULL, "node already in list");
  // put node at end of queue (circular doubly linked list)
  if (_WaitSet == NULL) {
    _WaitSet = node;
    node->_prev = node;
    node->_next = node;
  } else {
    ObjectWaiter* head = _WaitSet ;
    ObjectWaiter* tail = head->_prev;
    assert(tail->_next == head, "invariant check");
    tail->_next = node;
    head->_prev = node;
    node->_next = head;
    node->_prev = tail;
  }
}

inline ObjectWaiter* ObjectMonitor::DequeueWaiter() {
  // dequeue the very first waiter
  ObjectWaiter* waiter = _WaitSet;
  if (waiter) {
    DequeueSpecificWaiter(waiter);
  }
  return waiter;
}

inline void ObjectMonitor::DequeueSpecificWaiter(ObjectWaiter* node) {
  assert(node != NULL, "should not dequeue NULL node");
  assert(node->_prev != NULL, "node already removed from list");
  assert(node->_next != NULL, "node already removed from list");
  // when the waiter has woken up because of interrupt,
  // timeout or other spurious wake-up, dequeue the 
  // waiter from waiting list
  ObjectWaiter* next = node->_next;
  if (next == node) {
    assert(node->_prev == node, "invariant check");
    _WaitSet = NULL;
  } else {
    ObjectWaiter* prev = node->_prev;
    assert(prev->_next == node, "invariant check");
    assert(next->_prev == node, "invariant check");
    next->_prev = prev;
    prev->_next = next;
    if (_WaitSet == node) {
      _WaitSet = next;
    }
  }
  node->_next = NULL;
  node->_prev = NULL;
}

static char * kvGet (char * kvList, const char * Key) {
    if (kvList == NULL) return NULL ; 
    size_t n = strlen (Key) ; 
    char * Search ; 
    for (Search = kvList ; *Search ; Search += strlen(Search) + 1) { 
        if (strncmp (Search, Key, n) == 0) { 
            if (Search[n] == '=') return Search + n + 1 ; 
            if (Search[n] == 0)   return (char *) "1" ; 
        }
    }
    return NULL ; 
}

static int kvGetInt (char * kvList, const char * Key, int Default) {
    char * v = kvGet (kvList, Key) ; 
    int rslt = v ? ::strtol (v, NULL, 0) : Default ; 
    if (Knob_ReportSettings && v != NULL) {
        ::printf ("  SyncKnob: %s %d(%d)\n", Key, rslt, Default) ; 
        ::fflush (stdout) ; 
    }
    return rslt ; 
}

// By convention we unlink a contending thread from EntryList|cxq immediately
// after the thread acquires the lock in ::enter().  Equally, we could defer
// unlinking the thread until ::exit()-time.  

void ObjectMonitor::UnlinkAfterAcquire (Thread * Self, ObjectWaiter * SelfNode)
{
    assert (_owner == Self, "invariant") ; 
    assert (SelfNode->_thread == Self, "invariant") ; 

    if (SelfNode->TState == ObjectWaiter::TS_ENTER) {
        // Normal case: remove Self from the DLL EntryList .
        // This is a constant-time operation.
        ObjectWaiter * nxt = SelfNode->_next ; 
        ObjectWaiter * prv = SelfNode->_prev ; 
        if (nxt != NULL) nxt->_prev = prv ; 
        if (prv != NULL) prv->_next = nxt ; 
        if (SelfNode == _EntryList ) _EntryList = nxt ; 
        assert (nxt == NULL || nxt->TState == ObjectWaiter::TS_ENTER, "invariant") ; 
        assert (prv == NULL || prv->TState == ObjectWaiter::TS_ENTER, "invariant") ; 
        TEVENT (Unlink from EntryList) ; 
    } else {
        guarantee (SelfNode->TState == ObjectWaiter::TS_CXQ, "invariant") ; 
        // Inopportune interleaving -- Self is still on the cxq.
        // This usually means the enqueue of self raced an exiting thread. 
        // Normally we'll find Self near the front of the cxq, so
        // dequeueing is typically fast.  If needbe we can accelerate
        // this with some MCS/CHL-like bidirectional list hints and advisory 
        // back-links so dequeueing from the interior will normally operate
        // in constant-time.
        // Dequeue Self from either the head (with CAS) or from the interior
        // with a linear-time scan and normal non-atomic memory operations.
        // CONSIDER: if Self is on the cxq then simply drain cxq into EntryList
        // and then unlink Self from EntryList.  We have to drain eventually,
        // so it might as well be now.  

        ObjectWaiter * v = _cxq ; 
        assert (v != NULL, "invariant") ; 
        if (v != SelfNode || Atomic::cmpxchg_ptr (SelfNode->_next, &_cxq, v) != v) { 
            // The CAS above can fail from interference IFF a "RAT" arrived.
            // In that case Self must be in the interior and can no longer be
            // at the head of cxq.
            if (v == SelfNode) { 
                assert (_cxq != v, "invariant") ; 
                v = _cxq ;          // CAS above failed - start scan at head of list
            }
            ObjectWaiter * p ; 
            ObjectWaiter * q = NULL ; 
            for (p = v ; p != NULL && p != SelfNode; p = p->_next) {
                q = p ; 
                assert (p->TState == ObjectWaiter::TS_CXQ, "invariant") ; 
            }
            assert (v != SelfNode,  "invariant") ; 
            assert (p == SelfNode,  "Node not found on cxq") ; 
            assert (p != _cxq,      "invariant") ; 
            assert (q != NULL,      "invariant") ; 
            assert (q->_next == p,  "invariant") ;
            q->_next = p->_next ; 
        }
        TEVENT (Unlink from cxq) ; 
    } 

    // Diagnostic hygiene ...
    SelfNode->_prev  = (ObjectWaiter *) 0xBAD ; 
    SelfNode->_next  = (ObjectWaiter *) 0xBAD ; 
    SelfNode->TState = ObjectWaiter::TS_RUN ;   
}

// Caveat: TryLock() is not necessarily serializing if it returns failure.
// Callers must compensate as needed. 

int ObjectMonitor::TryLock (Thread * Self) { 
   for (;;) { 
      void * own = _owner ; 
      if (own != NULL) return 0 ; 
      if (Atomic::cmpxchg_ptr (Self, &_owner, NULL) == NULL) { 
         // Either guarantee _recursions == 0 or set _recursions = 0.  
         assert (_recursions == 0, "invariant") ; 
         assert (_owner == Self, "invariant") ; 
         // CONSIDER: set or assert that OwnerIsThread == 1
         return 1 ; 
      }
      // The lock had been free momentarily, but we lost the race to the lock.
      // Interference -- the CAS failed.
      // We can either return -1 or retry. 
      // Retry doesn't make as much sense because the lock was just acquired.
      if (true) return -1 ; 
   }
}

// NotRunnable() -- informed spinning
//
// Don't bother spinning if the owner is not eligible to drop the lock.  
// Peek at the owner's schedctl.sc_state and Thread._thread_values and
// spin only if the owner thread is _thread_in_Java or _thread_in_vm.  
// The thread must be runnable in order to drop the lock in timely fashion.
// If the _owner is not runnable then spinning will not likely be 
// successful (profitable). 
//
// Beware -- the thread referenced by _owner could have died
// so a simply fetch from _owner->_thread_state might trap.
// Instead, we use SafeFetchXX() to safely LD _owner->_thread_state.
// Because of the lifecycle issues the schedctl and _thread_state values
// observed by NotRunnable() might be garbage.  NotRunnable must
// tolerate this and consider the observed _thread_state value
// as advisory.  
//
// Beware too, that _owner is sometimes a BasicLock address and sometimes
// a thread pointer.  We differentiate the two cases with OwnerIsThread.  
// Alternately, we might tag the type (thread pointer vs basiclock pointer)
// with the LSB of _owner.  Another option would be to probablistically probe
// the putative _owner->TypeTag value.  
//
// Checking _thread_state isn't perfect.  Even if the thread is
// in_java it might be blocked on a page-fault or have been preempted
// and sitting on a ready/dispatch queue.  _thread state in conjunction
// with schedctl.sc_state gives us a good picture of what the
// thread is doing, however.   
//
// TODO: check schedctl.sc_state.   
// We'll need to use SafeFetch32() to read from the schedctl block. 
// See RFE #5004247 and http://sac.sfbay.sun.com/Archives/CaseLog/arc/PSARC/2005/351/
//
// The return value from NotRunnable() is *advisory* -- the
// result is based on sampling and is not necessarily coherent. 
// The caller must tolerate false-negative and false-positive errors.
// Spinning, in general, is probabilistic anyway.  


int ObjectMonitor::NotRunnable (Thread * Self, Thread * ox) { 
    // Check either OwnerIsThread or ox->TypeTag == 2BAD.
    if (!OwnerIsThread) return 0 ; 

    if (ox == NULL) return 0 ; 

    // Avoid transitive spinning ...
    // Say T1 spins or blocks trying to acquire L.  T1._Stalled is set to L.
    // Immediately after T1 acquires L it's possible that T2, also
    // spinning on L, will see L.Owner=T1 and T1._Stalled=L.  
    // This occurs transiently after T1 acquired L but before
    // T1 managed to clear T1.Stalled.  T2 does not need to abort
    // its spin in this circumstance.  
    intptr_t BlockedOn = SafeFetchN ((intptr_t *) &ox->_Stalled, intptr_t(1)) ; 

    if (BlockedOn == 1) return 1 ; 
    if (BlockedOn != 0) { 
      return BlockedOn != intptr_t(this) && _owner == ox ; 
    }

    assert (sizeof(((JavaThread *)ox)->_thread_state == sizeof(int)), "invariant") ; 
    int jst = SafeFetch32 ((int *) &((JavaThread *) ox)->_thread_state, -1) ; ; 
    // consider also: jst != _thread_in_Java -- but that's overspecific.
    return jst == _thread_blocked || jst == _thread_in_native ; 
}

      
// Adaptive spin-then-block - rational spinning
//
// Note that we spin "globally" on _owner with a classic SMP-polite TATAS 
// algorithm.  On high order SMP systems it would be better to start with 
// a brief global spin and then revert to spinning locally.  In the spirit of MCS/CLH,
// a contending thread could enqueue itself on the cxq and then spin locally
// on a thread-specific variable such as its ParkEvent._Event flag.  
// That's left as an exercise for the reader.  Note that global spinning is
// not problematic on Niagara, as the L2$ serves the interconnect and has both
// low latency and massive bandwidth.  
//
// Broadly, we can fix the spin frequency -- that is, the % of contended lock 
// acquisition attempts where we opt to spin --  at 100% and vary the spin count
// (duration) or we can fix the count at approximately the duration of 
// a context switch and vary the frequency.   Of course we could also
// vary both satisfying K == Frequency * Duration, where K is adaptive by monitor.
// See http://j2se.east/~dice/PERSIST/040824-AdaptiveSpinning.html. 
//
// This implementation varies the duration "D", where D varies with
// the success rate of recent spin attempts. (D is capped at approximately
// length of a round-trip context switch).  The success rate for recent
// spin attempts is a good predictor of the success rate of future spin
// attempts.  The mechanism adapts automatically to varying critical
// section length (lock modality), system load and degree of parallelism.
// D is maintained per-monitor in _SpinDuration and is initialized
// optimistically.  Spin frequency is fixed at 100%.
//
// Note that _SpinDuration is volatile, but we update it without locks
// or atomics.  The code is designed so that _SpinDuration stays within
// a reasonable range even in the presence of races.  The arithmetic
// operations on _SpinDuration are closed over the domain of legal values,
// so at worst a race will install and older but still legal value.  
// At the very worst this introduces some apparent non-determinism.  
// We might spin when we shouldn't or vice-versa, but since the spin
// count are relatively short, even in the worst case, the effect is harmless.
//
// Care must be taken that a low "D" value does not become an
// an absorbing state.  Transient spinning failures -- when spinning
// is overall profitable -- should not cause the system to converge
// on low "D" values.  We want spinning to be stable and predictable
// and fairly responsive to change and at the same time we don't want
// it to oscillate, become metastable, be "too" non-deterministic, 
// or converge on or enter undesirable stable absorbing states.  
//
// We implement a feedback-based control system -- using past behavior
// to predict future behavior.  We face two issues: (a) if the 
// input signal is random then the spin predictor won't provide optimal
// results, and (b) if the signal frequency is too high then the control 
// system, which has some natural response lag, will "chase" the signal.  
// (b) can arise from multimodal lock hold times.  Transient preemption
// can also result in apparent bimodal lock hold times.
// Although sub-optimal, neither condition is particularly harmful, as 
// in the worst-case we'll spin when we shouldn't or vice-versa.   
// The maximum spin duration is rather short so the failure modes aren't bad.
// To be conservative, I've tuned the gain in system to bias toward
// _not spinning.  Relatedly, the system can sometimes enter a mode where it
// "rings" or oscillates between spinning and not spinning.  This happens
// when spinning is just on the cusp of profitability, however, so the 
// situation is not dire.  The state is benign -- there's no need to add 
// hysteresis control to damp the transition rate between spinning and 
// not spinning.
//
// - - - - - - - - - - - - - - - - - - - - - - - - - - - - - - - - - - - - -
//
// Spin-then-block strategies ...
//
// Thoughts on ways to improve spinning : 
// 
// *  Periodically call {psr_}getloadavg() while spinning, and
//    permit unbounded spinning if the load average is < 
//    the number of processors.  Beware, however, that getloadavg()
//    is exceptionally fast on solaris (about 1/10 the cost of a full
//    spin cycle, but quite expensive on linux.  Beware also, that
//    multiple JVMs could "ring" or oscillate in a feedback loop.
//    Sufficient damping would solve that problem.  
//
// *  We currently use spin loops with iteration counters to approximate 
//    spinning for some interval.  Given the availability of high-precision 
//    time sources such as gethrtime(), %TICK, %STICK, RDTSC, etc., we should 
//    someday reimplement the spin loops to duration-based instead of iteration-based.  
//
// *  Don't spin if there are more than N = (CPUs/2) threads
//	  currently spinning on the monitor (or globally).  
//    That is, limit the number of concurrent spinners. 
//    We might also limit the # of spinners in the JVM, globally.
//
// *  If a spinning thread observes _owner change hands it should
//    abort the spin (and park immediately) or at least debit
//    the spin counter by a large "penalty".  
// 
// *  Classically, the spin count is either K*(CPUs-1) or is a
//	  simple constant that approximates the length of a context switch.  
//    We currently use a value -- computed by a special utility -- that
//    approximates round-trip context switch times.  
//
// *  Normally schedctl_start()/_stop() is used to advise the kernel
//    to avoid preempting threads that are running in short, bounded
//    critical sections.  We could use the schedctl hooks in an inverted
//    sense -- spinners would set the nopreempt flag, but poll the preempt
//    pending flag.  If a spinner observed a pending preemption it'd immediately
//    abort the spin and park.   As such, the schedctl service acts as 
//    a preemption warning mechanism.  
//
// *  In lieu of spinning, if the system is running below saturation
//    (that is, loadavg() << #cpus), we can instead suppress futile
//    wakeup throttling, or even wake more than one successor at exit-time.
//    The net effect is largely equivalent to spinning.  In both cases,
//    contending threads go ONPROC and opportunistically attempt to acquire
//    the lock, decreasing lock handover latency at the expense of wasted
//    cycles and context switching. 
//
// *  We might to spin less after we've parked as the thread will
//    have less $ and TLB affinity with the processor.
//    Likewise, we might spin less if we come ONPROC on a different
//    processor or after a long period (>> rechose_interval).  
//
// *  A table-driven state machine similar to Solaris' dispadmin scheduling 
//    tables might be a better design.  Instead of encoding information in
//    _SpinDuration, _SpinFreq and _SpinClock we'd just use explicit, 
//    discrete states.   Success or failure during a spin would drive 
//    state transitions, and each state node would contain a spin count.  
//
// *  If the processor is operating in a mode intended to conserve power 
//    (such as Intel's SpeedStep) or to reduce thermal output (thermal 
//    step-down mode) then the Java synchronization subsystem should
//    forgo spinning.
//
// *  The minimum spin duration should be approximately the worst-case
//    store propagation latency on the platform.  That is, the time 
//    it takes a store on CPU A to become visible on CPU B, where A and
//    B are "distant".  
//
// *  We might want to factor a thread's priority in the spin policy.
//    Threads with a higher priority might spin for slightly longer.
//    Similarly, if we use back-off in the TATAS loop, lower priority
//    threads might back-off longer.  We don't currently use a
//    thread's priority when placing it on the entry queue.  We may
//    want to consider doing so in future releases. 
//
// *  We might transiently drop a thread's scheduling priority while it spins.
//    SCHED_BATCH on linux and FX scheduling class at priority=0 on Solaris 
//    would suffice.  We could even consider letting the thread spin indefinitely at 
//    a depressed or "idle" priority.  This brings up fairness issues, however -- 
//    in a saturated system a thread would with a reduced priority could languish 
//    for extended periods on the ready queue.  
//
// *  While spinning try to use the otherwise wasted time to help the VM make
//    progress:
//  
//    -- YieldTo() the owner, if the owner is OFFPROC but ready
//       Done our remaining quantum directly to the ready thread.
//       This helps "push" the lock owner through the critical section.
//       It also tends to improve affinity/locality as the lock
//       "migrates" less frequently between CPUs.   
//    -- Walk our own stack in anticipation of blocking.  Memoize the roots.
//    -- Perform strand checking for other thread.  Unpark potential strandees.
//    -- Help GC: trace or mark -- this would need to be a bounded unit of work.  
//       Unfortunately this will pollute our $ and TLBs.  Recall that we 
//       spin to avoid context switching -- context switching has an 
//       immediate cost in latency, a disruptive cost to other strands on a CMT 
//       processor, and an amortized cost because of the D$ and TLB cache 
//       reload transient when the thread comes back ONPROC and repopulates 
//       $s and TLBs.
//    -- call getloadavg() to see if the system is saturated.  It'd probably
//       make sense to call getloadavg() half way through the spin.
//       If the system isn't at full capacity the we'd simply reset
//       the spin counter to and extend the spin attempt.
//    -- Doug points out that we should use the same "helping" policy
//       in thread.yield().  
//
// *  Try MONITOR-MWAIT on systems that support those instructions.  
// 
// *  The spin statistics that drive spin decisions & frequency are
//    maintained in the objectmonitor structure so if we deflate and reinflate
//    we lose spin state.  In practice this is not usually a concern
//    as the default spin state after inflation is aggressive (optimistic)
//    and tends toward spinning.  So in the worst case for a lock where
//    spinning is not profitable we may spin unnecessarily for a brief
//    period.  But then again, if a lock is contended it'll tend not to deflate
//    in the first place.


intptr_t ObjectMonitor::SpinCallbackArgument = 0 ; 
int (*ObjectMonitor::SpinCallbackFunction)(intptr_t, int) = NULL ; 

// Spinning: Fixed frequency (100%), vary duration

int ObjectMonitor::TrySpin_VaryDuration (Thread * Self) { 

    // Dumb, brutal spin.  Good for comparative measurements against adaptive spinning.
    int ctr = Knob_FixedSpin ; 
    if (ctr != 0) { 
        while (--ctr >= 0) {
            if (TryLock (Self) > 0) return 1 ; 
            SpinPause () ; 
        }
        return 0 ; 
    }

    for (ctr = Knob_PreSpin + 1; --ctr >= 0 ; ) { 
      if (TryLock(Self) > 0) {
        // Increase _SpinDuration ...
        // Note that we don't clamp SpinDuration precisely at SpinLimit.  
        // Raising _SpurDuration to the poverty line is key.
        int x = _SpinDuration ; 
        if (x < Knob_SpinLimit) { 
           if (x < Knob_Poverty) x = Knob_Poverty ; 
           _SpinDuration = x + Knob_BonusB ; 
        }
        return 1 ; 
      }
      SpinPause () ; 
    }

    // Admission control - verify preconditions for spinning
    //
    // We always spin a little bit, just to prevent _SpinDuration == 0 from
    // becoming an absorbing state.  Put another way, we spin briefly to
    // sample, just in case the system load, parallelism, contention, or lock 
    // modality changed.  
    // 
    // Consider the following alternative:
    // Periodically set _SpinDuration = _SpinLimit and try a long/full
    // spin attempt.  "Periodically" might mean after a tally of 
    // the # of failed spin attempts (or iterations) reaches some threshold.
    // This takes us into the realm of 1-out-of-N spinning, where we 
    // hold the duration constant but vary the frequency.  

    ctr = _SpinDuration  ; 
    if (ctr < Knob_SpinBase) ctr = Knob_SpinBase ; 
    if (ctr <= 0) return 0 ; 

    if (Knob_SuccRestrict && _succ != NULL) return 0 ; 
    if (Knob_OState && NotRunnable (Self, (Thread *) _owner)) {
       TEVENT (Spin abort - notrunnable [TOP]);
       return 0 ; 
    }

    int MaxSpin = Knob_MaxSpinners ; 
    if (MaxSpin >= 0) { 
       if (_Spinner > MaxSpin) {
          TEVENT (Spin abort -- too many spinners) ; 
          return 0 ; 
       }
       // Slighty racy, but benign ...
       Adjust (&_Spinner, 1) ; 
    }

    // We're good to spin ... spin ingress.  
    // CONSIDER: use Prefetch::write() to avoid RTS->RTO upgrades
    // when preparing to LD...CAS _owner, etc and the CAS is likely
    // to succeed.  
    int hits    = 0 ; 
    int msk     = 0 ; 
    int caspty  = Knob_CASPenalty ; 
    int oxpty   = Knob_OXPenalty ; 
    int sss     = Knob_SpinSetSucc ; 
    if (sss && _succ == NULL ) _succ = Self ; 
    Thread * prv = NULL ; 

    // There are three ways to exit the following loop:
    // 1.  A successful spin where this thread has acquired the lock.
    // 2.  Spin failure with prejudice 
    // 3.  Spin failure without prejudice 

    while (--ctr >= 0) {

      // Periodic polling -- Check for pending GC
      // Threads may spin while they're unsafe.     
      // We don't want spinning threads to delay the JVM from reaching 
      // a stop-the-world safepoint or to steal cycles from GC.
      // If we detect a pending safepoint we abort in order that 
      // (a) this thread, if unsafe, doesn't delay the safepoint, and (b)
      // this thread, if safe, doesn't steal cycles from GC. 
      // This is in keeping with the "no loitering in runtime" rule.  
      // We periodically check to see if there's a safepoint pending.
      if ((ctr & 0xFF) == 0) { 
         if (SafepointSynchronize::do_call_back()) {
            TEVENT (Spin: safepoint) ; 
            goto Abort ;           // abrupt spin egress
         }
         if (Knob_UsePause & 1) SpinPause () ; 

         int (*scb)(intptr_t,int) = SpinCallbackFunction ; 
         if (hits > 50 && scb != NULL) { 
            int abend = (*scb)(SpinCallbackArgument, 0) ; 
         }
      }

      if (Knob_UsePause & 2) SpinPause() ; 

      // Exponential back-off ...  Stay off the bus to reduce coherency traffic.
      // This is useful on classic SMP systems, but is of less utility on 
      // N1-style CMT platforms. 
      // 
      // Trade-off: lock acquisition latency vs coherency bandwidth.
      // Lock hold times are typically short.  A histogram
      // of successful spin attempts shows that we usually acquire
      // the lock early in the spin.  That suggests we want to 
      // sample _owner frequently in the early phase of the spin,
      // but then back-off and sample less frequently as the spin
      // progresses.  The back-off makes a good citizen on SMP big
      // SMP systems.  Oversampling _owner can consume excessive 
      // coherency bandwidth.  Relatedly, if we _oversample _owner we
      // can inadvertently interfere with the the ST m->owner=null.
      // executed by the lock owner.  
      if (ctr & msk) continue ; 
      ++hits ; 
      if ((hits & 0xF) == 0) { 
        // The 0xF, above, corresponds to the exponent.
        // Consider: (msk+1)|msk
        msk = ((msk << 2)|3) & BackOffMask ; 
      }

      // Probe _owner with TATAS
      // If this thread observes the monitor transition or flicker
      // from locked to unlocked to locked, then the odds that this
      // thread will acquire the lock in this spin attempt go down 
      // considerably.  The same argument applies if the CAS fails 
      // or if we observe _owner change from one non-null value to 
      // another non-null value.   In such cases we might abort
      // the spin without prejudice or apply a "penalty" to the
      // spin count-down variable "ctr", reducing it by 100, say.

      Thread * ox = (Thread *) _owner ; 
      if (ox == NULL) { 
         ox = (Thread *) Atomic::cmpxchg_ptr (Self, &_owner, NULL) ; 
         if (ox == NULL) { 
            // The CAS succeeded -- this thread acquired ownership
            // Take care of some bookkeeping to exit spin state. 
            if (sss && _succ == Self) {
               _succ = NULL ;
            }
            if (MaxSpin > 0) Adjust (&_Spinner, -1) ; 

            // Increase _SpinDuration :
            // The spin was successful (profitable) so we tend toward
            // longer spin attempts in the future.
            // CONSIDER: factor "ctr" into the _SpinDuration adjustment.
            // If we acquired the lock early in the spin cycle it
            // makes sense to increase _SpinDuration proportionally.
            // Note that we don't clamp SpinDuration precisely at SpinLimit.  
            int x = _SpinDuration ; 
            if (x < Knob_SpinLimit) { 
                if (x < Knob_Poverty) x = Knob_Poverty ; 
                _SpinDuration = x + Knob_Bonus ; 
            }
            return 1 ; 
         }

         // The CAS failed ... we can take any of the following actions:
         // * penalize: ctr -= Knob_CASPenalty
         // * exit spin with prejudice -- goto Abort; 
         // * exit spin without prejudice. 
         // * Since CAS is high-latency, retry again immediately.
         prv = ox ; 
         TEVENT (Spin: cas failed) ; 
         if (caspty == -2) break ; 
         if (caspty == -1) goto Abort ; 
         ctr -= caspty ; 
         continue ; 
      } 

      // Did lock ownership change hands ? 
      if (ox != prv && prv != NULL ) { 
          TEVENT (spin: Owner changed)
          if (oxpty == -2) break ; 
          if (oxpty == -1) goto Abort ; 
          ctr -= oxpty ; 
      }
      prv = ox ; 

      // Abort the spin if the owner is not executing.
      // The owner must be executing in order to drop the lock. 
      // Spinning while the owner is OFFPROC is idiocy.  
      // Consider: ctr -= RunnablePenalty ; 
      if (Knob_OState && NotRunnable (Self, ox)) {
         TEVENT (Spin abort - notrunnable);
         goto Abort ; 
      }
      if (sss && _succ == NULL ) _succ = Self ; 
   }

   // Spin failed with prejudice -- reduce _SpinDuration.
   // TODO: Use an AIMD-like policy to adjust _SpinDuration.  
   // AIMD is globally stable.  
   TEVENT (Spin failure) ; 
   { 
     int x = _SpinDuration ; 
     if (x > 0) { 
        // Consider an AIMD scheme like: x -= (x >> 3) + 100 
        // This is globally sample and tends to damp the response.  
        x -= Knob_Penalty ; 
        if (x < 0) x = 0 ; 
        _SpinDuration = x ; 
     }
   }

 Abort:
   if (MaxSpin >= 0) Adjust (&_Spinner, -1) ; 
   if (sss && _succ == Self) {
      _succ = NULL ; 
      // Invariant: after setting succ=null a contending thread 
      // must recheck-retry _owner before parking.  This usually happens 
      // in the normal usage of TrySpin(), but it's safest
      // to make TrySpin() as foolproof as possible. 
      OrderAccess::fence() ; 
      if (TryLock(Self) > 0) return 1 ; 
   }
   return 0 ; 
}

#define TrySpin TrySpin_VaryDuration

static void DeferredInitialize () {
  if (InitDone > 0) return ; 
  if (Atomic::cmpxchg (-1, &InitDone, 0) != 0) { 
      while (InitDone != 1) ; 
      return ; 
  }

  // One-shot global initialization ... 
  // The initialization is idempotent, so we don't need locks.  
  // In the future consider doing this via os::init_2().
  // SyncKnobs consist of <Key>=<Value> pairs in the style
  // of environment variables.  Start by converting ':' to NUL.  

  if (SyncKnobs == NULL) SyncKnobs = "" ;    

  size_t sz = strlen (SyncKnobs) ; 
  char * knobs = (char *) malloc (sz + 2) ; 
  if (knobs == NULL) { 
     vm_exit_out_of_memory (sz + 2, "Parse SyncKnobs") ; 
     guarantee (0, "invariant") ; 
  }
  strcpy (knobs, SyncKnobs) ; 
  knobs[sz+1] = 0 ; 
  for (char * p = knobs ; *p ; p++) {
     if (*p == ':') *p = 0 ; 
  }

  #define SETKNOB(x) { Knob_##x = kvGetInt (knobs, #x, Knob_##x); }
  SETKNOB(ReportSettings) ; 
  SETKNOB(Verbose) ; 
  SETKNOB(FixedSpin) ; 
  SETKNOB(SpinLimit) ; 
  SETKNOB(SpinBase) ; 
  SETKNOB(SpinBackOff);
  SETKNOB(CASPenalty) ; 
  SETKNOB(OXPenalty) ; 
  SETKNOB(LogSpins) ; 
  SETKNOB(SpinSetSucc) ; 
  SETKNOB(SuccEnabled) ; 
  SETKNOB(SuccRestrict) ; 
  SETKNOB(Penalty) ; 
  SETKNOB(Bonus) ; 
  SETKNOB(BonusB) ; 
  SETKNOB(Poverty) ; 
  SETKNOB(SpinAfterFutile) ; 
  SETKNOB(UsePause) ; 
  SETKNOB(SpinEarly) ; 
  SETKNOB(OState) ; 
  SETKNOB(MaxSpinners) ; 
  SETKNOB(PreSpin) ; 
  SETKNOB(ExitPolicy) ; 
  SETKNOB(QMode); 
  SETKNOB(ResetEvent) ; 
  SETKNOB(MoveNotifyee) ; 
  SETKNOB(FastHSSEC) ; 
  #undef SETKNOB
  
  if (os::is_MP()) { 
     BackOffMask = (1 << Knob_SpinBackOff) - 1 ; 
     if (Knob_ReportSettings) ::printf ("BackOffMask=%X\n", BackOffMask) ; 
     // CONSIDER: BackOffMask = ROUNDUP_NEXT_POWER2 (ncpus-1)
  } else { 
     Knob_SpinLimit = 0 ; 
     Knob_SpinBase  = 0 ; 
     Knob_PreSpin   = 0 ; 
     Knob_FixedSpin = -1 ; 
  }

  if (Knob_LogSpins == 0) { 
     ObjectSynchronizer::_sync_FailedSpins = NULL ; 
  }

  free (knobs) ; 
  OrderAccess::fence() ; 
  InitDone = 1 ; 
}

// Theory of operations -- Monitors lists, thread residency, etc:
//
// * A thread acquires ownership of a monitor by successfully
//   CAS()ing the _owner field from null to non-null.  
// 
// * Invariant: A thread appears on at most one monitor list --
//   cxq, EntryList or WaitSet -- at any one time.
//
// * Contending threads "push" themselves onto the cxq with CAS 
//   and then spin/park.
//
// * After a contending thread eventually acquires the lock it must
//   dequeue itself from either the EntryList or the cxq. 
//
// * The exiting thread identifies and unparks an "heir presumptive"
//   tentative successor thread on the EntryList.  Critically, the
//   exiting thread doesn't unlink the successor thread from the EntryList.
//   After having been unparked, the wakee will recontend for ownership of 
//   the monitor.   The successor (wakee) will either acquire the lock or 
//   re-park itself.  
//
//   Succession is provided for by a policy of competitive handoff.  
//   The exiting thread does _not_ grant or pass ownership to the 
//   successor thread.  (This is also referred to as "handoff" succession").  
//   Instead the exiting thread releases ownership and possibly wakes
//   a successor, so the successor can (re)compete for ownership of the lock.  
//   If the EntryList is empty but the cxq is populated the exiting 
//   thread will drain the cxq into the EntryList.  It does so by 
//   by detaching the cxq (installing null with CAS) and folding
//   the threads from the cxq into the EntryList.  The EntryList is
//   doubly linked, while the cxq is singly linked because of the
//   CAS-based "push" used to enqueue recently arrived threads (RATs).
//
// * Concurrency invariants:
//
//   -- only the monitor owner may access or mutate the EntryList.
//      The mutex property of the monitor itself protects the EntryList 
//      from concurrent interference.
//   -- Only the monitor owner may detach the cxq.  
//
// * The monitor entry list operations avoid locks, but strictly speaking 
//   they're not lock-free.  Enter is lock-free, exit is not.  
//   See http://j2se.east/~dice/PERSIST/040825-LockFreeQueues.html
//
// * The cxq can have multiple concurrent "pushers" but only one concurrent
//   detaching thread.  This mechanism is immune from the ABA corruption.  
//   More precisely, the CAS-based "push" onto cxq is ABA-oblivious.  
//
// * Taken together, the cxq and the EntryList constitute or form a
//   single logical queue of threads stalled trying to acquire the lock.
//   We use two distinct lists to improve the odds of a constant-time 
//   dequeue operation after acquisition (in the ::enter() epilog) and 
//   to reduce heat on the list ends.  (c.f. Michael Scott's "2Q" algorithm).  
//   A key desideratum is to minimize queue & monitor metadata manipulation
//   that occurs while holding the monitor lock -- that is, we want to 
//   minimize monitor lock holds times.  Note that even a small amount of
//   fixed spinning will greatly reduce the # of enqueue-dequeue operations
//   on EntryList|cxq.  That is, spinning relieves contention on the "inner"
//   locks and monitor metadata.  
// 
//   Cxq points to the the set of Recently Arrived Threads attempting entry.
//   Because we push threads onto _cxq with CAS, the RATs must take the form of 
//   a singly-linked LIFO.  We drain _cxq into EntryList  at unlock-time when
//   the unlocking thread notices that EntryList is null but _cxq is != null.
//
//   The EntryList is ordered by the prevailing queue discipline and
//   can be organized in any convenient fashion, such as a doubly-linked list or
//   a circular doubly-linked list.  Critically, we want insert and delete operations 
//   to operate in constant-time.  If we need a priority queue then something akin
//   to Solaris' sleepq would work nicely.  Viz.,
//   http://agg.eng/ws/on10_nightly/source/usr/src/uts/common/os/sleepq.c.
//   Queue discipline is enforced at ::exit() time, when the unlocking thread
//   drains the cxq into the EntryList, and orders or reorders the threads on the
//   EntryList accordingly.  
//   
//   Barring "lock barging", this mechanism provides fair cyclic ordering,
//   somewhat similar to an elevator-scan.  
//
// * The monitor synchronization subsystem avoids the use of native
//   synchronization primitives except for the narrow platform-specific
//   park-unpark abstraction.  See the comments in os_solaris.cpp regarding
//   the semantics of park-unpark.  Put another way, this monitor implementation
//   depends only on atomic operations and park-unpark.  The monitor subsystem
//   manages all RUNNING->BLOCKED and BLOCKED->READY transitions while the
//   underlying OS manages the READY<->RUN transitions.  
//
// * Waiting threads reside on the WaitSet list -- wait() puts
//   the caller onto the WaitSet. 
//
// * notify() or notifyAll() simply transfers threads from the WaitSet to 
//   either the EntryList or cxq.  Subsequent exit() operations will 
//   unpark the notifyee.  Unparking a notifee in notify() is inefficient -
//   it's likely the notifyee would simply impale itself on the lock held
//   by the notifier.  
//
// * An interesting alternative is to encode cxq as (List,LockByte) where
//   the LockByte is 0 iff the monitor is owned.  _owner is simply an auxiliary
//   variable, like _recursions, in the scheme.  The threads or Events that form
//   the list would have to be aligned in 256-byte addresses.  A thread would
//   try to acquire the lock or enqueue itself with CAS, but exiting threads
//   could use a 1-0 protocol and simply STB to set the LockByte to 0.
//   Note that is is *not* word-tearing, but it does presume that full-word
//   CAS operations are coherent with intermix with STB operations.  That's true
//   on most common processors.  
//
// * See also http://blogs.sun.com/dave


void ATTR ObjectMonitor::EnterI (TRAPS) {  
    Thread * Self = THREAD ; 
    assert (Self->is_Java_thread(), "invariant") ; 
    assert (((JavaThread *) Self)->thread_state() == _thread_blocked   , "invariant") ; 

    // Try the lock - TATAS  
    if (TryLock (Self) > 0) { 
        assert (_succ != Self              , "invariant") ;  
        assert (_owner == Self             , "invariant") ; 
        assert (_Responsible != Self       , "invariant") ; 
        return ; 
    }

    DeferredInitialize () ; 
  
    // We try one round of spinning *before* enqueueing Self.  
    //
    // If the _owner is ready but OFFPROC we could use a YieldTo()
    // operation to donate the remainder of this thread's quantum
    // to the owner.  This has subtle but beneficial affinity
    // effects.  

    if (TrySpin (Self) > 0) { 
        assert (_owner == Self        , "invariant") ; 
        assert (_succ != Self         , "invariant") ; 
        assert (_Responsible != Self  , "invariant") ; 
        return ; 
    }
  
    // The Spin failed -- Enqueue and park the thread ...
    assert (_succ  != Self            , "invariant") ; 
    assert (_owner != Self            , "invariant") ; 
    assert (_Responsible != Self      , "invariant") ; 
    
    // Enqueue "Self" on ObjectMonitor's _cxq.
    //
    // Node acts as a proxy for Self.  
    // As an aside, if were to ever rewrite the synchronization code mostly
    // in Java, WaitNodes, ObjectMonitors, and Events would become 1st-class 
    // Java objects.  This would avoid awkward lifecycle and liveness issues, 
    // as well as eliminate a subset of ABA issues. 
    // TODO: eliminate ObjectWaiter and enqueue either Threads or Events.
    //
  
    ObjectWaiter node(Self) ;   
    Self->_ParkEvent->reset() ; 
    node._prev   = (ObjectWaiter *) 0xBAD ; 
    node.TState  = ObjectWaiter::TS_CXQ ; 
  
    // Push "Self" onto the front of the _cxq.
    // Once on cxq/EntryList, Self stays on-queue until it acquires the lock.
    // Note that spinning tends to reduce the rate at which threads
    // enqueue and dequeue on EntryList|cxq.  
    ObjectWaiter * nxt ; 
    for (;;) {
        node._next = nxt = _cxq ; 
        if (Atomic::cmpxchg_ptr (&node, &_cxq, nxt) == nxt) break ; 
  
        // Interference - the CAS failed because _cxq changed.  Just retry.
        // As an optional optimization we retry the lock.
        if (TryLock (Self) > 0) { 
            assert (_succ != Self         , "invariant") ;  
            assert (_owner == Self        , "invariant") ; 
            assert (_Responsible != Self  , "invariant") ; 
            return ; 
        }
    }

    // Check for cxq|EntryList edge transition to non-null.  This indicates
    // the onset of contention.  While contention persists exiting threads 
    // will use a ST:MEMBAR:LD 1-1 exit protocol.  When contention abates exit
    // operations revert to the faster 1-0 mode.  This enter operation may interleave 
    // (race) a concurrent 1-0 exit operation, resulting in stranding, so we 
    // arrange for one of the contending thread to use a timed park() operations 
    // to detect and recover from the race.  (Stranding is form of progress failure 
    // where the monitor is unlocked but all the contending threads remain parked).  
    // That is, at least one of the contended threads will periodically poll _owner.
    // One of the contending threads will become the designated "Responsible" thread.  
    // The Responsible thread uses a timed park instead of a normal indefinite park 
    // operation -- it periodically wakes and checks for and recovers from potential 
    // strandings admitted by 1-0 exit operations.   We need at most one Responsible 
    // thread per-monitor at any given moment.  Only threads on cxq|EntryList may 
    // be responsible for a monitor.  
    //
    // Currently, one of the contended threads takes on the added role of "Responsible".
    // A viable alternative would be to use a dedicated "stranding checker" thread
    // that periodically iterated over all the threads (or active monitors) and unparked
    // successors where there was risk of stranding.  This would help eliminate the
    // timer scalability issues we see on some platforms as we'd only have one thread
    // -- the checker -- parked on a timer.   

    if ((SyncFlags & 16) == 0 && nxt == NULL && _EntryList == NULL) { 
        // Try to assume the role of responsible thread for the monitor.  
        // CONSIDER:  ST vs CAS vs { if (Responsible==null) Responsible=Self } 
        Atomic::cmpxchg_ptr (Self, &_Responsible, NULL) ; 
    }
  
    // The lock have been released while this thread was occupied queueing 
    // itself onto _cxq.  To close the race and avoid "stranding" and 
    // progress-liveness failure we must resample-retry _owner before parking. 
    // Note the Dekker/Lamport duality: ST cxq; MEMBAR; LD Owner.
    // In this case the ST-MEMBAR is accomplished with CAS().  
    //
    // TODO: Defer all thread state transitions until park-time.  
    // Since state transitions are heavy and inefficient we'd like
    // to defer the state transitions until absolutely necessary,
    // and in doing so avoid some transitions ...
    
    TEVENT (Inflated enter - Contention) ; 
    int nWakeups = 0 ; 
    int RecheckInterval = 1 ; 

    for (;;) {

        if (TryLock (Self) > 0) break ; 
        assert (_owner != Self, "invariant") ; 

        if ((SyncFlags & 2) && _Responsible == NULL) { 
           Atomic::cmpxchg_ptr (Self, &_Responsible, NULL) ; 
        }

        // park self
        if (_Responsible == Self || (SyncFlags & 1)) { 
            TEVENT (Inflated enter - park TIMED) ; 
            Self->_ParkEvent->park ((jlong) RecheckInterval) ; 
            // Increase the RecheckInterval, but clamp the value.  
            RecheckInterval *= 8 ; 
            if (RecheckInterval > 1000) RecheckInterval = 1000 ; 
        } else { 
            TEVENT (Inflated enter - park UNTIMED) ; 
            Self->_ParkEvent->park() ; 
        }

        if (TryLock(Self) > 0) break ; 
 
        // The lock is still contested.  
        // Keep a tally of the # of futile wakeups. 
        // Note that the counter is not protected by a lock or updated by atomics.
        // That is by design - we trade "lossy" counters which are exposed to
        // races during updates for a lower probe effect.  
        TEVENT (Inflated enter - Futile wakeup) ;
        if (ObjectSynchronizer::_sync_FutileWakeups != NULL) { 
           ObjectSynchronizer::_sync_FutileWakeups->inc() ; 
        } 
        ++ nWakeups ; 

        // Assuming this is not a spurious wakeup we'll normally find _succ == Self.
        // We can defer clearing _succ until after the spin completes
        // TrySpin() must tolerate being called with _succ == Self.  
        // Try yet another round of adaptive spinning.
        if ((Knob_SpinAfterFutile & 1) && TrySpin (Self) > 0) break ; 

        // We can find that we were unpark()ed and redesignated _succ while
        // we were spinning.  That's harmless.  If we iterate and call park(),
        // park() will consume the event and return immediately and we'll 
        // just spin again.  This pattern can repeat, leaving _succ to simply 
        // spin on a CPU.  Enable Knob_ResetEvent to clear pending unparks().  
        // Alternately, we can sample fired() here, and if set, forgo spinning 
        // in the next iteration.  
 
        if ((Knob_ResetEvent & 1) && Self->_ParkEvent->fired()) { 
           Self->_ParkEvent->reset() ; 
           OrderAccess::fence() ; 
        }
        if (_succ == Self) _succ = NULL ; 

        // Invariant: after clearing _succ a thread *must* retry _owner before parking.
        OrderAccess::fence() ;
    }

    // Egress :
    // Self has acquired the lock -- Unlink Self from the cxq or EntryList. 
    // Normally we'll find Self on the EntryList .
    // From the perspective of the lock owner (this thread), the 
    // EntryList is stable and cxq is prepend-only.  
    // The head of cxq is volatile but the interior is stable.  
    // In addition, Self.TState is stable.

    assert (_owner == Self      , "invariant") ; 
    assert (object() != NULL    , "invariant") ; 
    // I'd like to write:
    //   guarantee (((oop)(object()))->mark() == markOopDesc::encode(this), "invariant") ; 
    // but as we're at a safepoint that's not safe.

    UnlinkAfterAcquire (Self, &node) ; 
    if (_succ == Self) _succ = NULL ; 

    assert (_succ != Self, "invariant") ; 
    if (_Responsible == Self) { 
        _Responsible = NULL ; 
        // Dekker pivot-point.  
        // Consider OrderAccess::storeload() here

        // We may leave threads on cxq|EntryList without a designated 
        // "Responsible" thread.  This is benign.  When this thread subsequently 
        // exits the monitor it can "see" such preexisting "old" threads -- 
        // threads that arrived on the cxq|EntryList before the fence, above --  
        // by LDing cxq|EntryList.  Newly arrived threads -- that is, threads 
        // that arrive on cxq after the ST:MEMBAR, above -- will set Responsible 
        // non-null and elect a new "Responsible" timer thread.
        //
        // This thread executes:
        //    ST Responsible=null; MEMBAR    (in enter epilog - here)
        //    LD cxq|EntryList               (in subsequent exit)
        // 
        // Entering threads in the slow/contended path execute:
        //    ST cxq=nonnull; MEMBAR; LD Responsible (in enter prolog)
        //    The (ST cxq; MEMBAR) is accomplished with CAS().
        //
        // The MEMBAR, above, prevents the LD of cxq|EntryList in the subsequent
        // exit operation from floating above the ST Responsible=null. 
        //
        // In *practice* however, EnterI() is always followed by some atomic
        // operation such as the decrement of _count in ::enter().  Those atomics
        // obviate the need for the explicit MEMBAR, above. 
    }

    // We've acquired ownership with CAS().  
    // CAS is serializing -- it has MEMBAR/FENCE-equivalent semantics.  
    // But since the CAS() this thread may have also stored into _succ, 
    // EntryList, cxq or Responsible.  These meta-data updates must be 
    // visible __before this thread subsequently drops the lock.  
    // Consider what could occur if we didn't enforce this constraint -- 
    // STs to monitor meta-data and user-data could reorder with (become
    // visible after) the ST in exit that drops ownership of the lock.  
    // Some other thread could then acquire the lock, but observe inconsistent
    // or old monitor meta-data and heap data.  That violates the JMM.  
    // To that end, the 1-0 exit() operation must have at least STST|LDST 
    // "release" barrier semantics.  Specifically, there must be at least a 
    // STST|LDST barrier in exit() before the ST of null into _owner that drops 
    // the lock.   The barrier ensures that changes to monitor meta-data and data 
    // protected by the lock will be visible before we release the lock, and 
    // therefore before some other thread (CPU) has a chance to acquire the lock.  
    // See also: http://gee.cs.oswego.edu/dl/jmm/cookbook.html.  
    //
    // Critically, any prior STs to _succ or EntryList must be visible before 
    // the ST of null into _owner in the *subsequent* (following) corresponding 
    // monitorexit.  Recall too, that in 1-0 mode monitorexit does not necessarily 
    // execute a serializing instruction.  

    if (SyncFlags & 8) {
       OrderAccess::fence() ; 
    }
    return ; 
}

// ExitSuspendEquivalent:
// A faster alternate to handle_special_suspend_equivalent_condition()
//
// handle_special_suspend_equivalent_condition() unconditionally 
// acquires the SR_lock.  On some platforms uncontended MutexLocker()
// operations have high latency.  Note that in ::enter() we call HSSEC 
// while holding the monitor, so we effectively lengthen the critical sections.  
//
// There are a number of possible solutions:
//
// A.  To ameliorate the problem we might also defer state transitions 
//     to as late as possible -- just prior to parking.  
//     Given that, we'd call HSSEC after having returned from park(), 
//     but before attempting to acquire the monitor.  This is only a 
//     partial solution.  It avoids calling HSSEC while holding the 
//     monitor (good), but it still increases successor reacquisition latency --
//     the interval between unparking a successor and the time the successor
//     resumes and retries the lock.  See ReenterI(), which defers state transitions.  
//     If we use this technique we can also avoid EnterI()-exit() loop
//     in ::enter() where we iteratively drop the lock and then attempt 
//     to reacquire it after suspending.
//
// B.  In the future we might fold all the suspend bits into a 
//     composite per-thread suspend flag and then update it with CAS().
//     Alternately, a Dekker-like mechanism with multiple variables 
//     would suffice:
//       ST Self->_suspend_equivalent = false
//       MEMBAR
//       LD Self_>_suspend_flags
//


bool ObjectMonitor::ExitSuspendEquivalent (JavaThread * jSelf) { 
   int Mode = Knob_FastHSSEC ; 
   if (Mode && !jSelf->is_external_suspend()) { 
      assert (jSelf->is_suspend_equivalent(), "invariant") ; 
      jSelf->clear_suspend_equivalent() ; 
      if (2 == Mode) OrderAccess::storeload() ;
      if (!jSelf->is_external_suspend()) return false ; 
      // We raced a suspension -- fall thru into the slow path
      TEVENT (ExitSuspendEquivalent - raced) ; 
      jSelf->set_suspend_equivalent() ; 
   }
   return jSelf->handle_special_suspend_equivalent_condition() ; 
}


// ReenterI() is a specialized inline form of the latter half of the
// contended slow-path from EnterI().  We use ReenterI() only for 
// monitor reentry in wait().
//
// In the future we should reconcile EnterI() and ReenterI(), adding 
// Knob_Reset and Knob_SpinAfterFutile support and restructuring the
// loop accordingly.

void ATTR ObjectMonitor::ReenterI (Thread * Self, ObjectWaiter * SelfNode) { 
    assert (Self != NULL                , "invariant") ; 
    assert (SelfNode != NULL            , "invariant") ; 
    assert (SelfNode->_thread == Self   , "invariant") ; 
    assert (_waiters > 0                , "invariant") ; 
    assert (((oop)(object()))->mark() == markOopDesc::encode(this) , "invariant") ; 
    assert (((JavaThread *)Self)->thread_state() != _thread_blocked, "invariant") ; 
    JavaThread * jt = (JavaThread *) Self ; 

    int nWakeups = 0 ; 
    for (;;) {
        ObjectWaiter::TStates v = SelfNode->TState ; 
        guarantee (v == ObjectWaiter::TS_ENTER || v == ObjectWaiter::TS_CXQ, "invariant") ; 
        assert    (_owner != Self, "invariant") ; 

        if (TryLock (Self) > 0) break ; 
        if (TrySpin (Self) > 0) break ;  

        TEVENT (Wait Reentry - parking) ; 

        // State transition wrappers around park() ...
        // ReenterI() wisely defers state transitions until
        // it's clear we must park the thread.
        { 
           OSThreadContendState osts(Self->osthread());
           ThreadBlockInVM tbivm(jt);

           // cleared by handle_special_suspend_equivalent_condition() 
           // or java_suspend_self()
           jt->set_suspend_equivalent();
           if (SyncFlags & 1) { 
              Self->_ParkEvent->park ((jlong)1000) ;
           } else { 
              Self->_ParkEvent->park () ;
           }

           // were we externally suspended while we were waiting?
           for (;;) { 
              if (!ExitSuspendEquivalent (jt)) break ; 
              if (_succ == Self) { _succ = NULL; OrderAccess::fence(); } 
              jt->java_suspend_self();
              jt->set_suspend_equivalent();
           }
        }

        // Try again, but just so we distinguish between futile wakeups and 
        // successful wakeups.  The following test isn't algorithmically 
        // necessary, but it helps us maintain sensible statistics.
        if (TryLock(Self) > 0) break ; 

        // The lock is still contested.  
        // Keep a tally of the # of futile wakeups. 
        // Note that the counter is not protected by a lock or updated by atomics.
        // That is by design - we trade "lossy" counters which are exposed to
        // races during updates for a lower probe effect.  
        TEVENT (Wait Reentry - futile wakeup) ;
        ++ nWakeups ; 

        // Assuming this is not a spurious wakeup we'll normally 
        // find that _succ == Self.
        if (_succ == Self) _succ = NULL ;

        // Invariant: after clearing _succ a contending thread 
        // *must* retry  _owner before parking.
        OrderAccess::fence() ;

        if (ObjectSynchronizer::_sync_FutileWakeups != NULL) {
          ObjectSynchronizer::_sync_FutileWakeups->inc() ; 
        }
    }

    // Self has acquired the lock -- Unlink Self from the cxq or EntryList . 
    // Normally we'll find Self on the EntryList.
    // Unlinking from the EntryList is constant-time and atomic-free.  
    // From the perspective of the lock owner (this thread), the 
    // EntryList is stable and cxq is prepend-only.  
    // The head of cxq is volatile but the interior is stable.  
    // In addition, Self.TState is stable.

    assert (_owner == Self, "invariant") ; 
    assert (((oop)(object()))->mark() == markOopDesc::encode(this), "invariant") ; 
    UnlinkAfterAcquire (Self, SelfNode) ; 
    if (_succ == Self) _succ = NULL ; 
    assert (_succ != Self, "invariant") ; 
    SelfNode->TState = ObjectWaiter::TS_RUN ; 
    OrderAccess::fence() ;      // see comments at the end of EnterI()
}

bool ObjectMonitor::try_enter(Thread* THREAD) {
  if (THREAD != _owner) {
    if (THREAD->is_lock_owned ((address)_owner)) {
       assert(_recursions == 0, "internal state error");
       _owner = THREAD ;
       _recursions = 1 ;
       OwnerIsThread = 1 ; 
       return true; 
    }
    if (Atomic::cmpxchg_ptr (THREAD, &_owner, NULL) != NULL) {
      return false;
    }
    return true;
  } else {
    _recursions++;
    return true;
  }
}

void ATTR ObjectMonitor::enter(TRAPS) {
  // The following code is ordered to check the most common cases first
  // and to reduce RTS->RTO cache line upgrades on SPARC and IA32 processors.
  Thread * const Self = THREAD ; 
  void * cur ; 

  cur = Atomic::cmpxchg_ptr (Self, &_owner, NULL) ; 
  if (cur == NULL) { 
     // Either ASSERT _recursions == 0 or explicitly set _recursions = 0.
     assert (_recursions == 0   , "invariant") ; 
     assert (_owner      == Self, "invariant") ; 
     // CONSIDER: set or assert OwnerIsThread == 1
     return ; 
  }

  if (cur == Self) { 
     // TODO-FIXME: check for integer overflow!  BUGID 6557169.  
     _recursions ++ ; 
     return ; 
  }

  if (Self->is_lock_owned ((address)cur)) {
    assert (_recursions == 0, "internal state error");
    _recursions = 1 ;
    // Commute owner from a thread-specific on-stack BasicLockObject address to
    // a full-fledged "Thread *". 
    _owner = Self ;           
    OwnerIsThread = 1 ; 
    return ; 
  }

  // We've encountered genuine contention.
  assert (Self->_Stalled == 0, "invariant") ; 
  Self->_Stalled = intptr_t(this) ; 

  // Try one round of spinning *before* enqueueing Self
  // and before going through the awkward and expensive state
  // transitions.  The following spin is strictly optional ...
  // Note that if we acquire the monitor from an initial spin
  // we forgo posting JVMTI events and firing DTRACE probes.
  if (Knob_SpinEarly && TrySpin (Self) > 0) { 
     assert (_owner == Self      , "invariant") ; 
     assert (_recursions == 0    , "invariant") ; 
     assert (((oop)(object()))->mark() == markOopDesc::encode(this), "invariant") ; 
     Self->_Stalled = 0 ; 
     return ; 
  }

  assert (_owner != Self          , "invariant") ;
  assert (_succ  != Self          , "invariant") ;  
  assert (Self->is_Java_thread()  , "invariant") ; 
  JavaThread * jt = (JavaThread *) Self ;  
  assert (!SafepointSynchronize::is_at_safepoint(), "invariant") ; 
  assert (jt->thread_state() != _thread_blocked   , "invariant") ; 
  assert (this->object() != NULL  , "invariant") ;
  assert (_count >= 0, "invariant") ; 

  // Prevent deflation at STW-time.  See deflate_idle_monitors() and is_busy().  
  // Ensure the object-monitor relationship remains stable while there's contention.  
  Atomic::inc_ptr(&_count);         

  { // Change java thread status to indicate blocked on monitor enter.
    JavaThreadBlockedOnMonitorEnterState jtbmes(jt, this);

    DTRACE_MONITOR_PROBE(contended__enter, this, object(), jt);
    if (JvmtiExport::should_post_monitor_contended_enter()) {
      JvmtiExport::post_monitor_contended_enter(jt, this);
    }

    OSThreadContendState osts(Self->osthread());
    ThreadBlockInVM tbivm(jt);
    
    Self->set_current_pending_monitor(this);

    // TODO-FIXME: change the following for(;;) loop to straight-line code.
    for (;;) { 
      jt->set_suspend_equivalent();
      // cleared by handle_special_suspend_equivalent_condition() 
      // or java_suspend_self()

      EnterI (THREAD) ; 

      if (!ExitSuspendEquivalent(jt)) break ; 
      
      //
      // We have acquired the contended monitor, but while we were
      // waiting another thread suspended us. We don't want to enter
      // the monitor while suspended because that would surprise the
      // thread that suspended us.
      //
   	  _recursions = 0 ; 
      _succ = NULL ; 
      exit (Self) ; 

      jt->java_suspend_self();
    } 
    Self->set_current_pending_monitor(NULL);
  }

  Atomic::dec_ptr(&_count);
  assert (_count >= 0, "invariant") ; 
  Self->_Stalled = 0 ; 

  // Must either set _recursions = 0 or ASSERT _recursions == 0. 
  assert (_recursions == 0     , "invariant") ; 
  assert (_owner == Self       , "invariant") ; 
  assert (_succ  != Self       , "invariant") ; 
  assert (((oop)(object()))->mark() == markOopDesc::encode(this), "invariant") ; 

  // The thread -- now the owner -- is back in vm mode. 
  // Report the glorious news via TI,DTrace and jvmstat.  
  // The probe effect is non-trivial.  All the reportage occurs 
  // while we hold the monitor, increasing the length of the critical 
  // section.  Amdahl's parallel speedup law comes vividly into play.  
  //
  // Another option might be to aggregate the events (thread local or
  // per-monitor aggregation) and defer reporting until a more opportune
  // time -- such as next time some thread encounters contention but has 
  // yet to acquire the lock.  While spinning that thread could 
  // spinning we could increment JVMStat counters, etc.

  DTRACE_MONITOR_PROBE(contended__entered, this, object(), jt);
  if (JvmtiExport::should_post_monitor_contended_entered()) {
    JvmtiExport::post_monitor_contended_entered(jt, this);
  }
  if (ObjectSynchronizer::_sync_ContendedLockAttempts != NULL) { 
     ObjectSynchronizer::_sync_ContendedLockAttempts->inc() ; 
  }
}

void ObjectMonitor::ExitEpilog (Thread * Self, ObjectWaiter * Wakee) { 
   assert (_owner == Self, "invariant") ; 

   // Exit protocol: 
   // 1. ST _succ = wakee
   // 2. membar #loadstore|#storestore; 
   // 2. ST _owner = NULL 
   // 3. unpark(wakee)
      
   _succ = Knob_SuccEnabled ? Wakee->_thread : NULL ; 
   ParkEvent * Trigger = Wakee->_event ; 

   // Hygiene -- once we've set _owner = NULL we can't safely dereference Wakee again.    
   // The thread associated with Wakee may have grabbed the lock and "Wakee" may be 
   // out-of-scope (non-extant).
   Wakee  = NULL ;      
                          
   // Drop the lock
   OrderAccess::release_store_ptr (&_owner, NULL) ;  
   OrderAccess::fence() ;	                        // ST _owner vs LD in unpark()     

   // TODO-FIXME:
   // If there's a safepoint pending the best policy would be to
   // get _this thread to a safepoint and only wake the successor
   // after the safepoint completed.  monitorexit uses a "leaf"
   // state transition, however, so this thread can't become
   // safe at this point in time.  (Its stack isn't walkable). 
   // The next best thing is to defer waking the successor by
   // adding to a list of thread to be unparked after at the 
   // end of the forthcoming STW).  
   if (SafepointSynchronize::do_call_back()) { 
      TEVENT (unpark before SAFEPOINT) ;
   }

   // Possible optimizations ...
   // 
   // * Consider: set Wakee->UnparkTime = timeNow()
   //   When the thread wakes up it'll compute (timeNow() - Self->UnparkTime()).
   //   By measuring recent ONPROC latency we can approximate the
   //   system load.  In turn, we can feed that information back
   //   into the spinning & succession policies.  
   //   (ONPROC latency correlates strongly with load).  
   //
   // * Pull affinity:
   //   If the wakee is cold then transiently setting it's affinity
   //   to the current CPU is a good idea.  
   //   See http://j2se.east/~dice/PERSIST/050624-PullAffinity.txt
   DTRACE_MONITOR_PROBE(contended__exit, this, object(), Self);
   Trigger->unpark() ;

   // Maintain stats and report events to JVMTI
   if (ObjectSynchronizer::_sync_Parks != NULL) { 
      ObjectSynchronizer::_sync_Parks->inc() ; 
   }
}


// exit()
// ~~~~~~
// Note that the collector can't reclaim the objectMonitor or deflate
// the object out from underneath the thread calling ::exit() as the
// thread calling ::exit() never transitions to a stable state.
// This inhibits GC, which in turn inhibits asynchronous (and 
// inopportune) reclamation of "this".  
//
// We'd like to assert that: (THREAD->thread_state() != _thread_blocked) ; 
// There's one exception to the claim above, however.  EnterI() can call
// exit() to drop a lock if the acquirer has been externally suspended.
// In that case exit() is called with _thread_state as _thread_blocked,
// but the monitor's _count field is > 0, which inhibits reclamation.  
//
// 1-0 exit
// ~~~~~~~~
// ::exit() uses a canonical 1-1 idiom with a MEMBAR although some of 
// the fast-path operators have been optimized so the common ::exit() 
// operation is 1-0.  See i486.ad fast_unlock(), for instance.  
// The code emitted by fast_unlock() elides the usual MEMBAR.  This
// greatly improves latency -- MEMBAR and CAS having considerable local
// latency on modern processors -- but at the cost of "stranding".  Absent the
// MEMBAR, a thread in fast_unlock() can race a thread in the slow
// ::enter() path, resulting in the entering thread being stranding
// and a progress-liveness failure.   Stranding is extremely rare.
// We use timers (timed park operations) & periodic polling to detect 
// and recover from stranding.  Potentially stranded threads periodically
// wake up and poll the lock.  See the usage of the _Responsible variable.
//
// The CAS() in enter provides for safety and exclusion, while the CAS or
// MEMBAR in exit provides for progress and avoids stranding.  1-0 locking
// eliminates the CAS/MEMBAR from the exist path, but it admits stranding.
// We detect and recover from stranding with timers.  
//
// If a thread transiently strands it'll park until (a) another 
// thread acquires the lock and then drops the lock, at which time the 
// exiting thread will notice and unpark the stranded thread, or, (b) 
// the timer expires.  If the lock is high traffic then the stranding latency 
// will be low due to (a).  If the lock is low traffic then the odds of 
// stranding are lower, although the worst-case stranding latency
// is longer.  Critically, we don't want to put excessive load in the
// platform's timer subsystem.  We want to minimize both the timer injection
// rate (timers created/sec) as well as the number of timers active at 
// any one time.  (more precisely, we want to minimize timer-seconds, which is
// the integral of the # of active timers at any instant over time). 
// Both impinge on OS scalability.  Given that, at most one thread parked on 
// a monitor will use a timer.  

void ATTR ObjectMonitor::exit(TRAPS) {
   Thread * Self = THREAD ; 
   if (THREAD != _owner) {
     if (THREAD->is_lock_owned((address) _owner)) {
       // Transmute _owner from a BasicLock pointer to a Thread address.
       // We don't need to hold _mutex for this transition.  
       // Non-null to Non-null is safe as long as all readers can
       // tolerate either flavor.  
       assert (_recursions == 0, "invariant") ; 
       _owner = THREAD ;
       _recursions = 0 ;
       OwnerIsThread = 1 ; 
     } else {
       // NOTE: we need to handle unbalanced monitor enter/exit
       // in native code by throwing an exception.
       // TODO: Throw an IllegalMonitorStateException ?
       TEVENT (Exit - Throw IMSX) ; 
       assert(false, "Non-balanced monitor enter/exit!");
       if (false) { 
          THROW(vmSymbols::java_lang_IllegalMonitorStateException());           
       }
       return;
     }
   }

   if (_recursions != 0) { 
     _recursions--;        // this is simple recursive enter
     TEVENT (Inflated exit - recursive) ; 
     return ; 
   }

   // Invariant: after setting Responsible=null an thread must execute
   // a MEMBAR or other serializing instruction before fetching EntryList|cxq.
   if ((SyncFlags & 4) == 0) {
      _Responsible = NULL ; 
   }

   for (;;) { 
      assert (THREAD == _owner, "invariant") ; 

      // Fast-path monitor exit:
      //
      // Observe the Dekker/Lamport duality: 
      // A thread in ::exit() executes:
      //   ST Owner=null; MEMBAR; LD EntryList|cxq.
      // A thread in the contended ::enter() path executes the complementary:
      //   ST EntryList|cxq = nonnull; MEMBAR; LD Owner. 
      //  
      // Note that there's a benign race in the exit path.  We can drop the
      // lock, another thread can reacquire the lock immediately, and we can
      // then wake a thread unnecessarily (yet another flavor of futile wakeup).
      // This is benign, and we've structured the code so the windows are short 
      // and the frequency of such futile wakeups is low.   
      //
      // We could eliminate the race by encoding both the "LOCKED" state and
      // the queue head in a single word.  Exit would then use either CAS to
      // clear the LOCKED bit/byte.  This precludes the desirable 1-0 optimization,
      // however.
      //
      // Possible fast-path ::exit() optimization:
      // The current fast-path exit implementation fetches both cxq and EntryList.
      // See also i486.ad fast_unlock().  Testing has shown that two LDs
      // isn't measurably slower than a single LD on any platforms.
      // Still, we could reduce the 2 LDs to one or zero by one of the following:
      //
      // - Use _count instead of cxq|EntryList
      //   We intend to eliminate _count, however, when we switch
      //   to on-the-fly deflation in ::exit() as is used in
      //   Metalocks and RelaxedLocks.  
      // 
      // - Establish the invariant that cxq == null implies EntryList == null.
      //   set cxq == EMPTY (1) to encode the state where cxq is empty
      //   by EntryList != null.  EMPTY is a distinguished value.
      //   The fast-path exit() would fetch cxq but not EntryList.
      //
      // - Encode succ as follows:
      //   succ = t :  Thread t is the successor -- t is ready or is spinning.  
      //               Exiting thread does not need to wake a successor.
      //   succ = 0 :  No successor required -> (EntryList|cxq) == null 
      //               Exiting thread does not need to wake a successor
      //   succ = 1 :  Successor required    -> (EntryList|cxq) != null and 
      //               logically succ == null. 
      //               Exiting thread must wake a successor.
      // 
      //   The 1-1 fast-exit path would appear as :
      //     _owner = null ; membar ;
      //     if (_succ == 1 && CAS (&_owner, null, Self) == null) goto SlowPath
      //     goto FastPathDone ; 
      //
      //   and the 1-0 fast-exit path would appear as:
      //      if (_succ == 1) goto SlowPath
      //      Owner = null ; 
      //      goto FastPathDone
      //
      // - Encode the LSB of _owner as 1 to indicate that exit()
      //   must use the slow-path and make a successor ready.
      //   (_owner & 1) == 0 IFF succ != null || (EntryList|cxq) == null
      //   (_owner & 1) == 0 IFF succ == null && (EntryList|cxq) != null (obviously)
      //   The 1-0 fast exit path would read:
      //      if (_owner != Self) goto SlowPath
      //      _owner = null
      //      goto FastPathDone

      if (Knob_ExitPolicy == 0) {  
         // release semantics: prior loads and stores from within the critical section
         // must not float (reorder) past the following store that drops the lock.
         // On SPARC that requires MEMBAR #loadstore|#storestore.
         // But of course in TSO #loadstore|#storestore is not required.
         // I'd like to write one of the following:
         // A.  OrderAccess::release() ; _owner = NULL 
         // B.  OrderAccess::loadstore(); OrderAccess::storestore(); _owner = NULL;
         // Unfortunately OrderAccess::release() and OrderAccess::loadstore() both
         // store into a _dummy variable.  That store is not needed, but can result
         // in massive wasteful coherency traffic on classic SMP systems.  
         // Instead, I use release_store(), which is implemented as just a simple
         // ST on x64, x86 and SPARC.  
         OrderAccess::release_store_ptr (&_owner, NULL) ;   // drop the lock
         OrderAccess::storeload() ;                         // See if we need to wake a successor
         if ((intptr_t(_EntryList)|intptr_t(_cxq)) == 0 || _succ != NULL) {
            TEVENT (Inflated exit - simple egress) ; 
            return ; 
         }
         TEVENT (Inflated exit - complex egress) ; 

         // Normally the exiting thread is responsible for ensuring succession,
         // but if other successors are ready or other entering threads are spinning
         // then this thread can simply store NULL into _owner and exit without
         // waking a successor.  The existence of spinners or ready successors 
         // guarantees proper succession (liveness).  Responsibility passes to the
         // ready or running successors.  The exiting thread delegates the duty.
         // More precisely, if a successor already exists this thread is absolved
         // of the responsibility of waking (unparking) one.  
         // 
         // The _succ variable is critical to reducing futile wakeup frequency.
         // _succ identifies the "heir presumptive" thread that has been made
         // ready (unparked) but that has not yet run.  We need only one such
         // successor thread to guarantee progress.  
         // See http://www.usenix.org/events/jvm01/full_papers/dice/dice.pdf
         // section 3.3 "Futile Wakeup Throttling" for details.  
         // 
         // Note that spinners in Enter() also set _succ non-null. 
         // In the current implementation spinners opportunistically set 
         // _succ so that exiting threads might avoid waking a successor.
         // Another less appealing alternative would be for the exiting thread 
         // to drop the lock and then spin briefly to see if a spinner managed
         // to acquire the lock.  If so, the exiting thread could exit
         // immediately without waking a successor, otherwise the exiting
         // thread would need to dequeue and wake a successor.
         // (Note that we'd need to make the post-drop spin short, but no
         // shorter than the worst-case round-trip cache-line migration time.
         // The dropped lock needs to become visible to the spinner, and then
         // the acquisition of the lock by the spinner must become visible to
         // the exiting thread).  
         // 

         // It appears that an heir-presumptive (successor) must be made ready.
         // Only the current lock owner can manipulate the EntryList or
         // drain _cxq, so we need to reacquire the lock.  If we fail
         // to reacquire the lock the responsibility for ensuring succession
         // falls to the new owner.  
         // 
         if (Atomic::cmpxchg_ptr (THREAD, &_owner, NULL) != NULL) {
            return ; 
         }
         TEVENT (Exit - Reacquired) ; 
      } else { 
         if ((intptr_t(_EntryList)|intptr_t(_cxq)) == 0 || _succ != NULL) { 
            OrderAccess::release_store_ptr (&_owner, NULL) ;   // drop the lock
            OrderAccess::storeload() ; 
            // Ratify the previously observed values. 
            if (_cxq == NULL || _succ != NULL) { 
                TEVENT (Inflated exit - simple egress) ; 
                return ; 
            }

            // inopportune interleaving -- the exiting thread (this thread)
            // in the fast-exit path raced an entering thread in the slow-enter
            // path.  
            // We have two choices:
            // A.  Try to reacquire the lock. 
            //     If the CAS() fails return immediately, otherwise
            //     we either restart/rerun the exit operation, or simply
            //     fall-through into the code below which wakes a successor.
            // B.  If the elements forming the EntryList|cxq are TSM
            //     we could simply unpark() the lead thread and return
            //     without having set _succ.
            if (Atomic::cmpxchg_ptr (THREAD, &_owner, NULL) != NULL) {
               TEVENT (Inflated exit - reacquired succeeded) ; 
               return ; 
            }
            TEVENT (Inflated exit - reacquired failed) ; 
         } else { 
            TEVENT (Inflated exit - complex egress) ; 
         }
      }

      guarantee (_owner == THREAD, "invariant") ; 

      // Select an appropriate successor ("heir presumptive") from the EntryList 
      // and make it ready.  Generally we just wake the head of EntryList . 
      // There's no algorithmic constraint that we use the head - it's just 
      // a policy decision.   Note that the thread at head of the EntryList  
      // remains at the head until it acquires the lock.  This means we'll 
      // repeatedly wake the same thread until it manages to grab the lock.  
      // This is generally a good policy - if we're seeing lots of futile wakeups 
      // at least we're waking/rewaking a thread that's like to be hot or warm 
      // (have residual D$ and TLB affinity).  
      // 
      // "Wakeup locality" optimization:
      // http://j2se.east/~dice/PERSIST/040825-WakeLocality.txt
      // In the future we'll try to bias the selection mechanism
      // to preferentially pick a thread that recently ran on 
      // a processor element that shares cache with the CPU on which
      // the exiting thread is running.   We need access to Solaris'
      // schedctl.sc_cpu to make that work.  
      //
      ObjectWaiter * w = NULL ; 
      int QMode = Knob_QMode ; 

      if (QMode == 2 && _cxq != NULL) {
          // QMode == 2 : cxq has precedence over EntryList.
          // Try to directly wake a successor from the cxq.  
          // If successful, the successor will need to unlink itself from cxq.  
          w = _cxq ; 
          assert (w != NULL, "invariant") ; 
          assert (w->TState == ObjectWaiter::TS_CXQ, "Invariant") ; 
          ExitEpilog (Self, w) ; 
          return ; 
      }

      if (QMode == 3 && _cxq != NULL) { 
          // Aggressively drain cxq into EntryList at the first opportunity.
          // This policy ensure that recently-run threads live at the head of EntryList.
          // Drain _cxq into EntryList - bulk transfer.
          // First, detach _cxq.  
          // The following loop is tantamount to: w = swap (&cxq, NULL)
          w = _cxq ; 
          for (;;) {
             assert (w != NULL, "Invariant") ; 
             ObjectWaiter * u = (ObjectWaiter *) Atomic::cmpxchg_ptr (NULL, &_cxq, w) ; 
             if (u == w) break ; 
             w = u ; 
          }
          assert (w != NULL              , "invariant") ; 

          ObjectWaiter * q = NULL ; 
          ObjectWaiter * p ; 
          for (p = w ; p != NULL ; p = p->_next) { 
              guarantee (p->TState == ObjectWaiter::TS_CXQ, "Invariant") ; 
              p->TState = ObjectWaiter::TS_ENTER ; 
              p->_prev = q ; 
              q = p ; 
          }

          // Append the RATs to the EntryList
          // TODO: organize EntryList as a CDLL so we can locate the tail in constant-time.
          ObjectWaiter * Tail ; 
          for (Tail = _EntryList ; Tail != NULL && Tail->_next != NULL ; Tail = Tail->_next) ; 
          if (Tail == NULL) { 
              _EntryList = w ; 
          } else { 
              Tail->_next = w ; 
              w->_prev = Tail ; 
          }

          // Fall thru into code that tries to wake a successor from EntryList
      }

      if (QMode == 4 && _cxq != NULL) { 
          // Aggressively drain cxq into EntryList at the first opportunity.
          // This policy ensure that recently-run threads live at the head of EntryList.
          
          // Drain _cxq into EntryList - bulk transfer.
          // First, detach _cxq.  
          // The following loop is tantamount to: w = swap (&cxq, NULL)
          w = _cxq ; 
          for (;;) {
             assert (w != NULL, "Invariant") ; 
             ObjectWaiter * u = (ObjectWaiter *) Atomic::cmpxchg_ptr (NULL, &_cxq, w) ; 
             if (u == w) break ; 
             w = u ; 
          }
          assert (w != NULL              , "invariant") ; 

          ObjectWaiter * q = NULL ; 
          ObjectWaiter * p ; 
          for (p = w ; p != NULL ; p = p->_next) { 
              guarantee (p->TState == ObjectWaiter::TS_CXQ, "Invariant") ; 
              p->TState = ObjectWaiter::TS_ENTER ; 
              p->_prev = q ; 
              q = p ; 
          }

          // Prepend the RATs to the EntryList
          if (_EntryList != NULL) { 
              q->_next = _EntryList ; 
              _EntryList->_prev = q ; 
          }
          _EntryList = w ; 

          // Fall thru into code that tries to wake a successor from EntryList
      }

      w = _EntryList  ; 
      if (w != NULL) { 
          // I'd like to write: guarantee (w->_thread != Self). 
          // But in practice an exiting thread may find itself on the EntryList.
          // Lets say thread T1 calls O.wait().  Wait() enqueues T1 on O's waitset and
          // then calls exit().  Exit release the lock by setting O._owner to NULL.
          // Lets say T1 then stalls.  T2 acquires O and calls O.notify().  The
          // notify() operation moves T1 from O's waitset to O's EntryList. T2 then
          // release the lock "O".  T2 resumes immediately after the ST of null into
          // _owner, above.  T2 notices that the EntryList is populated, so it
          // reacquires the lock and then finds itself on the EntryList.  
          // Given all that, we have to tolerate the circumstance where "w" is 
          // associated with Self.        
          assert (w->TState == ObjectWaiter::TS_ENTER, "invariant") ; 
          ExitEpilog (Self, w) ; 
          return ; 
      }

      // If we find that both _cxq and EntryList are null then just
      // re-run the exit protocol from the top.  
      w = _cxq ; 
      if (w == NULL) continue ; 

      // Drain _cxq into EntryList - bulk transfer.
      // First, detach _cxq.  
      // The following loop is tantamount to: w = swap (&cxq, NULL)
      for (;;) {
          assert (w != NULL, "Invariant") ; 
          ObjectWaiter * u = (ObjectWaiter *) Atomic::cmpxchg_ptr (NULL, &_cxq, w) ; 
          if (u == w) break ; 
          w = u ; 
      }
      TEVENT (Inflated exit - drain cxq into EntryList) ; 

      assert (w != NULL              , "invariant") ; 
      assert (_EntryList  == NULL    , "invariant") ; 

      // Convert the LIFO SLL anchored by _cxq into a DLL. 
      // The list reorganization step operates in O(LENGTH(w)) time.
      // It's critical that this step operate quickly as 
      // "Self" still holds the outer-lock, restricting parallelism
      // and effectively lengthening the critical section.
      // Invariant: s chases t chases u.  
      // TODO-FIXME: consider changing EntryList from a DLL to a CDLL so
      // we have faster access to the tail. 
      
      if (QMode == 1) { 
         // QMode == 1 : drain cxq to EntryList, reversing order
         // We also reverse the order of the list.  
         ObjectWaiter * s = NULL ; 
         ObjectWaiter * t = w ; 
         ObjectWaiter * u = NULL ; 
         while (t != NULL) {
             guarantee (t->TState == ObjectWaiter::TS_CXQ, "invariant") ; 
             t->TState = ObjectWaiter::TS_ENTER ; 
             u = t->_next ; 
             t->_prev = u ; 
             t->_next = s ; 
             s = t; 
             t = u ; 
         }
         _EntryList  = s ; 
         assert (s != NULL, "invariant") ; 
      } else { 
         // QMode == 0 or QMode == 2 
         _EntryList = w ;
         ObjectWaiter * q = NULL ; 
         ObjectWaiter * p ; 
         for (p = w ; p != NULL ; p = p->_next) { 
             guarantee (p->TState == ObjectWaiter::TS_CXQ, "Invariant") ; 
             p->TState = ObjectWaiter::TS_ENTER ; 
             p->_prev = q ; 
             q = p ; 
         }
      }

      // In 1-0 mode we need: ST EntryList; MEMBAR #storestore; ST _owner = NULL
      // The MEMBAR is satisfied by the release_store() operation in ExitEpilog().  
    
      // See if we can abdicate to a spinner instead of waking a thread.
      // A primary goal of the implementation is to reduce the
      // context-switch rate.
      if (_succ != NULL) continue; 

      w = _EntryList  ; 
      if (w != NULL) { 
          guarantee (w->TState == ObjectWaiter::TS_ENTER, "invariant") ; 
          ExitEpilog (Self, w) ; 
          return ; 
      }
   }
}
// complete_exit exits a lock returning recursion count
// complete_exit/reenter operate as a wait without waiting
// complete_exit requires an inflated monitor
// The _owner field is not always the Thread addr even with an
// inflated monitor, e.g. the monitor can be inflated by a non-owning
// thread due to contention.
intptr_t ObjectMonitor::complete_exit(TRAPS) {
   Thread * const Self = THREAD;
   assert(Self->is_Java_thread(), "Must be Java thread!");
   JavaThread *jt = (JavaThread *)THREAD;

   DeferredInitialize();

   if (THREAD != _owner) {
    if (THREAD->is_lock_owned ((address)_owner)) {
       assert(_recursions == 0, "internal state error");
       _owner = THREAD ;   /* Convert from basiclock addr to Thread addr */
       _recursions = 0 ;
       OwnerIsThread = 1 ; 
    }
   }

   guarantee(Self == _owner, "complete_exit not owner");
   intptr_t save = _recursions; // record the old recursion count
   _recursions = 0;        // set the recursion level to be 0
   exit (Self) ;           // exit the monitor
   guarantee (_owner != Self, "invariant");
   return save;
}

// reenter() enters a lock and sets recursion count
// complete_exit/reenter operate as a wait without waiting
void ObjectMonitor::reenter(intptr_t recursions, TRAPS) {
   Thread * const Self = THREAD;
   assert(Self->is_Java_thread(), "Must be Java thread!");
   JavaThread *jt = (JavaThread *)THREAD;
 
   guarantee(_owner != Self, "reenter already owner");
   enter (THREAD);       // enter the monitor
   guarantee (_recursions == 0, "reenter recursion");
   _recursions = recursions;
   return;
}

// Note: a subset of changes to ObjectMonitor::wait()
// will need to be replicated in complete_exit above
void ObjectMonitor::wait(jlong millis, bool interruptible, TRAPS) {
   Thread * const Self = THREAD ; 
   assert(Self->is_Java_thread(), "Must be Java thread!");
   JavaThread *jt = (JavaThread *)THREAD;

   DeferredInitialize () ; 

   // Throw IMSX or IEX.  
   CHECK_OWNER();

   // check for a pending interrupt
   if (interruptible && Thread::is_interrupted(Self, true) && !HAS_PENDING_EXCEPTION) {
     // post monitor waited event.  Note that this is past-tense, we are done waiting.
     if (JvmtiExport::should_post_monitor_waited()) {
        // Note: 'false' parameter is passed here because the
	// wait was not timed out due to thread interrupt.
        JvmtiExport::post_monitor_waited(jt, this, false);
     }
     TEVENT (Wait - Throw IEX) ; 
     THROW(vmSymbols::java_lang_InterruptedException());
     return ; 
   }
   TEVENT (Wait) ; 

   assert (Self->_Stalled == 0, "invariant") ; 
   Self->_Stalled = intptr_t(this) ; 
   jt->set_current_waiting_monitor(this);
 
   // create a node to be put into the queue
   // Critically, after we reset() the event but prior to park(), we must check
   // for a pending interrupt.  
   ObjectWaiter node(Self);
   node.TState = ObjectWaiter::TS_WAIT ; 
   Self->_ParkEvent->reset() ; 
   OrderAccess::fence();          // ST into Event; membar ; LD interrupted-flag 
 
   // Enter the waiting queue, which is a circular doubly linked list in this case
   // but it could be a priority queue or any data structure.
   // _WaitSetLock protects the wait queue.  Normally the wait queue is accessed only
   // by the the owner of the monitor *except* in the case where park()
   // returns because of a timeout of interrupt.  Contention is exceptionally rare
   // so we use a simple spin-lock instead of a heavier-weight blocking lock.  

   Thread::SpinAcquire (&_WaitSetLock, "WaitSet - add") ; 
   AddWaiter (&node) ; 
   Thread::SpinRelease (&_WaitSetLock) ; 

   if ((SyncFlags & 4) == 0) { 
      _Responsible = NULL ; 
   }
   intptr_t save = _recursions; // record the old recursion count
   _waiters++;                  // increment the number of waiters
   _recursions = 0;             // set the recursion level to be 1
   exit (Self) ; 	            // exit the monitor
   guarantee (_owner != Self, "invariant") ; 

   // As soon as the ObjectMonitor's ownership is dropped in the exit()
   // call above, another thread can enter() the ObjectMonitor, do the
   // notify(), and exit() the ObjectMonitor. If the other thread's
   // exit() call chooses this thread as the successor and the unpark()
   // call happens to occur while this thread is posting a
   // MONITOR_CONTENDED_EXIT event, then we run the risk of the event
   // handler using RawMonitors and consuming the unpark().
   //
   // To avoid the problem, we re-post the event. This does no harm
   // even if the original unpark() was not consumed because we are the
   // chosen successor for this monitor.
   if (node._notified != 0 && _succ == Self) {
      node._event->unpark();
   }

   // The thread is on the WaitSet list - now park() it.  
   // On MP systems it's conceivable that a brief spin before we park 
   // could be profitable.
   //
   // TODO-FIXME: change the following logic to a loop of the form
   //   while (!timeout && !interrupted && _notified == 0) park()

   int ret = OS_OK ; 
   int WasNotified = 0 ; 
   { // State transition wrappers 
     OSThread* osthread = Self->osthread();
     OSThreadWaitState osts(osthread, true); 
     {
       ThreadBlockInVM tbivm(jt);
       // Thread is in thread_blocked state and oop access is unsafe.
       jt->set_suspend_equivalent();
  
       if (interruptible && (Thread::is_interrupted(THREAD, false) || HAS_PENDING_EXCEPTION)) {
           // Intentionally empty 
       } else 
       if (node._notified == 0) { 
         if (millis <= 0) { 
            Self->_ParkEvent->park () ; 
         } else { 
            ret = Self->_ParkEvent->park (millis) ; 
         }
       }

       // were we externally suspended while we were waiting?
       if (ExitSuspendEquivalent (jt)) {
          // TODO-FIXME: add -- if succ == Self then succ = null.  
          jt->java_suspend_self();
       }

     } // Exit thread safepoint: transition _thread_blocked -> _thread_in_vm


     // Node may be on the WaitSet, the EntryList (or cxq), or in transition
     // from the WaitSet to the EntryList.  
     // See if we need to remove Node from the WaitSet.
     // We use double-checked locking to avoid grabbing _WaitSetLock
     // if the thread is not on the wait queue.  
     //
     // Note that we don't need a fence before the fetch of TState.
     // In the worst case we'll fetch a old-stale value of TS_WAIT previously
     // written by the is thread. (perhaps the fetch might even be satisfied 
     // by a look-aside into the processor's own store buffer, although given 
     // the length of the code path between the prior ST and this load that's 
     // highly unlikely).  If the following LD fetches a stale TS_WAIT value 
     // then we'll acquire the lock and then re-fetch a fresh TState value.
     // That is, we fail toward safety.

     if (node.TState == ObjectWaiter::TS_WAIT) { 
         Thread::SpinAcquire (&_WaitSetLock, "WaitSet - unlink") ; 
         if (node.TState == ObjectWaiter::TS_WAIT) { 
            DequeueSpecificWaiter (&node) ;       // unlink from WaitSet
            assert(node._notified == 0, "invariant");
            node.TState = ObjectWaiter::TS_RUN ; 
         }
         Thread::SpinRelease (&_WaitSetLock) ; 
     }

     // The thread is now either on off-list (TS_RUN), 
     // on the EntryList (TS_ENTER), or on the cxq (TS_CXQ).  
     // The Node's TState variable is stable from the perspective of this thread. 
     // No other threads will asynchronously modify TState.
     guarantee (node.TState != ObjectWaiter::TS_WAIT, "invariant") ; 
     OrderAccess::loadload() ; 
     if (_succ == Self) _succ = NULL ; 
     WasNotified = node._notified ; 
 
     // Reentry phase -- reacquire the monitor.   
     // re-enter contended monitor after object.wait().
     // retain OBJECT_WAIT state until re-enter successfully completes
     // Thread state is thread_in_vm and oop access is again safe,
     // although the raw address of the object may have changed.
     // (Don't cache naked oops over safepoints, of course).  

     // post monitor waited event. Note that this is past-tense, we are done waiting.
     if (JvmtiExport::should_post_monitor_waited()) {
       JvmtiExport::post_monitor_waited(jt, this, ret == OS_TIMEOUT);
     }
     OrderAccess::fence() ; 

     assert (Self->_Stalled != 0, "invariant") ; 
     Self->_Stalled = 0 ; 

     assert (_owner != Self, "invariant") ; 
     ObjectWaiter::TStates v = node.TState ; 
     if (v == ObjectWaiter::TS_RUN) {
         enter (Self) ; 
     } else {
         guarantee (v == ObjectWaiter::TS_ENTER || v == ObjectWaiter::TS_CXQ, "invariant") ; 
         ReenterI (Self, &node) ; 
         node.wait_reenter_end(this);
     }

     // Self has reacquired the lock.  
     // Lifecycle - the node representing Self must not appear on any queues.
     // Node is about to go out-of-scope, but even if it were immortal we wouldn't
     // want residual elements associated with this thread left on any lists.
     guarantee (node.TState == ObjectWaiter::TS_RUN, "invariant") ; 
     assert    (_owner == Self, "invariant") ; 
     assert    (_succ != Self , "invariant") ; 
   } // OSThreadWaitState()

   jt->set_current_waiting_monitor(NULL);
 
   guarantee (_recursions == 0, "invariant") ; 
   _recursions = save;     // restore the old recursion count
   _waiters--;             // decrement the number of waiters

   // Verify a few postconditions
   assert (_owner == Self       , "invariant") ; 
   assert (_succ  != Self       , "invariant") ; 
   assert (((oop)(object()))->mark() == markOopDesc::encode(this), "invariant") ; 

   if (SyncFlags & 32) {
      OrderAccess::fence() ; 
   }

   // check if the notification happened
   if (!WasNotified) {
     // no, it could be timeout or Thread.interrupt() or both
     // check for interrupt event, otherwise it is timeout
     if (interruptible && Thread::is_interrupted(Self, true) && !HAS_PENDING_EXCEPTION) {
       TEVENT (Wait - throw IEX from epilog) ; 
       THROW(vmSymbols::java_lang_InterruptedException());
     }
   }

   // NOTE: Spurious wake up will be consider as timeout.
   // Monitor notify has precedence over thread interrupt.
}


// Consider: 
// If the lock is cool (cxq == null && succ == null) and we're on an MP system
// then instead of transferring a thread from the WaitSet to the EntryList
// we might just dequeue a thread from the WaitSet and directly unpark() it.  

void ObjectMonitor::notify(TRAPS) {
  CHECK_OWNER();
  if (_WaitSet == NULL) { 
     TEVENT (Empty-Notify) ; 
     return ; 
  }
  DTRACE_MONITOR_PROBE(notify, this, object(), THREAD);

  int Policy = Knob_MoveNotifyee ; 

  Thread::SpinAcquire (&_WaitSetLock, "WaitSet - notify") ; 
  ObjectWaiter * iterator = DequeueWaiter() ; 
  if (iterator != NULL) { 
     TEVENT (Notify1 - Transfer) ; 
     guarantee (iterator->TState == ObjectWaiter::TS_WAIT, "invariant") ;
     guarantee (iterator->_notified == 0, "invariant") ; 
     // Disposition - what might we do with iterator ?
     // a.  add it directly to the EntryList - either tail or head.  
     // b.  push it onto the front of the _cxq.
     // For now we use (a).  
     if (Policy != 4) { 
        iterator->TState = ObjectWaiter::TS_ENTER ; 
     }
     iterator->_notified = 1 ; 

     ObjectWaiter * List = _EntryList ;
     if (List != NULL) { 
        assert (List->_prev == NULL, "invariant") ; 
        assert (List->TState == ObjectWaiter::TS_ENTER, "invariant") ; 
        assert (List != iterator, "invariant") ; 
     }

     if (Policy == 0) {       // prepend to EntryList
         if (List == NULL) { 
             iterator->_next = iterator->_prev = NULL ; 
             _EntryList = iterator ; 
         } else { 
             List->_prev = iterator ; 
             iterator->_next = List ; 
             iterator->_prev = NULL ; 
             _EntryList = iterator ; 
        }
     } else 
     if (Policy == 1) {      // append to EntryList
         if (List == NULL) { 
             iterator->_next = iterator->_prev = NULL ; 
             _EntryList = iterator ; 
         } else { 
            // CONSIDER:  finding the tail currently requires a linear-time walk of
            // the EntryList.  We can make tail access constant-time by converting to
            // a CDLL instead of using our current DLL. 
            ObjectWaiter * Tail ;
            for (Tail = List ; Tail->_next != NULL ; Tail = Tail->_next) ; 
            assert (Tail != NULL && Tail->_next == NULL, "invariant") ; 
            Tail->_next = iterator ; 
            iterator->_prev = Tail ; 
            iterator->_next = NULL ; 
        }
     } else 
     if (Policy == 2) {      // prepend to cxq
         // prepend to cxq
         if (List == NULL) { 
             iterator->_next = iterator->_prev = NULL ; 
             _EntryList = iterator ; 
         } else { 
            iterator->TState = ObjectWaiter::TS_CXQ ; 
            for (;;) { 
                ObjectWaiter * Front = _cxq ; 
                iterator->_next = Front ; 
                if (Atomic::cmpxchg_ptr (iterator, &_cxq, Front) == Front) {
                    break ; 
                }
            }
         }
     } else
     if (Policy == 3) {      // append to cxq
        iterator->TState = ObjectWaiter::TS_CXQ ; 
        for (;;) { 
            ObjectWaiter * Tail ; 
            Tail = _cxq ; 
            if (Tail == NULL) { 
                iterator->_next = NULL ; 
                if (Atomic::cmpxchg_ptr (iterator, &_cxq, NULL) == NULL) {
                   break ; 
                }
            } else { 
                while (Tail->_next != NULL) Tail = Tail->_next ; 
                Tail->_next = iterator ; 
                iterator->_prev = Tail ; 
                iterator->_next = NULL ; 
                break ; 
            }
        }
     } else {
        ParkEvent * ev = iterator->_event ; 
        iterator->TState = ObjectWaiter::TS_RUN ; 
        OrderAccess::fence() ; 
        ev->unpark() ; 
     }

     if (Policy < 4) {
       iterator->wait_reenter_begin(this);
     }

     // _WaitSetLock protects the wait queue, not the EntryList.  We could
     // move the add-to-EntryList operation, above, outside the critical section
     // protected by _WaitSetLock.  In practice that's not useful.  With the 
     // exception of  wait() timeouts and interrupts the monitor owner 
     // is the only thread that grabs _WaitSetLock.  There's almost no contention 
     // on _WaitSetLock so it's not profitable to reduce the length of the 
     // critical section.
  }

  Thread::SpinRelease (&_WaitSetLock) ; 

  if (iterator != NULL && ObjectSynchronizer::_sync_Notifications != NULL) { 
     ObjectSynchronizer::_sync_Notifications->inc() ; 
  }
}


void ObjectMonitor::notifyAll(TRAPS) {
  CHECK_OWNER();
  ObjectWaiter* iterator;
  if (_WaitSet == NULL) { 
      TEVENT (Empty-NotifyAll) ; 
      return ; 
  }
  DTRACE_MONITOR_PROBE(notifyAll, this, object(), THREAD);

  int Policy = Knob_MoveNotifyee ; 
  int Tally = 0 ; 
  Thread::SpinAcquire (&_WaitSetLock, "WaitSet - notifyall") ; 
  
  for (;;) {
     iterator = DequeueWaiter () ; 
     if (iterator == NULL) break ; 
     TEVENT (NotifyAll - Transfer1) ; 
     ++Tally ; 

     // Disposition - what might we do with iterator ?
     // a.  add it directly to the EntryList - either tail or head.  
     // b.  push it onto the front of the _cxq.
     // For now we use (a). 
     //  
     // TODO-FIXME: currently notifyAll() transfers the waiters one-at-a-time from the waitset
     // to the EntryList.  This could be done more efficiently with a single bulk transfer,
     // but in practice it's not time-critical.  Beware too, that in prepend-mode we invert the 
     // order of the waiters.  Lets say that the waitset is "ABCD" and the EntryList is "XYZ".  
     // After a notifyAll() in prepend mode the waitset will be empty and the EntryList will 
     // be "DCBAXYZ".  
     
     guarantee (iterator->TState == ObjectWaiter::TS_WAIT, "invariant") ;
     guarantee (iterator->_notified == 0, "invariant") ; 
     iterator->_notified = 1 ; 
     if (Policy != 4) { 
        iterator->TState = ObjectWaiter::TS_ENTER ; 
     }

     ObjectWaiter * List = _EntryList ;
     if (List != NULL) { 
        assert (List->_prev == NULL, "invariant") ; 
        assert (List->TState == ObjectWaiter::TS_ENTER, "invariant") ; 
        assert (List != iterator, "invariant") ; 
     }

     if (Policy == 0) {       // prepend to EntryList
         if (List == NULL) { 
             iterator->_next = iterator->_prev = NULL ; 
             _EntryList = iterator ; 
         } else { 
             List->_prev = iterator ; 
             iterator->_next = List ; 
             iterator->_prev = NULL ; 
             _EntryList = iterator ; 
        }
     } else 
     if (Policy == 1) {      // append to EntryList
         if (List == NULL) { 
             iterator->_next = iterator->_prev = NULL ; 
             _EntryList = iterator ; 
         } else { 
            // CONSIDER:  finding the tail currently requires a linear-time walk of
            // the EntryList.  We can make tail access constant-time by converting to
            // a CDLL instead of using our current DLL. 
            ObjectWaiter * Tail ;
            for (Tail = List ; Tail->_next != NULL ; Tail = Tail->_next) ; 
            assert (Tail != NULL && Tail->_next == NULL, "invariant") ; 
            Tail->_next = iterator ; 
            iterator->_prev = Tail ; 
            iterator->_next = NULL ; 
        }
     } else 
     if (Policy == 2) {      // prepend to cxq
         // prepend to cxq
         iterator->TState = ObjectWaiter::TS_CXQ ; 
         for (;;) { 
             ObjectWaiter * Front = _cxq ; 
             iterator->_next = Front ; 
             if (Atomic::cmpxchg_ptr (iterator, &_cxq, Front) == Front) {
                 break ; 
             }
         }
     } else
     if (Policy == 3) {      // append to cxq
        iterator->TState = ObjectWaiter::TS_CXQ ; 
        for (;;) { 
            ObjectWaiter * Tail ; 
            Tail = _cxq ; 
            if (Tail == NULL) { 
                iterator->_next = NULL ; 
                if (Atomic::cmpxchg_ptr (iterator, &_cxq, NULL) == NULL) {
                   break ; 
                }
            } else { 
                while (Tail->_next != NULL) Tail = Tail->_next ; 
                Tail->_next = iterator ; 
                iterator->_prev = Tail ; 
                iterator->_next = NULL ; 
                break ; 
            }
        }
     } else {
        ParkEvent * ev = iterator->_event ; 
        iterator->TState = ObjectWaiter::TS_RUN ; 
        OrderAccess::fence() ; 
        ev->unpark() ; 
     }

     if (Policy < 4) {
       iterator->wait_reenter_begin(this);
     }

     // _WaitSetLock protects the wait queue, not the EntryList.  We could
     // move the add-to-EntryList operation, above, outside the critical section
     // protected by _WaitSetLock.  In practice that's not useful.  With the 
     // exception of  wait() timeouts and interrupts the monitor owner 
     // is the only thread that grabs _WaitSetLock.  There's almost no contention 
     // on _WaitSetLock so it's not profitable to reduce the length of the 
     // critical section.
  }

  Thread::SpinRelease (&_WaitSetLock) ; 

  if (Tally != 0 && ObjectSynchronizer::_sync_Notifications != NULL) { 
     ObjectSynchronizer::_sync_Notifications->inc(Tally) ; 
  }
}

// check_slow() is a misnomer.  It's called to simply to throw an IMSX exception.
// TODO-FIXME: remove check_slow() -- it's likely dead.

void ObjectMonitor::check_slow(TRAPS) {
  TEVENT (check_slow - throw IMSX) ; 
  assert(THREAD != _owner && !THREAD->is_lock_owned((address) _owner), "must not be owner");
  THROW_MSG(vmSymbols::java_lang_IllegalMonitorStateException(), "current thread not owner");
}

 
// -------------------------------------------------------------------------
// The raw monitor subsystem is entirely distinct from normal 
// java-synchronization or jni-synchronization.  raw monitors are not 
// associated with objects.  They can be implemented in any manner 
// that makes sense.  The original implementors decided to piggy-back 
// the raw-monitor implementation on the existing Java objectMonitor mechanism.  
// This flaw needs to fixed.  We should reimplement raw monitors as sui-generis.
// Specifically, we should not implement raw monitors via java monitors. 
// Time permitting, we should disentangle and deconvolve the two implementations 
// and move the resulting raw monitor implementation over to the JVMTI directories.  
// Ideally, the raw monitor implementation would be built on top of 
// park-unpark and nothing else.
//
// raw monitors are used mainly by JVMTI
// The raw monitor implementation borrows the ObjectMonitor structure,
// but the operators are degenerate and extremely simple.  
//
// Mixed use of a single objectMonitor instance -- as both a raw monitor
// and a normal java monitor -- is not permissible.  
//
// Note that we use the single RawMonitor_lock to protect queue operations for
// _all_ raw monitors.  This is a scalability impediment, but since raw monitor usage
// is deprecated and rare, this is not of concern.  The RawMonitor_lock can not
// be held indefinitely.  The critical sections must be short and bounded.
//
// -------------------------------------------------------------------------

int ObjectMonitor::SimpleEnter (Thread * Self) {
  for (;;) { 
    if (Atomic::cmpxchg_ptr (Self, &_owner, NULL) == NULL) {
       return OS_OK ; 
    }

    ObjectWaiter Node (Self) ; 
    Self->_ParkEvent->reset() ;     // strictly optional
    Node.TState = ObjectWaiter::TS_ENTER ; 

    RawMonitor_lock->lock_without_safepoint_check() ; 
    Node._next  = _EntryList ; 
    _EntryList  = &Node ; 
    OrderAccess::fence() ; 
    if (_owner == NULL && Atomic::cmpxchg_ptr (Self, &_owner, NULL) == NULL) {
        _EntryList = Node._next ; 
        RawMonitor_lock->unlock() ; 
        return OS_OK ; 
    }
    RawMonitor_lock->unlock() ; 
    while (Node.TState == ObjectWaiter::TS_ENTER) {
       Self->_ParkEvent->park() ; 
    }
  }
}

int ObjectMonitor::SimpleExit (Thread * Self) { 
  guarantee (_owner == Self, "invariant") ; 
  OrderAccess::release_store_ptr (&_owner, NULL) ; 
  OrderAccess::fence() ; 
  if (_EntryList == NULL) return OS_OK ; 
  ObjectWaiter * w ; 

  RawMonitor_lock->lock_without_safepoint_check() ; 
  w = _EntryList ; 
  if (w != NULL) { 
      _EntryList = w->_next ; 
  }
  RawMonitor_lock->unlock() ; 
  if (w != NULL) { 
      guarantee (w ->TState == ObjectWaiter::TS_ENTER, "invariant") ; 
      ParkEvent * ev = w->_event ; 
      w->TState = ObjectWaiter::TS_RUN ; 
      OrderAccess::fence() ; 
      ev->unpark() ; 
  }
  return OS_OK ; 
}

int ObjectMonitor::SimpleWait (Thread * Self, jlong millis) { 
  guarantee (_owner == Self  , "invariant") ; 
  guarantee (_recursions == 0, "invariant") ; 

  ObjectWaiter Node (Self) ; 
  Node._notified = 0 ; 
  Node.TState    = ObjectWaiter::TS_WAIT ; 

  RawMonitor_lock->lock_without_safepoint_check() ; 
  Node._next     = _WaitSet ; 
  _WaitSet       = &Node ; 
  RawMonitor_lock->unlock() ; 

  SimpleExit (Self) ; 
  guarantee (_owner != Self, "invariant") ; 

  int ret = OS_OK ; 
  if (millis <= 0) {
    Self->_ParkEvent->park();
  } else {
    ret = Self->_ParkEvent->park(millis);
  }

  // If thread still resides on the waitset then unlink it. 
  // Double-checked locking -- the usage is safe in this context
  // as we TState is volatile and the lock-unlock operators are
  // serializing (barrier-equivalent).  

  if (Node.TState == ObjectWaiter::TS_WAIT) { 
    RawMonitor_lock->lock_without_safepoint_check() ; 
    if (Node.TState == ObjectWaiter::TS_WAIT) { 
      // Simple O(n) unlink, but performance isn't critical here.
      ObjectWaiter * p ; 
      ObjectWaiter * q = NULL ; 
      for (p = _WaitSet ; p != &Node; p = p->_next) {
         q = p ; 
      }
      guarantee (p == &Node, "invariant") ; 
      if (q == NULL) { 
        guarantee (p == _WaitSet, "invariant") ; 
        _WaitSet = p->_next ; 
      } else { 
        guarantee (p == q->_next, "invariant") ; 
        q->_next = p->_next ; 
      }
      Node.TState = ObjectWaiter::TS_RUN ; 
    }
    RawMonitor_lock->unlock() ; 
  }

  guarantee (Node.TState == ObjectWaiter::TS_RUN, "invariant") ; 
  SimpleEnter (Self) ; 

  guarantee (_owner == Self, "invariant") ; 
  guarantee (_recursions == 0, "invariant") ; 
  return ret ; 
}

int ObjectMonitor::SimpleNotify (Thread * Self, bool All) { 
  guarantee (_owner == Self, "invariant") ; 
  if (_WaitSet == NULL) return OS_OK ; 

  // We have two options:
  // A. Transfer the threads from the WaitSet to the EntryList
  // B. Remove the thread from the WaitSet and unpark() it.
  //
  // We use (B), which is crude and results in lots of futile
  // context switching.  In particular (B) induces lots of contention.

  ParkEvent * ev = NULL ;       // consider using a small auto array ...
  RawMonitor_lock->lock_without_safepoint_check() ; 
  for (;;) { 
      ObjectWaiter * w = _WaitSet ; 
      if (w == NULL) break ; 
      _WaitSet = w->_next ; 
      if (ev != NULL) { ev->unpark(); ev = NULL; } 
      ev = w->_event ; 
      OrderAccess::loadstore() ; 
      w->TState = ObjectWaiter::TS_RUN ; 
      OrderAccess::storeload(); 
      if (!All) break ; 
  }
  RawMonitor_lock->unlock() ; 
  if (ev != NULL) ev->unpark(); 
  return OS_OK ; 
}

// Any JavaThread will enter here with state _thread_blocked
int ObjectMonitor::raw_enter(TRAPS) {
  TEVENT (raw_enter) ; 
  void * Contended ; 

  // don't enter raw monitor if thread is being externally suspended, it will
  // surprise the suspender if a "suspended" thread can still enter monitor
  JavaThread * jt = (JavaThread *)THREAD;
  if (THREAD->is_Java_thread()) {
    jt->SR_lock()->lock_without_safepoint_check();
    while (jt->is_external_suspend()) {
      jt->SR_lock()->unlock();
      jt->java_suspend_self();
      jt->SR_lock()->lock_without_safepoint_check();
    }
    // guarded by SR_lock to avoid racing with new external suspend requests.
    Contended = Atomic::cmpxchg_ptr (THREAD, &_owner, NULL) ; 
    jt->SR_lock()->unlock();
  } else { 
    Contended = Atomic::cmpxchg_ptr (THREAD, &_owner, NULL) ; 
  }

  if (Contended == THREAD) {
     _recursions ++ ; 
     return OM_OK ; 
  }

  if (Contended == NULL) { 
     guarantee (_owner == THREAD, "invariant") ; 
     guarantee (_recursions == 0, "invariant") ;
     return OM_OK ; 
  }

  THREAD->set_current_pending_monitor(this);

  if (!THREAD->is_Java_thread()) {
     // No other non-Java threads besides VM thread would acquire 
     // a raw monitor.
     assert(THREAD->is_VM_thread(), "must be VM thread");
     SimpleEnter (THREAD) ; 
   } else {
     guarantee (jt->thread_state() == _thread_blocked, "invariant") ; 
     for (;;) { 
       jt->set_suspend_equivalent();
       // cleared by handle_special_suspend_equivalent_condition() or
       // java_suspend_self()
       SimpleEnter (THREAD) ; 

       // were we externally suspended while we were waiting?
       if (!jt->handle_special_suspend_equivalent_condition()) break ; 

       // This thread was externally suspended
       //
       // This logic isn't needed for JVMTI raw monitors,
       // but doesn't hurt just in case the suspend rules change. This
	   // logic is needed for the ObjectMonitor.wait() reentry phase.
	   // We have reentered the contended monitor, but while we were
	   // waiting another thread suspended us. We don't want to reenter
	   // the monitor while suspended because that would surprise the
	   // thread that suspended us.
	   //
	   // Drop the lock - 
       SimpleExit (THREAD) ; 

	   jt->java_suspend_self();
	 }

     assert(_owner == THREAD, "Fatal error with monitor owner!");
     assert(_recursions == 0, "Fatal error with monitor recursions!");
  }

  THREAD->set_current_pending_monitor(NULL);
  guarantee (_recursions == 0, "invariant") ; 
  return OM_OK;
}

// Used mainly for JVMTI raw monitor implementation
// Also used for ObjectMonitor::wait().
int ObjectMonitor::raw_exit(TRAPS) {
  TEVENT (raw_exit) ; 
  if (THREAD != _owner) {
    return OM_ILLEGAL_MONITOR_STATE;
  }
  if (_recursions > 0) { 
    --_recursions ; 
    return OM_OK ; 
  }

  void * List = _EntryList ; 
  SimpleExit (THREAD) ; 

  return OM_OK;
}

// Used for JVMTI raw monitor implementation.
// All JavaThreads will enter here with state _thread_blocked

int ObjectMonitor::raw_wait(jlong millis, bool interruptible, TRAPS) {
  TEVENT (raw_wait) ; 
  if (THREAD != _owner) {
    return OM_ILLEGAL_MONITOR_STATE;
  }

  // To avoid spurious wakeups we reset the parkevent -- This is strictly optional.
  // The caller must be able to tolerate spurious returns from raw_wait().  
  THREAD->_ParkEvent->reset() ; 
  OrderAccess::fence() ; 

  // check interrupt event
  if (interruptible && Thread::is_interrupted(THREAD, true)) {
    return OM_INTERRUPTED;
  }

  intptr_t save = _recursions ; 
  _recursions = 0 ; 
  _waiters ++ ; 
  if (THREAD->is_Java_thread()) {
    guarantee (((JavaThread *) THREAD)->thread_state() == _thread_blocked, "invariant") ; 
    ((JavaThread *)THREAD)->set_suspend_equivalent();
  }
  int rv = SimpleWait (THREAD, millis) ; 
  _recursions = save ; 
  _waiters -- ; 

  guarantee (THREAD == _owner, "invariant") ; 
  if (THREAD->is_Java_thread()) {
     JavaThread * jSelf = (JavaThread *) THREAD ; 
     for (;;) { 
        if (!jSelf->handle_special_suspend_equivalent_condition()) break ; 
        SimpleExit (THREAD) ; 
        jSelf->java_suspend_self();
        SimpleEnter (THREAD) ; 
        jSelf->set_suspend_equivalent() ; 
     }
  }
  guarantee (THREAD == _owner, "invariant") ; 

  if (interruptible && Thread::is_interrupted(THREAD, true)) {
    return OM_INTERRUPTED;
  } 
  return OM_OK ; 
}

int ObjectMonitor::raw_notify(TRAPS) {
  TEVENT (raw_notify) ; 
  if (THREAD != _owner) {
    return OM_ILLEGAL_MONITOR_STATE;
  }
  SimpleNotify (THREAD, false) ; 
  return OM_OK;
}

int ObjectMonitor::raw_notifyAll(TRAPS) {
  TEVENT (raw_notifyAll) ; 
  if (THREAD != _owner) {
    return OM_ILLEGAL_MONITOR_STATE;
  }
  SimpleNotify (THREAD, true) ; 
  return OM_OK;
}

#ifndef PRODUCT
void ObjectMonitor::verify() {
}

void ObjectMonitor::print() {
}
#endif

//------------------------------------------------------------------------------
// Non-product code

#ifndef PRODUCT

void ObjectSynchronizer::trace_locking(Handle locking_obj, bool is_compiled,
                                       bool is_method, bool is_locking) {
  // Don't know what to do here
}

// Verify all monitors in the monitor cache, the verification is weak.
void ObjectSynchronizer::verify() {
  ObjectMonitor* block = gBlockList;
  ObjectMonitor* mid;
  while (block) {
    assert(block->object() == CHAINMARKER, "must be a block header");
    for (int i = 1; i < _BLOCKSIZE; i++) {
      mid = block + i;
      oop object = (oop) mid->object();
      if (object != NULL) {
        mid->verify();
      }
    }
    block = (ObjectMonitor*) block->FreeNext;
  }
}

// Check if monitor belongs to the monitor cache
// The list is grow-only so it's *relatively* safe to traverse
// the list of extant blocks without taking a lock.  

int ObjectSynchronizer::verify_objmon_isinpool(ObjectMonitor *monitor) {
  ObjectMonitor* block = gBlockList;

  while (block) {
    assert(block->object() == CHAINMARKER, "must be a block header");
    if (monitor > &block[0] && monitor < &block[_BLOCKSIZE]) {
      address mon = (address) monitor;
      address blk = (address) block;
      size_t diff = mon - blk;
      assert((diff % sizeof(ObjectMonitor)) == 0, "check");
      return 1;
    }
    block = (ObjectMonitor*) block->FreeNext;
  }
  return 0;
}

#endif


<|MERGE_RESOLUTION|>--- conflicted
+++ resolved
@@ -1219,12 +1219,7 @@
     assert(!obj->mark()->has_bias_pattern(), "biases should be revoked by now");
   }
 
-<<<<<<< HEAD
  slow_enter (obj, lock, THREAD) ;
-=======
-  THREAD->update_highest_lock((address)lock);
-  slow_enter (obj, lock, THREAD) ; 
->>>>>>> 2571633a
 }
 
 void ObjectSynchronizer::fast_exit(oop object, BasicLock* lock, TRAPS) {
