--- conflicted
+++ resolved
@@ -3325,18 +3325,14 @@
 
   if (scp_assembly_required) {
     // Assemble the bootclasspath elements into the final path.
-<<<<<<< HEAD
-    Arguments::set_sysclasspath(scp_p->combined_path());
+    char *combined_path = scp_p->combined_path();
+    Arguments::set_sysclasspath(combined_path);
+    FREE_C_HEAP_ARRAY(char, combined_path);
   } else {
     // At this point in sysclasspath processing anything
     // added would be considered in the boot loader's append path.
     // Record this index, including +1 for the file separator character.
     Arguments::set_bootclassloader_append_index(((int)strlen(Arguments::get_sysclasspath()))+1);
-=======
-    char *combined_path = scp_p->combined_path();
-    Arguments::set_sysclasspath(combined_path);
-    FREE_C_HEAP_ARRAY(char, combined_path);
->>>>>>> f71f3797
   }
 
   // This must be done after all arguments have been processed.
