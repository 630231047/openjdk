--- conflicted
+++ resolved
@@ -286,12 +286,8 @@
   { "AdaptiveSizePausePolicy",       JDK_Version::jdk(9), JDK_Version::jdk(10) },
   { "ParallelGCRetainPLAB",          JDK_Version::jdk(9), JDK_Version::jdk(10) },
   { "ThreadSafetyMargin",            JDK_Version::jdk(9), JDK_Version::jdk(10) },
-<<<<<<< HEAD
-  { "LazyBootClassLoader",           JDK_Version::jdk(9), JDK_Version::jdk(10) },
   { "StarvationMonitorInterval",     JDK_Version::jdk(9), JDK_Version::jdk(10) },
   { "PreInflateSpin",                JDK_Version::jdk(9), JDK_Version::jdk(10) },
-=======
->>>>>>> 708a0ae1
   { NULL, JDK_Version(0), JDK_Version(0) }
 };
 
