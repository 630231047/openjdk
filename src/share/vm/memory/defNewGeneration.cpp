--- conflicted
+++ resolved
@@ -53,28 +53,6 @@
 void DefNewGeneration::KeepAliveClosure::do_oop(oop* p)       { DefNewGeneration::KeepAliveClosure::do_oop_work(p); }
 void DefNewGeneration::KeepAliveClosure::do_oop(narrowOop* p) { DefNewGeneration::KeepAliveClosure::do_oop_work(p); }
 
-<<<<<<< HEAD
-=======
-  _cl->do_oop_nv(p);
-
-  // Card marking is trickier for weak refs.
-  // This oop is a 'next' field which was filled in while we
-  // were discovering weak references. While we might not need
-  // to take a special action to keep this reference alive, we
-  // will need to dirty a card as the field was modified.
-  //  
-  // Alternatively, we could create a method which iterates through
-  // each generation, allowing them in turn to examine the modified
-  // field.
-  //
-  // We could check that p is also in an older generation, but
-  // dirty cards in the youngest gen are never scanned, so the
-  // extra check probably isn't worthwhile.
-  if (Universe::heap()->is_in_reserved(p)) {
-    _rs->inline_write_ref_field_gc(p, *p);
-  }
-}
->>>>>>> 2571633a
 
 DefNewGeneration::FastKeepAliveClosure::
 FastKeepAliveClosure(DefNewGeneration* g, ScanWeakRefClosure* cl) :
@@ -124,14 +102,10 @@
   _boundary = _g->reserved().end();
 }
 
-<<<<<<< HEAD
 void ScanClosure::do_oop(oop* p)       { ScanClosure::do_oop_work(p); }
 void ScanClosure::do_oop(narrowOop* p) { ScanClosure::do_oop_work(p); }
 
 FastScanClosure::FastScanClosure(DefNewGeneration* g, bool gc_barrier) :
-=======
-FastScanClosure::FastScanClosure(DefNewGeneration* g, bool gc_barrier) : 
->>>>>>> 2571633a
   OopsInGenClosure(g), _g(g), _gc_barrier(gc_barrier)
 {
   assert(_g->level() == 0, "Optimized for youngest generation");
@@ -413,17 +387,11 @@
       size_t new_size_after  = _virtual_space.committed_size();
       size_t eden_size_after = eden()->capacity();
       size_t survivor_size_after = from()->capacity();
-<<<<<<< HEAD
       gclog_or_tty->print("New generation size " SIZE_FORMAT "K->"
         SIZE_FORMAT "K [eden="
         SIZE_FORMAT "K,survivor=" SIZE_FORMAT "K]",
         new_size_before/K, new_size_after/K,
         eden_size_after/K, survivor_size_after/K);
-=======
-      gclog_or_tty->print("New generation size " SIZE_FORMAT "K->" SIZE_FORMAT "K [eden=" 
-        SIZE_FORMAT "K,survivor=" SIZE_FORMAT "K]", 
-        new_size_before/K, new_size_after/K, eden_size_after/K, survivor_size_after/K);
->>>>>>> 2571633a
       if (WizardMode) {
         gclog_or_tty->print("[allowed " SIZE_FORMAT "K extra for %d threads]", 
           thread_increase_size/K, threads_count);
@@ -575,17 +543,6 @@
   assert(gch->no_allocs_since_save_marks(0), 
 	 "save marks have not been newly set.");
 
-<<<<<<< HEAD
-=======
-  // Weak refs.
-  // FIXME: Are these storage leaks, or are they resource objects?
-#ifdef COMPILER2
-  ReferencePolicy *soft_ref_policy = new LRUMaxHeapPolicy();
-#else 
-  ReferencePolicy *soft_ref_policy = new LRUCurrentHeapPolicy();
-#endif // COMPILER2
-      
->>>>>>> 2571633a
   // Not very pretty.
   CollectorPolicy* cp = gch->collector_policy();
 
@@ -917,7 +874,6 @@
       set_should_allocate_from_space();
     }
   }
-<<<<<<< HEAD
 
   if (ZapUnusedHeapArea) {
     eden()->check_mangled_unused_area_complete();
@@ -925,9 +881,6 @@
     to()->check_mangled_unused_area_complete();
   }
 
-=======
-  
->>>>>>> 2571633a
   // update the generation and space performance counters
   update_counters();
   gch->collector_policy()->counters()->update_counters();
