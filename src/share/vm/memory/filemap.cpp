--- conflicted
+++ resolved
@@ -224,12 +224,9 @@
             }
             ent->_filesize = -1;
           } else {
-<<<<<<< HEAD
-=======
             // This class path entry is neither a jar file nor a directory.  Set
             // _filesize to -2 to indicate that it is not a jar file nor a directory.
             assert(strncmp(name + strlen(name) - 7, ".jimage", 7) == 0, "expect *.jimage file");
->>>>>>> 416476c8
             ent->_filesize = -2;
           }
         }
