#ifdef USE_PRAGMA_IDENT_HDR
#pragma ident "@(#)cardTableModRefBS.hpp	1.53 07/10/04 10:49:32 JVM"
#endif
/*
 * Copyright 2000-2008 Sun Microsystems, Inc.  All Rights Reserved.
 * DO NOT ALTER OR REMOVE COPYRIGHT NOTICES OR THIS FILE HEADER.
 *
 * This code is free software; you can redistribute it and/or modify it
 * under the terms of the GNU General Public License version 2 only, as
 * published by the Free Software Foundation.
 *
 * This code is distributed in the hope that it will be useful, but WITHOUT
 * ANY WARRANTY; without even the implied warranty of MERCHANTABILITY or
 * FITNESS FOR A PARTICULAR PURPOSE.  See the GNU General Public License
 * version 2 for more details (a copy is included in the LICENSE file that
 * accompanied this code).
 *
 * You should have received a copy of the GNU General Public License version
 * 2 along with this work; if not, write to the Free Software Foundation,
 * Inc., 51 Franklin St, Fifth Floor, Boston, MA 02110-1301 USA.
 *
 * Please contact Sun Microsystems, Inc., 4150 Network Circle, Santa Clara,
 * CA 95054 USA or visit www.sun.com if you need additional information or
 * have any questions.
 *  
 */

// This kind of "BarrierSet" allows a "CollectedHeap" to detect and
// enumerate ref fields that have been modified (since the last
// enumeration.)

// As it currently stands, this barrier is *imprecise*: when a ref field in
// an object "o" is modified, the card table entry for the card containing
// the head of "o" is dirtied, not necessarily the card containing the
// modified field itself.  For object arrays, however, the barrier *is*
// precise; only the card containing the modified element is dirtied.
// Any MemRegionClosures used to scan dirty cards should take these
// considerations into account.

class Generation;
class OopsInGenClosure;
class DirtyCardToOopClosure;

class CardTableModRefBS: public ModRefBarrierSet {
  // Some classes get to look at some private stuff.
  friend class BytecodeInterpreter;
  friend class VMStructs;
  friend class CardTableRS;
  friend class CheckForUnmarkedOops; // Needs access to raw card bytes.
#ifndef PRODUCT
  // For debugging.
  friend class GuaranteeNotModClosure;
#endif
 protected:

  enum CardValues {
    clean_card                  = -1,
    // The mask contains zeros in places for all other values.
    clean_card_mask             = clean_card - 31,

    dirty_card                  =  0,
    precleaned_card             =  1,
    claimed_card                =  2,
    deferred_card               =  4,
    last_card                   =  8,
    CT_MR_BS_last_reserved      = 16
  };

  // dirty and precleaned are equivalent wrt younger_refs_iter.
  static bool card_is_dirty_wrt_gen_iter(jbyte cv) {
    return cv == dirty_card || cv == precleaned_card;
  }

  // Returns "true" iff the value "cv" will cause the card containing it
  // to be scanned in the current traversal.  May be overridden by
  // subtypes.
  virtual bool card_will_be_scanned(jbyte cv) {
    return CardTableModRefBS::card_is_dirty_wrt_gen_iter(cv);
  }

  // Returns "true" iff the value "cv" may have represented a dirty card at 
  // some point.
  virtual bool card_may_have_been_dirty(jbyte cv) {
    return card_is_dirty_wrt_gen_iter(cv);
  }

  // The declaration order of these const fields is important; see the
  // constructor before changing.
  const MemRegion _whole_heap;       // the region covered by the card table
  const size_t    _guard_index;      // index of very last element in the card
                                     // table; it is set to a guard value
                                     // (last_card) and should never be modified
  const size_t    _last_valid_index; // index of the last valid element
  const size_t    _page_size;        // page size used when mapping _byte_map
  const size_t    _byte_map_size;    // in bytes
  jbyte*          _byte_map;         // the card marking array

  int _cur_covered_regions;
  // The covered regions should be in address order.
  MemRegion* _covered;
  // The committed regions correspond one-to-one to the covered regions.
  // They represent the card-table memory that has been committed to service
  // the corresponding covered region.  It may be that committed region for
  // one covered region corresponds to a larger region because of page-size
  // roundings.  Thus, a committed region for one covered region may
  // actually extend onto the card-table space for the next covered region.
  MemRegion* _committed;

  // The last card is a guard card, and we commit the page for it so
  // we can use the card for verification purposes. We make sure we never
  // uncommit the MemRegion for that page.
  MemRegion _guard_region;

 protected:
  // Initialization utilities; covered_words is the size of the covered region
  // in, um, words.
  inline size_t cards_required(size_t covered_words);
  inline size_t compute_byte_map_size();

  // Finds and return the index of the region, if any, to which the given
  // region would be contiguous.  If none exists, assign a new region and
  // returns its index.  Requires that no more than the maximum number of
  // covered regions defined in the constructor are ever in use.
  int find_covering_region_by_base(HeapWord* base);

  // Same as above, but finds the region containing the given address
  // instead of starting at a given base address.
  int find_covering_region_containing(HeapWord* addr);

  // Resize one of the regions covered by the remembered set.
  void resize_covered_region(MemRegion new_region);

  // Returns the leftmost end of a committed region corresponding to a
  // covered region before covered region "ind", or else "NULL" if "ind" is 
  // the first covered region.
  HeapWord* largest_prev_committed_end(int ind) const;

  // Returns the part of the region mr that doesn't intersect with 
  // any committed region other than self.  Used to prevent uncommitting 
  // regions that are also committed by other regions.  Also protects
  // against uncommitting the guard region.
  MemRegion committed_unique_to_self(int self, MemRegion mr) const;

  // Mapping from address to card marking array entry
  jbyte* byte_for(const void* p) const { 
    assert(_whole_heap.contains(p),
           "out of bounds access to card marking array");
    jbyte* result = &byte_map_base[uintptr_t(p) >> card_shift];
    assert(result >= _byte_map && result < _byte_map + _byte_map_size,
           "out of bounds accessor for card marking array");
    return result;
  }

  // The card table byte one after the card marking array
  // entry for argument address. Typically used for higher bounds
  // for loops iterating through the card table.
  jbyte* byte_after(const void* p) const {
    return byte_for(p) + 1;
  }

<<<<<<< HEAD
=======
  // Mapping from card marking array entry to address of first word
  HeapWord* addr_for(const jbyte* p) const { 
    assert(p >= _byte_map && p < _byte_map + _byte_map_size,
	   "out of bounds access to card marking array");
    size_t delta = pointer_delta(p, byte_map_base, sizeof(jbyte));
    HeapWord* result = (HeapWord*) (delta << card_shift);
    assert(_whole_heap.contains(result),
           "out of bounds accessor from card marking array");
    return result;
  }

>>>>>>> 2571633a
  // Iterate over the portion of the card-table which covers the given
  // region mr in the given space and apply cl to any dirty sub-regions
  // of mr. cl and dcto_cl must either be the same closure or cl must
  // wrap dcto_cl. Both are required - neither may be NULL. Also, dcto_cl
  // may be modified. Note that this function will operate in a parallel
  // mode if worker threads are available.
  void non_clean_card_iterate(Space* sp, MemRegion mr,
			      DirtyCardToOopClosure* dcto_cl,
			      MemRegionClosure* cl,
			      bool clear);

  // Utility function used to implement the other versions below.
  void non_clean_card_iterate_work(MemRegion mr, MemRegionClosure* cl,
				   bool clear);

  void par_non_clean_card_iterate_work(Space* sp, MemRegion mr,
                                       DirtyCardToOopClosure* dcto_cl,
                                       MemRegionClosure* cl,
                                       bool clear,
                                       int n_threads);

  // Dirty the bytes corresponding to "mr" (not all of which must be
  // covered.)
  void dirty_MemRegion(MemRegion mr);

  // Clear (to clean_card) the bytes entirely contained within "mr" (not
  // all of which must be covered.)
  void clear_MemRegion(MemRegion mr);

  // *** Support for parallel card scanning.

  enum SomeConstantsForParallelism {
    StridesPerThread    = 2,
    CardsPerStrideChunk = 256
  };

  // This is an array, one element per covered region of the card table.
  // Each entry is itself an array, with one element per chunk in the
  // covered region.  Each entry of these arrays is the lowest non-clean
  // card of the corresponding chunk containing part of an object from the
  // previous chunk, or else NULL.
  typedef jbyte*  CardPtr;
  typedef CardPtr* CardArr;
  CardArr* _lowest_non_clean;
  size_t*  _lowest_non_clean_chunk_size;
  uintptr_t* _lowest_non_clean_base_chunk_index;
  int* _last_LNC_resizing_collection;

  // Initializes "lowest_non_clean" to point to the array for the region
  // covering "sp", and "lowest_non_clean_base_chunk_index" to the chunk
  // index of the corresponding to the first element of that array.
  // Ensures that these arrays are of sufficient size, allocating if necessary.
  // May be called by several threads concurrently.  
  void get_LNC_array_for_space(Space* sp,
			       jbyte**& lowest_non_clean, 
			       uintptr_t& lowest_non_clean_base_chunk_index,
			       size_t& lowest_non_clean_chunk_size);

  // Returns the number of chunks necessary to cover "mr".
  size_t chunks_to_cover(MemRegion mr) {
    return (size_t)(addr_to_chunk_index(mr.last()) -
  		    addr_to_chunk_index(mr.start()) + 1);
  }

  // Returns the index of the chunk in a stride which
  // covers the given address.
  uintptr_t addr_to_chunk_index(const void* addr) {
    uintptr_t card = (uintptr_t) byte_for(addr);
    return card / CardsPerStrideChunk;
  }

  // Apply cl, which must either itself apply dcto_cl or be dcto_cl,
  // to the cards in the stride (of n_strides) within the given space.
  void process_stride(Space* sp,
		      MemRegion used,
		      jint stride, int n_strides,
		      DirtyCardToOopClosure* dcto_cl,
		      MemRegionClosure* cl,
		      bool clear,
		      jbyte** lowest_non_clean,
		      uintptr_t lowest_non_clean_base_chunk_index,
		      size_t lowest_non_clean_chunk_size);

  // Makes sure that chunk boundaries are handled appropriately, by
  // adjusting the min_done of dcto_cl, and by using a special card-table
  // value to indicate how min_done should be set.
  void process_chunk_boundaries(Space* sp,
				DirtyCardToOopClosure* dcto_cl,
				MemRegion chunk_mr,
				MemRegion used,
				jbyte** lowest_non_clean,
				uintptr_t lowest_non_clean_base_chunk_index,
				size_t    lowest_non_clean_chunk_size);

public:
  // Constants
  enum SomePublicConstants {
    card_shift                  = 9,
    card_size                   = 1 << card_shift,
    card_size_in_words          = card_size / sizeof(HeapWord)
  };

  static int clean_card_val()      { return clean_card; }
  static int clean_card_mask_val() { return clean_card_mask; }
  static int dirty_card_val()      { return dirty_card; }
  static int claimed_card_val()    { return claimed_card; }
  static int precleaned_card_val() { return precleaned_card; }
  static int deferred_card_val()   { return deferred_card; }

  // For RTTI simulation.
  bool is_a(BarrierSet::Name bsn) {
    return bsn == BarrierSet::CardTableModRef || ModRefBarrierSet::is_a(bsn);
  }

  CardTableModRefBS(MemRegion whole_heap, int max_covered_regions); 

  // *** Barrier set functions.

  bool has_write_ref_pre_barrier() { return false; }

  inline bool write_ref_needs_barrier(void* field, oop new_val) {
    // Note that this assumes the perm gen is the highest generation
    // in the address space
    return new_val != NULL && !new_val->is_perm();
  }

  // Record a reference update. Note that these versions are precise!
  // The scanning code has to handle the fact that the write barrier may be 
  // either precise or imprecise. We make non-virtual inline variants of 
  // these functions here for performance.
protected:
  void write_ref_field_work(oop obj, size_t offset, oop newVal);
  void write_ref_field_work(void* field, oop newVal);
public:

  bool has_write_ref_array_opt() { return true; }
  bool has_write_region_opt() { return true; }

  inline void inline_write_region(MemRegion mr) {
    dirty_MemRegion(mr);
  }
protected:
  void write_region_work(MemRegion mr) {
    inline_write_region(mr);
  }
public:

  inline void inline_write_ref_array(MemRegion mr) {
    dirty_MemRegion(mr);
  }
protected:
  void write_ref_array_work(MemRegion mr) {
    inline_write_ref_array(mr);
  }
public:

  bool is_aligned(HeapWord* addr) {
    return is_card_aligned(addr);
  }

  // *** Card-table-barrier-specific things.

  inline void inline_write_ref_field_pre(void* field, oop newVal) {}

  inline void inline_write_ref_field(void* field, oop newVal) {
    jbyte* byte = byte_for(field);
    *byte = dirty_card;
  }

  // These are used by G1, when it uses the card table as a temporary data
  // structure for card claiming.
  bool is_card_dirty(size_t card_index) {
    return _byte_map[card_index] == dirty_card_val();
  }

  void mark_card_dirty(size_t card_index) {
    _byte_map[card_index] = dirty_card_val();
  }

  bool is_card_claimed(size_t card_index) {
    jbyte val = _byte_map[card_index];
    return (val & (clean_card_mask_val() | claimed_card_val())) == claimed_card_val();
  }

  bool claim_card(size_t card_index);

  bool is_card_clean(size_t card_index) {
    return _byte_map[card_index] == clean_card_val();
  }

  bool is_card_deferred(size_t card_index) {
    jbyte val = _byte_map[card_index];
    return (val & (clean_card_mask_val() | deferred_card_val())) == deferred_card_val();
  }

  bool mark_card_deferred(size_t card_index);

  // Card marking array base (adjusted for heap low boundary)
  // This would be the 0th element of _byte_map, if the heap started at 0x0.
  // But since the heap starts at some higher address, this points to somewhere
  // before the beginning of the actual _byte_map.
  jbyte* byte_map_base;

  // Return true if "p" is at the start of a card.
  bool is_card_aligned(HeapWord* p) {
    jbyte* pcard = byte_for(p);
    return (addr_for(pcard) == p);
  }

  // The kinds of precision a CardTableModRefBS may offer.
  enum PrecisionStyle {
    Precise,
    ObjHeadPreciseArray
  };

  // Tells what style of precision this card table offers.
  PrecisionStyle precision() {
    return ObjHeadPreciseArray; // Only one supported for now.
  }

  // ModRefBS functions.
  virtual void invalidate(MemRegion mr, bool whole_heap = false);
  void clear(MemRegion mr);
  void dirty(MemRegion mr);
  void mod_oop_in_space_iterate(Space* sp, OopClosure* cl,
				bool clear = false,
				bool before_save_marks = false);
 
  // *** Card-table-RemSet-specific things.

  // Invoke "cl.do_MemRegion" on a set of MemRegions that collectively
  // includes all the modified cards (expressing each card as a
  // MemRegion).  Thus, several modified cards may be lumped into one
  // region.  The regions are non-overlapping, and are visited in
  // *decreasing* address order.  (This order aids with imprecise card
  // marking, where a dirty card may cause scanning, and summarization
  // marking, of objects that extend onto subsequent cards.)
  // If "clear" is true, the card is (conceptually) marked unmodified before
  // applying the closure.
  void mod_card_iterate(MemRegionClosure* cl, bool clear = false) {
    non_clean_card_iterate_work(_whole_heap, cl, clear);
  }

  // Like the "mod_cards_iterate" above, except only invokes the closure
  // for cards within the MemRegion "mr" (which is required to be
  // card-aligned and sized.)
  void mod_card_iterate(MemRegion mr, MemRegionClosure* cl,
			bool clear = false) {
    non_clean_card_iterate_work(mr, cl, clear);
  }

  static uintx ct_max_alignment_constraint();

  // Apply closure "cl" to the dirty cards containing some part of
  // MemRegion "mr".
  void dirty_card_iterate(MemRegion mr, MemRegionClosure* cl);

  // Return the MemRegion corresponding to the first maximal run
  // of dirty cards lying completely within MemRegion mr.
  // If reset is "true", then sets those card table entries to the given
  // value.
  MemRegion dirty_card_range_after_reset(MemRegion mr, bool reset,
                                         int reset_val);

  // Set all the dirty cards in the given region to precleaned state.
  void preclean_dirty_cards(MemRegion mr);

  // Provide read-only access to the card table array.
  const jbyte* byte_for_const(const void* p) const {
    return byte_for(p);
  }
  const jbyte* byte_after_const(const void* p) const {
    return byte_after(p);
  }

  // Mapping from card marking array entry to address of first word
  HeapWord* addr_for(const jbyte* p) const {
    assert(p >= _byte_map && p < _byte_map + _byte_map_size,
           "out of bounds access to card marking array");
    size_t delta = pointer_delta(p, byte_map_base, sizeof(jbyte));
    HeapWord* result = (HeapWord*) (delta << card_shift);
    assert(_whole_heap.contains(result),
           "out of bounds accessor from card marking array");
    return result;
  }

  // Mapping from address to card marking array index.
  size_t index_for(void* p) {
    assert(_whole_heap.contains(p),
	   "out of bounds access to card marking array");
    return byte_for(p) - _byte_map;
  }

  const jbyte* byte_for_index(const size_t card_index) const {
    return _byte_map + card_index;
  }

  void verify();
  void verify_guard();

  void verify_clean_region(MemRegion mr) PRODUCT_RETURN;

  static size_t par_chunk_heapword_alignment() {
    return CardsPerStrideChunk * card_size_in_words;
  }

};

class CardTableRS;

// A specialization for the CardTableRS gen rem set.
class CardTableModRefBSForCTRS: public CardTableModRefBS {
  CardTableRS* _rs;
protected:
  bool card_will_be_scanned(jbyte cv);
  bool card_may_have_been_dirty(jbyte cv);
public:
  CardTableModRefBSForCTRS(MemRegion whole_heap,
			   int max_covered_regions) :
    CardTableModRefBS(whole_heap, max_covered_regions) {}
    
  void set_CTRS(CardTableRS* rs) { _rs = rs; }
};<|MERGE_RESOLUTION|>--- conflicted
+++ resolved
@@ -158,20 +158,6 @@
     return byte_for(p) + 1;
   }
 
-<<<<<<< HEAD
-=======
-  // Mapping from card marking array entry to address of first word
-  HeapWord* addr_for(const jbyte* p) const { 
-    assert(p >= _byte_map && p < _byte_map + _byte_map_size,
-	   "out of bounds access to card marking array");
-    size_t delta = pointer_delta(p, byte_map_base, sizeof(jbyte));
-    HeapWord* result = (HeapWord*) (delta << card_shift);
-    assert(_whole_heap.contains(result),
-           "out of bounds accessor from card marking array");
-    return result;
-  }
-
->>>>>>> 2571633a
   // Iterate over the portion of the card-table which covers the given
   // region mr in the given space and apply cl to any dirty sub-regions
   // of mr. cl and dcto_cl must either be the same closure or cl must
