--- conflicted
+++ resolved
@@ -86,17 +86,10 @@
   SPECIALIZED_OOP_OOP_ITERATE_CLOSURES_P(f)
 
 #ifndef SERIALGC
-<<<<<<< HEAD
 #define SPECIALIZED_OOP_OOP_ITERATE_CLOSURES_2(f)       \
   f(MarkRefsIntoAndScanClosure,_nv)                     \
   f(Par_MarkRefsIntoAndScanClosure,_nv)                 \
   f(PushAndMarkClosure,_nv)                             \
-=======
-#define SPECIALIZED_OOP_OOP_ITERATE_CLOSURES_3(f)       \
-  f(MarkRefsIntoAndScanClosure,_nv)			\
-  f(Par_MarkRefsIntoAndScanClosure,_nv)			\
-  f(PushAndMarkClosure,_nv)				\
->>>>>>> 2571633a
   f(Par_PushAndMarkClosure,_nv)                         \
   f(PushOrMarkClosure,_nv)				\
   f(Par_PushOrMarkClosure,_nv)                          \
@@ -156,14 +149,9 @@
 
 #ifndef SERIALGC
 #define SPECIALIZED_SINCE_SAVE_MARKS_CLOSURES_YOUNG_P(f) \
-<<<<<<< HEAD
   f(ParScanWithBarrierClosure,_nv)                       \
   f(ParScanWithoutBarrierClosure,_nv)                    \
   FURTHER_SPECIALIZED_SINCE_SAVE_MARKS_CLOSURES(f)
-=======
-  f(ParScanWithBarrierClosure,_nv)			 \
-  f(ParScanWithoutBarrierClosure,_nv)
->>>>>>> 2571633a
 #else  // SERIALGC
 #define SPECIALIZED_SINCE_SAVE_MARKS_CLOSURES_YOUNG_P(f)
 #endif // SERIALGC
