--- conflicted
+++ resolved
@@ -139,21 +139,12 @@
   // the vtable for a new klass has been installed (after the call to new()).
 #define DEFINE_ALLOCATE_PERMANENT(thisKlass)                                  \
   void* allocate_permanent(KlassHandle& klass_klass, int size, TRAPS) const { \
-<<<<<<< HEAD
     void* result = new(klass_klass, size, THREAD) thisKlass();                \
     if (HAS_PENDING_EXCEPTION) return NULL;                                   \
     klassOop new_klass = ((Klass*) result)->as_klassOop();                    \
     OrderAccess::storestore();                                                \
     post_new_init_klass(klass_klass, new_klass, size);                        \
     return result;                                                            \
-=======
-    void* result = new(klass_klass, size, THREAD) thisKlass(); \
-    if (HAS_PENDING_EXCEPTION) return NULL;                    \
-    klassOop new_klass = ((Klass*) result)->as_klassOop();	\
-    OrderAccess::storestore();	\
-    post_new_init_klass(klass_klass, new_klass, size);	\
-    return result;	\
->>>>>>> 2571633a
   }
 
   bool null_vtbl() { return *(intptr_t*)this == 0; }
