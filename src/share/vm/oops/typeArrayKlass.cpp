--- conflicted
+++ resolved
@@ -45,15 +45,9 @@
 
   symbolHandle sym(symbolOop(NULL));
   // bootstrapping: don't create sym if symbolKlass not created yet
-<<<<<<< HEAD
   if (Universe::symbolKlassObj() != NULL && name_str != NULL) {
     sym = oopFactory::new_symbol_handle(name_str, CHECK_NULL);
   }
-=======
-  if (Universe::symbolKlassObj() != NULL) {
-    sym = oopFactory::new_symbol_handle(external_name(type), CHECK_NULL);
-  }   
->>>>>>> 2571633a
   KlassHandle klassklass (THREAD, Universe::typeArrayKlassKlassObj());
 
   arrayKlassHandle k = base_create_array_klass(o.vtbl_value(), header_size(), klassklass, CHECK_NULL);
