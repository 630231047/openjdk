/*
<<<<<<< HEAD
 * Copyright (c) 2001, 2009, Oracle and/or its affiliates. All rights reserved.
=======
 * Copyright (c) 2001, 2010, Oracle and/or its affiliates. All rights reserved.
>>>>>>> eb8bd999
 * DO NOT ALTER OR REMOVE COPYRIGHT NOTICES OR THIS FILE HEADER.
 *
 * This code is free software; you can redistribute it and/or modify it
 * under the terms of the GNU General Public License version 2 only, as
 * published by the Free Software Foundation.
 *
 * This code is distributed in the hope that it will be useful, but WITHOUT
 * ANY WARRANTY; without even the implied warranty of MERCHANTABILITY or
 * FITNESS FOR A PARTICULAR PURPOSE.  See the GNU General Public License
 * version 2 for more details (a copy is included in the LICENSE file that
 * accompanied this code).
 *
 * You should have received a copy of the GNU General Public License version
 * 2 along with this work; if not, write to the Free Software Foundation,
 * Inc., 51 Franklin St, Fifth Floor, Boston, MA 02110-1301 USA.
 *
 * Please contact Oracle, 500 Oracle Parkway, Redwood Shores, CA 94065 USA
 * or visit www.oracle.com if you need additional information or have any
 * questions.
 *
 */

# include "incls/_precompiled.incl"
# include "incls/_compactibleFreeListSpace.cpp.incl"

/////////////////////////////////////////////////////////////////////////
//// CompactibleFreeListSpace
/////////////////////////////////////////////////////////////////////////

// highest ranked  free list lock rank
int CompactibleFreeListSpace::_lockRank = Mutex::leaf + 3;

// Defaults are 0 so things will break badly if incorrectly initialized.
int CompactibleFreeListSpace::IndexSetStart  = 0;
int CompactibleFreeListSpace::IndexSetStride = 0;

size_t MinChunkSize = 0;

void CompactibleFreeListSpace::set_cms_values() {
  // Set CMS global values
  assert(MinChunkSize == 0, "already set");
  #define numQuanta(x,y) ((x+y-1)/y)
  MinChunkSize = numQuanta(sizeof(FreeChunk), MinObjAlignmentInBytes) * MinObjAlignment;

  assert(IndexSetStart == 0 && IndexSetStride == 0, "already set");
  IndexSetStart  = MinObjAlignment;
  IndexSetStride = MinObjAlignment;
}

// Constructor
CompactibleFreeListSpace::CompactibleFreeListSpace(BlockOffsetSharedArray* bs,
  MemRegion mr, bool use_adaptive_freelists,
  FreeBlockDictionary::DictionaryChoice dictionaryChoice) :
  _dictionaryChoice(dictionaryChoice),
  _adaptive_freelists(use_adaptive_freelists),
  _bt(bs, mr),
  // free list locks are in the range of values taken by _lockRank
  // This range currently is [_leaf+2, _leaf+3]
  // Note: this requires that CFLspace c'tors
  // are called serially in the order in which the locks are
  // are acquired in the program text. This is true today.
  _freelistLock(_lockRank--, "CompactibleFreeListSpace._lock", true),
  _parDictionaryAllocLock(Mutex::leaf - 1,  // == rank(ExpandHeap_lock) - 1
                          "CompactibleFreeListSpace._dict_par_lock", true),
  _rescan_task_size(CardTableModRefBS::card_size_in_words * BitsPerWord *
                    CMSRescanMultiple),
  _marking_task_size(CardTableModRefBS::card_size_in_words * BitsPerWord *
                    CMSConcMarkMultiple),
  _collector(NULL)
{
  _bt.set_space(this);
  initialize(mr, SpaceDecorator::Clear, SpaceDecorator::Mangle);
  // We have all of "mr", all of which we place in the dictionary
  // as one big chunk. We'll need to decide here which of several
  // possible alternative dictionary implementations to use. For
  // now the choice is easy, since we have only one working
  // implementation, namely, the simple binary tree (splaying
  // temporarily disabled).
  switch (dictionaryChoice) {
    case FreeBlockDictionary::dictionarySplayTree:
    case FreeBlockDictionary::dictionarySkipList:
    default:
      warning("dictionaryChoice: selected option not understood; using"
              " default BinaryTreeDictionary implementation instead.");
    case FreeBlockDictionary::dictionaryBinaryTree:
      _dictionary = new BinaryTreeDictionary(mr);
      break;
  }
  assert(_dictionary != NULL, "CMS dictionary initialization");
  // The indexed free lists are initially all empty and are lazily
  // filled in on demand. Initialize the array elements to NULL.
  initializeIndexedFreeListArray();

  // Not using adaptive free lists assumes that allocation is first
  // from the linAB's.  Also a cms perm gen which can be compacted
  // has to have the klass's klassKlass allocated at a lower
  // address in the heap than the klass so that the klassKlass is
  // moved to its new location before the klass is moved.
  // Set the _refillSize for the linear allocation blocks
  if (!use_adaptive_freelists) {
    FreeChunk* fc = _dictionary->getChunk(mr.word_size());
    // The small linAB initially has all the space and will allocate
    // a chunk of any size.
    HeapWord* addr = (HeapWord*) fc;
    _smallLinearAllocBlock.set(addr, fc->size() ,
      1024*SmallForLinearAlloc, fc->size());
    // Note that _unallocated_block is not updated here.
    // Allocations from the linear allocation block should
    // update it.
  } else {
    _smallLinearAllocBlock.set(0, 0, 1024*SmallForLinearAlloc,
                               SmallForLinearAlloc);
  }
  // CMSIndexedFreeListReplenish should be at least 1
  CMSIndexedFreeListReplenish = MAX2((uintx)1, CMSIndexedFreeListReplenish);
  _promoInfo.setSpace(this);
  if (UseCMSBestFit) {
    _fitStrategy = FreeBlockBestFitFirst;
  } else {
    _fitStrategy = FreeBlockStrategyNone;
  }
  checkFreeListConsistency();

  // Initialize locks for parallel case.
  if (ParallelGCThreads > 0) {
    for (size_t i = IndexSetStart; i < IndexSetSize; i += IndexSetStride) {
      _indexedFreeListParLocks[i] = new Mutex(Mutex::leaf - 1, // == ExpandHeap_lock - 1
                                              "a freelist par lock",
                                              true);
      if (_indexedFreeListParLocks[i] == NULL)
        vm_exit_during_initialization("Could not allocate a par lock");
      DEBUG_ONLY(
        _indexedFreeList[i].set_protecting_lock(_indexedFreeListParLocks[i]);
      )
    }
    _dictionary->set_par_lock(&_parDictionaryAllocLock);
  }
}

// Like CompactibleSpace forward() but always calls cross_threshold() to
// update the block offset table.  Removed initialize_threshold call because
// CFLS does not use a block offset array for contiguous spaces.
HeapWord* CompactibleFreeListSpace::forward(oop q, size_t size,
                                    CompactPoint* cp, HeapWord* compact_top) {
  // q is alive
  // First check if we should switch compaction space
  assert(this == cp->space, "'this' should be current compaction space.");
  size_t compaction_max_size = pointer_delta(end(), compact_top);
  assert(adjustObjectSize(size) == cp->space->adjust_object_size_v(size),
    "virtual adjustObjectSize_v() method is not correct");
  size_t adjusted_size = adjustObjectSize(size);
  assert(compaction_max_size >= MinChunkSize || compaction_max_size == 0,
         "no small fragments allowed");
  assert(minimum_free_block_size() == MinChunkSize,
         "for de-virtualized reference below");
  // Can't leave a nonzero size, residual fragment smaller than MinChunkSize
  if (adjusted_size + MinChunkSize > compaction_max_size &&
      adjusted_size != compaction_max_size) {
    do {
      // switch to next compaction space
      cp->space->set_compaction_top(compact_top);
      cp->space = cp->space->next_compaction_space();
      if (cp->space == NULL) {
        cp->gen = GenCollectedHeap::heap()->prev_gen(cp->gen);
        assert(cp->gen != NULL, "compaction must succeed");
        cp->space = cp->gen->first_compaction_space();
        assert(cp->space != NULL, "generation must have a first compaction space");
      }
      compact_top = cp->space->bottom();
      cp->space->set_compaction_top(compact_top);
      // The correct adjusted_size may not be the same as that for this method
      // (i.e., cp->space may no longer be "this" so adjust the size again.
      // Use the virtual method which is not used above to save the virtual
      // dispatch.
      adjusted_size = cp->space->adjust_object_size_v(size);
      compaction_max_size = pointer_delta(cp->space->end(), compact_top);
      assert(cp->space->minimum_free_block_size() == 0, "just checking");
    } while (adjusted_size > compaction_max_size);
  }

  // store the forwarding pointer into the mark word
  if ((HeapWord*)q != compact_top) {
    q->forward_to(oop(compact_top));
    assert(q->is_gc_marked(), "encoding the pointer should preserve the mark");
  } else {
    // if the object isn't moving we can just set the mark to the default
    // mark and handle it specially later on.
    q->init_mark();
    assert(q->forwardee() == NULL, "should be forwarded to NULL");
  }

  VALIDATE_MARK_SWEEP_ONLY(MarkSweep::register_live_oop(q, adjusted_size));
  compact_top += adjusted_size;

  // we need to update the offset table so that the beginnings of objects can be
  // found during scavenge.  Note that we are updating the offset table based on
  // where the object will be once the compaction phase finishes.

  // Always call cross_threshold().  A contiguous space can only call it when
  // the compaction_top exceeds the current threshold but not for an
  // non-contiguous space.
  cp->threshold =
    cp->space->cross_threshold(compact_top - adjusted_size, compact_top);
  return compact_top;
}

// A modified copy of OffsetTableContigSpace::cross_threshold() with _offsets -> _bt
// and use of single_block instead of alloc_block.  The name here is not really
// appropriate - maybe a more general name could be invented for both the
// contiguous and noncontiguous spaces.

HeapWord* CompactibleFreeListSpace::cross_threshold(HeapWord* start, HeapWord* the_end) {
  _bt.single_block(start, the_end);
  return end();
}

// Initialize them to NULL.
void CompactibleFreeListSpace::initializeIndexedFreeListArray() {
  for (size_t i = 0; i < IndexSetSize; i++) {
    // Note that on platforms where objects are double word aligned,
    // the odd array elements are not used.  It is convenient, however,
    // to map directly from the object size to the array element.
    _indexedFreeList[i].reset(IndexSetSize);
    _indexedFreeList[i].set_size(i);
    assert(_indexedFreeList[i].count() == 0, "reset check failed");
    assert(_indexedFreeList[i].head() == NULL, "reset check failed");
    assert(_indexedFreeList[i].tail() == NULL, "reset check failed");
    assert(_indexedFreeList[i].hint() == IndexSetSize, "reset check failed");
  }
}

void CompactibleFreeListSpace::resetIndexedFreeListArray() {
  for (int i = 1; i < IndexSetSize; i++) {
    assert(_indexedFreeList[i].size() == (size_t) i,
      "Indexed free list sizes are incorrect");
    _indexedFreeList[i].reset(IndexSetSize);
    assert(_indexedFreeList[i].count() == 0, "reset check failed");
    assert(_indexedFreeList[i].head() == NULL, "reset check failed");
    assert(_indexedFreeList[i].tail() == NULL, "reset check failed");
    assert(_indexedFreeList[i].hint() == IndexSetSize, "reset check failed");
  }
}

void CompactibleFreeListSpace::reset(MemRegion mr) {
  resetIndexedFreeListArray();
  dictionary()->reset();
  if (BlockOffsetArrayUseUnallocatedBlock) {
    assert(end() == mr.end(), "We are compacting to the bottom of CMS gen");
    // Everything's allocated until proven otherwise.
    _bt.set_unallocated_block(end());
  }
  if (!mr.is_empty()) {
    assert(mr.word_size() >= MinChunkSize, "Chunk size is too small");
    _bt.single_block(mr.start(), mr.word_size());
    FreeChunk* fc = (FreeChunk*) mr.start();
    fc->setSize(mr.word_size());
    if (mr.word_size() >= IndexSetSize ) {
      returnChunkToDictionary(fc);
    } else {
      _bt.verify_not_unallocated((HeapWord*)fc, fc->size());
      _indexedFreeList[mr.word_size()].returnChunkAtHead(fc);
    }
  }
  _promoInfo.reset();
  _smallLinearAllocBlock._ptr = NULL;
  _smallLinearAllocBlock._word_size = 0;
}

void CompactibleFreeListSpace::reset_after_compaction() {
  // Reset the space to the new reality - one free chunk.
  MemRegion mr(compaction_top(), end());
  reset(mr);
  // Now refill the linear allocation block(s) if possible.
  if (_adaptive_freelists) {
    refillLinearAllocBlocksIfNeeded();
  } else {
    // Place as much of mr in the linAB as we can get,
    // provided it was big enough to go into the dictionary.
    FreeChunk* fc = dictionary()->findLargestDict();
    if (fc != NULL) {
      assert(fc->size() == mr.word_size(),
             "Why was the chunk broken up?");
      removeChunkFromDictionary(fc);
      HeapWord* addr = (HeapWord*) fc;
      _smallLinearAllocBlock.set(addr, fc->size() ,
        1024*SmallForLinearAlloc, fc->size());
      // Note that _unallocated_block is not updated here.
    }
  }
}

// Walks the entire dictionary, returning a coterminal
// chunk, if it exists. Use with caution since it involves
// a potentially complete walk of a potentially large tree.
FreeChunk* CompactibleFreeListSpace::find_chunk_at_end() {

  assert_lock_strong(&_freelistLock);

  return dictionary()->find_chunk_ends_at(end());
}


#ifndef PRODUCT
void CompactibleFreeListSpace::initializeIndexedFreeListArrayReturnedBytes() {
  for (size_t i = IndexSetStart; i < IndexSetSize; i += IndexSetStride) {
    _indexedFreeList[i].allocation_stats()->set_returnedBytes(0);
  }
}

size_t CompactibleFreeListSpace::sumIndexedFreeListArrayReturnedBytes() {
  size_t sum = 0;
  for (size_t i = IndexSetStart; i < IndexSetSize; i += IndexSetStride) {
    sum += _indexedFreeList[i].allocation_stats()->returnedBytes();
  }
  return sum;
}

size_t CompactibleFreeListSpace::totalCountInIndexedFreeLists() const {
  size_t count = 0;
  for (int i = (int)MinChunkSize; i < IndexSetSize; i++) {
    debug_only(
      ssize_t total_list_count = 0;
      for (FreeChunk* fc = _indexedFreeList[i].head(); fc != NULL;
         fc = fc->next()) {
        total_list_count++;
      }
      assert(total_list_count ==  _indexedFreeList[i].count(),
        "Count in list is incorrect");
    )
    count += _indexedFreeList[i].count();
  }
  return count;
}

size_t CompactibleFreeListSpace::totalCount() {
  size_t num = totalCountInIndexedFreeLists();
  num +=  dictionary()->totalCount();
  if (_smallLinearAllocBlock._word_size != 0) {
    num++;
  }
  return num;
}
#endif

bool CompactibleFreeListSpace::is_free_block(const HeapWord* p) const {
  FreeChunk* fc = (FreeChunk*) p;
  return fc->isFree();
}

size_t CompactibleFreeListSpace::used() const {
  return capacity() - free();
}

size_t CompactibleFreeListSpace::free() const {
  // "MT-safe, but not MT-precise"(TM), if you will: i.e.
  // if you do this while the structures are in flux you
  // may get an approximate answer only; for instance
  // because there is concurrent allocation either
  // directly by mutators or for promotion during a GC.
  // It's "MT-safe", however, in the sense that you are guaranteed
  // not to crash and burn, for instance, because of walking
  // pointers that could disappear as you were walking them.
  // The approximation is because the various components
  // that are read below are not read atomically (and
  // further the computation of totalSizeInIndexedFreeLists()
  // is itself a non-atomic computation. The normal use of
  // this is during a resize operation at the end of GC
  // and at that time you are guaranteed to get the
  // correct actual value. However, for instance, this is
  // also read completely asynchronously by the "perf-sampler"
  // that supports jvmstat, and you are apt to see the values
  // flicker in such cases.
  assert(_dictionary != NULL, "No _dictionary?");
  return (_dictionary->totalChunkSize(DEBUG_ONLY(freelistLock())) +
          totalSizeInIndexedFreeLists() +
          _smallLinearAllocBlock._word_size) * HeapWordSize;
}

size_t CompactibleFreeListSpace::max_alloc_in_words() const {
  assert(_dictionary != NULL, "No _dictionary?");
  assert_locked();
  size_t res = _dictionary->maxChunkSize();
  res = MAX2(res, MIN2(_smallLinearAllocBlock._word_size,
                       (size_t) SmallForLinearAlloc - 1));
  // XXX the following could potentially be pretty slow;
  // should one, pesimally for the rare cases when res
  // caclulated above is less than IndexSetSize,
  // just return res calculated above? My reasoning was that
  // those cases will be so rare that the extra time spent doesn't
  // really matter....
  // Note: do not change the loop test i >= res + IndexSetStride
  // to i > res below, because i is unsigned and res may be zero.
  for (size_t i = IndexSetSize - 1; i >= res + IndexSetStride;
       i -= IndexSetStride) {
    if (_indexedFreeList[i].head() != NULL) {
      assert(_indexedFreeList[i].count() != 0, "Inconsistent FreeList");
      return i;
    }
  }
  return res;
}

<<<<<<< HEAD
=======
void LinearAllocBlock::print_on(outputStream* st) const {
  st->print_cr(" LinearAllocBlock: ptr = " PTR_FORMAT ", word_size = " SIZE_FORMAT
            ", refillsize = " SIZE_FORMAT ", allocation_size_limit = " SIZE_FORMAT,
            _ptr, _word_size, _refillSize, _allocation_size_limit);
}

void CompactibleFreeListSpace::print_on(outputStream* st) const {
  st->print_cr("COMPACTIBLE FREELIST SPACE");
  st->print_cr(" Space:");
  Space::print_on(st);

  st->print_cr("promoInfo:");
  _promoInfo.print_on(st);

  st->print_cr("_smallLinearAllocBlock");
  _smallLinearAllocBlock.print_on(st);

  // dump_memory_block(_smallLinearAllocBlock->_ptr, 128);

  st->print_cr(" _fitStrategy = %s, _adaptive_freelists = %s",
               _fitStrategy?"true":"false", _adaptive_freelists?"true":"false");
}

>>>>>>> eb8bd999
void CompactibleFreeListSpace::print_indexed_free_lists(outputStream* st)
const {
  reportIndexedFreeListStatistics();
  gclog_or_tty->print_cr("Layout of Indexed Freelists");
  gclog_or_tty->print_cr("---------------------------");
  FreeList::print_labels_on(st, "size");
  for (size_t i = IndexSetStart; i < IndexSetSize; i += IndexSetStride) {
    _indexedFreeList[i].print_on(gclog_or_tty);
    for (FreeChunk* fc = _indexedFreeList[i].head(); fc != NULL;
         fc = fc->next()) {
      gclog_or_tty->print_cr("\t[" PTR_FORMAT "," PTR_FORMAT ")  %s",
                          fc, (HeapWord*)fc + i,
                          fc->cantCoalesce() ? "\t CC" : "");
    }
  }
}

void CompactibleFreeListSpace::print_promo_info_blocks(outputStream* st)
const {
  _promoInfo.print_on(st);
}

void CompactibleFreeListSpace::print_dictionary_free_lists(outputStream* st)
const {
  _dictionary->reportStatistics();
  st->print_cr("Layout of Freelists in Tree");
  st->print_cr("---------------------------");
  _dictionary->print_free_lists(st);
}

class BlkPrintingClosure: public BlkClosure {
  const CMSCollector*             _collector;
  const CompactibleFreeListSpace* _sp;
  const CMSBitMap*                _live_bit_map;
  const bool                      _post_remark;
  outputStream*                   _st;
public:
  BlkPrintingClosure(const CMSCollector* collector,
                     const CompactibleFreeListSpace* sp,
                     const CMSBitMap* live_bit_map,
                     outputStream* st):
    _collector(collector),
    _sp(sp),
    _live_bit_map(live_bit_map),
    _post_remark(collector->abstract_state() > CMSCollector::FinalMarking),
    _st(st) { }
  size_t do_blk(HeapWord* addr);
};

size_t BlkPrintingClosure::do_blk(HeapWord* addr) {
  size_t sz = _sp->block_size_no_stall(addr, _collector);
  assert(sz != 0, "Should always be able to compute a size");
  if (_sp->block_is_obj(addr)) {
    const bool dead = _post_remark && !_live_bit_map->isMarked(addr);
    _st->print_cr(PTR_FORMAT ": %s object of size " SIZE_FORMAT "%s",
      addr,
      dead ? "dead" : "live",
      sz,
      (!dead && CMSPrintObjectsInDump) ? ":" : ".");
    if (CMSPrintObjectsInDump && !dead) {
      oop(addr)->print_on(_st);
      _st->print_cr("--------------------------------------");
    }
  } else { // free block
    _st->print_cr(PTR_FORMAT ": free block of size " SIZE_FORMAT "%s",
      addr, sz, CMSPrintChunksInDump ? ":" : ".");
    if (CMSPrintChunksInDump) {
      ((FreeChunk*)addr)->print_on(_st);
      _st->print_cr("--------------------------------------");
    }
  }
  return sz;
}

void CompactibleFreeListSpace::dump_at_safepoint_with_locks(CMSCollector* c,
  outputStream* st) {
  st->print_cr("\n=========================");
  st->print_cr("Block layout in CMS Heap:");
  st->print_cr("=========================");
  BlkPrintingClosure  bpcl(c, this, c->markBitMap(), st);
  blk_iterate(&bpcl);

  st->print_cr("\n=======================================");
  st->print_cr("Order & Layout of Promotion Info Blocks");
  st->print_cr("=======================================");
  print_promo_info_blocks(st);

  st->print_cr("\n===========================");
  st->print_cr("Order of Indexed Free Lists");
  st->print_cr("=========================");
  print_indexed_free_lists(st);

  st->print_cr("\n=================================");
  st->print_cr("Order of Free Lists in Dictionary");
  st->print_cr("=================================");
  print_dictionary_free_lists(st);
}


void CompactibleFreeListSpace::reportFreeListStatistics() const {
  assert_lock_strong(&_freelistLock);
  assert(PrintFLSStatistics != 0, "Reporting error");
  _dictionary->reportStatistics();
  if (PrintFLSStatistics > 1) {
    reportIndexedFreeListStatistics();
    size_t totalSize = totalSizeInIndexedFreeLists() +
                       _dictionary->totalChunkSize(DEBUG_ONLY(freelistLock()));
    gclog_or_tty->print(" free=%ld frag=%1.4f\n", totalSize, flsFrag());
  }
}

void CompactibleFreeListSpace::reportIndexedFreeListStatistics() const {
  assert_lock_strong(&_freelistLock);
  gclog_or_tty->print("Statistics for IndexedFreeLists:\n"
                      "--------------------------------\n");
  size_t totalSize = totalSizeInIndexedFreeLists();
  size_t   freeBlocks = numFreeBlocksInIndexedFreeLists();
  gclog_or_tty->print("Total Free Space: %d\n", totalSize);
  gclog_or_tty->print("Max   Chunk Size: %d\n", maxChunkSizeInIndexedFreeLists());
  gclog_or_tty->print("Number of Blocks: %d\n", freeBlocks);
  if (freeBlocks != 0) {
    gclog_or_tty->print("Av.  Block  Size: %d\n", totalSize/freeBlocks);
  }
}

size_t CompactibleFreeListSpace::numFreeBlocksInIndexedFreeLists() const {
  size_t res = 0;
  for (size_t i = IndexSetStart; i < IndexSetSize; i += IndexSetStride) {
    debug_only(
      ssize_t recount = 0;
      for (FreeChunk* fc = _indexedFreeList[i].head(); fc != NULL;
         fc = fc->next()) {
        recount += 1;
      }
      assert(recount == _indexedFreeList[i].count(),
        "Incorrect count in list");
    )
    res += _indexedFreeList[i].count();
  }
  return res;
}

size_t CompactibleFreeListSpace::maxChunkSizeInIndexedFreeLists() const {
  for (size_t i = IndexSetSize - 1; i != 0; i -= IndexSetStride) {
    if (_indexedFreeList[i].head() != NULL) {
      assert(_indexedFreeList[i].count() != 0, "Inconsistent FreeList");
      return (size_t)i;
    }
  }
  return 0;
}

void CompactibleFreeListSpace::set_end(HeapWord* value) {
  HeapWord* prevEnd = end();
  assert(prevEnd != value, "unnecessary set_end call");
  assert(prevEnd == NULL || !BlockOffsetArrayUseUnallocatedBlock || value >= unallocated_block(),
        "New end is below unallocated block");
  _end = value;
  if (prevEnd != NULL) {
    // Resize the underlying block offset table.
    _bt.resize(pointer_delta(value, bottom()));
    if (value <= prevEnd) {
<<<<<<< HEAD
      assert(value >= unallocated_block(), "New end is below unallocated block");
=======
      assert(!BlockOffsetArrayUseUnallocatedBlock || value >= unallocated_block(),
             "New end is below unallocated block");
>>>>>>> eb8bd999
    } else {
      // Now, take this new chunk and add it to the free blocks.
      // Note that the BOT has not yet been updated for this block.
      size_t newFcSize = pointer_delta(value, prevEnd);
      // XXX This is REALLY UGLY and should be fixed up. XXX
      if (!_adaptive_freelists && _smallLinearAllocBlock._ptr == NULL) {
        // Mark the boundary of the new block in BOT
        _bt.mark_block(prevEnd, value);
        // put it all in the linAB
        if (ParallelGCThreads == 0) {
          _smallLinearAllocBlock._ptr = prevEnd;
          _smallLinearAllocBlock._word_size = newFcSize;
          repairLinearAllocBlock(&_smallLinearAllocBlock);
        } else { // ParallelGCThreads > 0
          MutexLockerEx x(parDictionaryAllocLock(),
                          Mutex::_no_safepoint_check_flag);
          _smallLinearAllocBlock._ptr = prevEnd;
          _smallLinearAllocBlock._word_size = newFcSize;
          repairLinearAllocBlock(&_smallLinearAllocBlock);
        }
        // Births of chunks put into a LinAB are not recorded.  Births
        // of chunks as they are allocated out of a LinAB are.
      } else {
        // Add the block to the free lists, if possible coalescing it
        // with the last free block, and update the BOT and census data.
        addChunkToFreeListsAtEndRecordingStats(prevEnd, newFcSize);
      }
    }
  }
}

class FreeListSpace_DCTOC : public Filtering_DCTOC {
  CompactibleFreeListSpace* _cfls;
  CMSCollector* _collector;
protected:
  // Override.
#define walk_mem_region_with_cl_DECL(ClosureType)                       \
  virtual void walk_mem_region_with_cl(MemRegion mr,                    \
                                       HeapWord* bottom, HeapWord* top, \
                                       ClosureType* cl);                \
      void walk_mem_region_with_cl_par(MemRegion mr,                    \
                                       HeapWord* bottom, HeapWord* top, \
                                       ClosureType* cl);                \
    void walk_mem_region_with_cl_nopar(MemRegion mr,                    \
                                       HeapWord* bottom, HeapWord* top, \
                                       ClosureType* cl)
  walk_mem_region_with_cl_DECL(OopClosure);
  walk_mem_region_with_cl_DECL(FilteringClosure);

public:
  FreeListSpace_DCTOC(CompactibleFreeListSpace* sp,
                      CMSCollector* collector,
                      OopClosure* cl,
                      CardTableModRefBS::PrecisionStyle precision,
                      HeapWord* boundary) :
    Filtering_DCTOC(sp, cl, precision, boundary),
    _cfls(sp), _collector(collector) {}
};

// We de-virtualize the block-related calls below, since we know that our
// space is a CompactibleFreeListSpace.
#define FreeListSpace_DCTOC__walk_mem_region_with_cl_DEFN(ClosureType)          \
void FreeListSpace_DCTOC::walk_mem_region_with_cl(MemRegion mr,                 \
                                                 HeapWord* bottom,              \
                                                 HeapWord* top,                 \
                                                 ClosureType* cl) {             \
   if (SharedHeap::heap()->n_par_threads() > 0) {                               \
     walk_mem_region_with_cl_par(mr, bottom, top, cl);                          \
   } else {                                                                     \
     walk_mem_region_with_cl_nopar(mr, bottom, top, cl);                        \
   }                                                                            \
}                                                                               \
void FreeListSpace_DCTOC::walk_mem_region_with_cl_par(MemRegion mr,             \
                                                      HeapWord* bottom,         \
                                                      HeapWord* top,            \
                                                      ClosureType* cl) {        \
  /* Skip parts that are before "mr", in case "block_start" sent us             \
     back too far. */                                                           \
  HeapWord* mr_start = mr.start();                                              \
  size_t bot_size = _cfls->CompactibleFreeListSpace::block_size(bottom);        \
  HeapWord* next = bottom + bot_size;                                           \
  while (next < mr_start) {                                                     \
    bottom = next;                                                              \
    bot_size = _cfls->CompactibleFreeListSpace::block_size(bottom);             \
    next = bottom + bot_size;                                                   \
  }                                                                             \
                                                                                \
  while (bottom < top) {                                                        \
    if (_cfls->CompactibleFreeListSpace::block_is_obj(bottom) &&                \
        !_cfls->CompactibleFreeListSpace::obj_allocated_since_save_marks(       \
                    oop(bottom)) &&                                             \
        !_collector->CMSCollector::is_dead_obj(oop(bottom))) {                  \
      size_t word_sz = oop(bottom)->oop_iterate(cl, mr);                        \
      bottom += _cfls->adjustObjectSize(word_sz);                               \
    } else {                                                                    \
      bottom += _cfls->CompactibleFreeListSpace::block_size(bottom);            \
    }                                                                           \
  }                                                                             \
}                                                                               \
void FreeListSpace_DCTOC::walk_mem_region_with_cl_nopar(MemRegion mr,           \
                                                        HeapWord* bottom,       \
                                                        HeapWord* top,          \
                                                        ClosureType* cl) {      \
  /* Skip parts that are before "mr", in case "block_start" sent us             \
     back too far. */                                                           \
  HeapWord* mr_start = mr.start();                                              \
  size_t bot_size = _cfls->CompactibleFreeListSpace::block_size_nopar(bottom);  \
  HeapWord* next = bottom + bot_size;                                           \
  while (next < mr_start) {                                                     \
    bottom = next;                                                              \
    bot_size = _cfls->CompactibleFreeListSpace::block_size_nopar(bottom);       \
    next = bottom + bot_size;                                                   \
  }                                                                             \
                                                                                \
  while (bottom < top) {                                                        \
    if (_cfls->CompactibleFreeListSpace::block_is_obj_nopar(bottom) &&          \
        !_cfls->CompactibleFreeListSpace::obj_allocated_since_save_marks(       \
                    oop(bottom)) &&                                             \
        !_collector->CMSCollector::is_dead_obj(oop(bottom))) {                  \
      size_t word_sz = oop(bottom)->oop_iterate(cl, mr);                        \
      bottom += _cfls->adjustObjectSize(word_sz);                               \
    } else {                                                                    \
      bottom += _cfls->CompactibleFreeListSpace::block_size_nopar(bottom);      \
    }                                                                           \
  }                                                                             \
}

// (There are only two of these, rather than N, because the split is due
// only to the introduction of the FilteringClosure, a local part of the
// impl of this abstraction.)
FreeListSpace_DCTOC__walk_mem_region_with_cl_DEFN(OopClosure)
FreeListSpace_DCTOC__walk_mem_region_with_cl_DEFN(FilteringClosure)

DirtyCardToOopClosure*
CompactibleFreeListSpace::new_dcto_cl(OopClosure* cl,
                                      CardTableModRefBS::PrecisionStyle precision,
                                      HeapWord* boundary) {
  return new FreeListSpace_DCTOC(this, _collector, cl, precision, boundary);
}


// Note on locking for the space iteration functions:
// since the collector's iteration activities are concurrent with
// allocation activities by mutators, absent a suitable mutual exclusion
// mechanism the iterators may go awry. For instace a block being iterated
// may suddenly be allocated or divided up and part of it allocated and
// so on.

// Apply the given closure to each block in the space.
void CompactibleFreeListSpace::blk_iterate_careful(BlkClosureCareful* cl) {
  assert_lock_strong(freelistLock());
  HeapWord *cur, *limit;
  for (cur = bottom(), limit = end(); cur < limit;
       cur += cl->do_blk_careful(cur));
}

// Apply the given closure to each block in the space.
void CompactibleFreeListSpace::blk_iterate(BlkClosure* cl) {
  assert_lock_strong(freelistLock());
  HeapWord *cur, *limit;
  for (cur = bottom(), limit = end(); cur < limit;
       cur += cl->do_blk(cur));
}

// Apply the given closure to each oop in the space.
void CompactibleFreeListSpace::oop_iterate(OopClosure* cl) {
  assert_lock_strong(freelistLock());
  HeapWord *cur, *limit;
  size_t curSize;
  for (cur = bottom(), limit = end(); cur < limit;
       cur += curSize) {
    curSize = block_size(cur);
    if (block_is_obj(cur)) {
      oop(cur)->oop_iterate(cl);
    }
  }
}

// Apply the given closure to each oop in the space \intersect memory region.
void CompactibleFreeListSpace::oop_iterate(MemRegion mr, OopClosure* cl) {
  assert_lock_strong(freelistLock());
  if (is_empty()) {
    return;
  }
  MemRegion cur = MemRegion(bottom(), end());
  mr = mr.intersection(cur);
  if (mr.is_empty()) {
    return;
  }
  if (mr.equals(cur)) {
    oop_iterate(cl);
    return;
  }
  assert(mr.end() <= end(), "just took an intersection above");
  HeapWord* obj_addr = block_start(mr.start());
  HeapWord* t = mr.end();

  SpaceMemRegionOopsIterClosure smr_blk(cl, mr);
  if (block_is_obj(obj_addr)) {
    // Handle first object specially.
    oop obj = oop(obj_addr);
    obj_addr += adjustObjectSize(obj->oop_iterate(&smr_blk));
  } else {
    FreeChunk* fc = (FreeChunk*)obj_addr;
    obj_addr += fc->size();
  }
  while (obj_addr < t) {
    HeapWord* obj = obj_addr;
    obj_addr += block_size(obj_addr);
    // If "obj_addr" is not greater than top, then the
    // entire object "obj" is within the region.
    if (obj_addr <= t) {
      if (block_is_obj(obj)) {
        oop(obj)->oop_iterate(cl);
      }
    } else {
      // "obj" extends beyond end of region
      if (block_is_obj(obj)) {
        oop(obj)->oop_iterate(&smr_blk);
      }
      break;
    }
  }
}

// NOTE: In the following methods, in order to safely be able to
// apply the closure to an object, we need to be sure that the
// object has been initialized. We are guaranteed that an object
// is initialized if we are holding the Heap_lock with the
// world stopped.
void CompactibleFreeListSpace::verify_objects_initialized() const {
  if (is_init_completed()) {
    assert_locked_or_safepoint(Heap_lock);
    if (Universe::is_fully_initialized()) {
      guarantee(SafepointSynchronize::is_at_safepoint(),
                "Required for objects to be initialized");
    }
  } // else make a concession at vm start-up
}

// Apply the given closure to each object in the space
void CompactibleFreeListSpace::object_iterate(ObjectClosure* blk) {
  assert_lock_strong(freelistLock());
  NOT_PRODUCT(verify_objects_initialized());
  HeapWord *cur, *limit;
  size_t curSize;
  for (cur = bottom(), limit = end(); cur < limit;
       cur += curSize) {
    curSize = block_size(cur);
    if (block_is_obj(cur)) {
      blk->do_object(oop(cur));
    }
  }
}

// Apply the given closure to each live object in the space
//   The usage of CompactibleFreeListSpace
// by the ConcurrentMarkSweepGeneration for concurrent GC's allows
// objects in the space with references to objects that are no longer
// valid.  For example, an object may reference another object
// that has already been sweep up (collected).  This method uses
// obj_is_alive() to determine whether it is safe to apply the closure to
// an object.  See obj_is_alive() for details on how liveness of an
// object is decided.

void CompactibleFreeListSpace::safe_object_iterate(ObjectClosure* blk) {
  assert_lock_strong(freelistLock());
  NOT_PRODUCT(verify_objects_initialized());
  HeapWord *cur, *limit;
  size_t curSize;
  for (cur = bottom(), limit = end(); cur < limit;
       cur += curSize) {
    curSize = block_size(cur);
    if (block_is_obj(cur) && obj_is_alive(cur)) {
      blk->do_object(oop(cur));
    }
  }
}

void CompactibleFreeListSpace::object_iterate_mem(MemRegion mr,
                                                  UpwardsObjectClosure* cl) {
  assert_locked(freelistLock());
  NOT_PRODUCT(verify_objects_initialized());
  Space::object_iterate_mem(mr, cl);
}

// Callers of this iterator beware: The closure application should
// be robust in the face of uninitialized objects and should (always)
// return a correct size so that the next addr + size below gives us a
// valid block boundary. [See for instance,
// ScanMarkedObjectsAgainCarefullyClosure::do_object_careful()
// in ConcurrentMarkSweepGeneration.cpp.]
HeapWord*
CompactibleFreeListSpace::object_iterate_careful(ObjectClosureCareful* cl) {
  assert_lock_strong(freelistLock());
  HeapWord *addr, *last;
  size_t size;
  for (addr = bottom(), last  = end();
       addr < last; addr += size) {
    FreeChunk* fc = (FreeChunk*)addr;
    if (fc->isFree()) {
      // Since we hold the free list lock, which protects direct
      // allocation in this generation by mutators, a free object
      // will remain free throughout this iteration code.
      size = fc->size();
    } else {
      // Note that the object need not necessarily be initialized,
      // because (for instance) the free list lock does NOT protect
      // object initialization. The closure application below must
      // therefore be correct in the face of uninitialized objects.
      size = cl->do_object_careful(oop(addr));
      if (size == 0) {
        // An unparsable object found. Signal early termination.
        return addr;
      }
    }
  }
  return NULL;
}

// Callers of this iterator beware: The closure application should
// be robust in the face of uninitialized objects and should (always)
// return a correct size so that the next addr + size below gives us a
// valid block boundary. [See for instance,
// ScanMarkedObjectsAgainCarefullyClosure::do_object_careful()
// in ConcurrentMarkSweepGeneration.cpp.]
HeapWord*
CompactibleFreeListSpace::object_iterate_careful_m(MemRegion mr,
  ObjectClosureCareful* cl) {
  assert_lock_strong(freelistLock());
  // Can't use used_region() below because it may not necessarily
  // be the same as [bottom(),end()); although we could
  // use [used_region().start(),round_to(used_region().end(),CardSize)),
  // that appears too cumbersome, so we just do the simpler check
  // in the assertion below.
  assert(!mr.is_empty() && MemRegion(bottom(),end()).contains(mr),
         "mr should be non-empty and within used space");
  HeapWord *addr, *end;
  size_t size;
  for (addr = block_start_careful(mr.start()), end  = mr.end();
       addr < end; addr += size) {
    FreeChunk* fc = (FreeChunk*)addr;
    if (fc->isFree()) {
      // Since we hold the free list lock, which protects direct
      // allocation in this generation by mutators, a free object
      // will remain free throughout this iteration code.
      size = fc->size();
    } else {
      // Note that the object need not necessarily be initialized,
      // because (for instance) the free list lock does NOT protect
      // object initialization. The closure application below must
      // therefore be correct in the face of uninitialized objects.
      size = cl->do_object_careful_m(oop(addr), mr);
      if (size == 0) {
        // An unparsable object found. Signal early termination.
        return addr;
      }
    }
  }
  return NULL;
}


HeapWord* CompactibleFreeListSpace::block_start_const(const void* p) const {
  NOT_PRODUCT(verify_objects_initialized());
  return _bt.block_start(p);
}

HeapWord* CompactibleFreeListSpace::block_start_careful(const void* p) const {
  return _bt.block_start_careful(p);
}

size_t CompactibleFreeListSpace::block_size(const HeapWord* p) const {
  NOT_PRODUCT(verify_objects_initialized());
  // This must be volatile, or else there is a danger that the compiler
  // will compile the code below into a sometimes-infinite loop, by keeping
  // the value read the first time in a register.
  while (true) {
    // We must do this until we get a consistent view of the object.
    if (FreeChunk::indicatesFreeChunk(p)) {
      volatile FreeChunk* fc = (volatile FreeChunk*)p;
      size_t res = fc->size();
      // If the object is still a free chunk, return the size, else it
      // has been allocated so try again.
      if (FreeChunk::indicatesFreeChunk(p)) {
        assert(res != 0, "Block size should not be 0");
        return res;
      }
    } else {
      // must read from what 'p' points to in each loop.
      klassOop k = ((volatile oopDesc*)p)->klass_or_null();
      if (k != NULL) {
        assert(k->is_oop(true /* ignore mark word */), "Should be klass oop");
        oop o = (oop)p;
        assert(o->is_parsable(), "Should be parsable");
        assert(o->is_oop(true /* ignore mark word */), "Should be an oop.");
        size_t res = o->size_given_klass(k->klass_part());
        res = adjustObjectSize(res);
        assert(res != 0, "Block size should not be 0");
        return res;
      }
    }
  }
}

// A variant of the above that uses the Printezis bits for
// unparsable but allocated objects. This avoids any possible
// stalls waiting for mutators to initialize objects, and is
// thus potentially faster than the variant above. However,
// this variant may return a zero size for a block that is
// under mutation and for which a consistent size cannot be
// inferred without stalling; see CMSCollector::block_size_if_printezis_bits().
size_t CompactibleFreeListSpace::block_size_no_stall(HeapWord* p,
                                                     const CMSCollector* c)
const {
  assert(MemRegion(bottom(), end()).contains(p), "p not in space");
  // This must be volatile, or else there is a danger that the compiler
  // will compile the code below into a sometimes-infinite loop, by keeping
  // the value read the first time in a register.
  DEBUG_ONLY(uint loops = 0;)
  while (true) {
    // We must do this until we get a consistent view of the object.
    if (FreeChunk::indicatesFreeChunk(p)) {
      volatile FreeChunk* fc = (volatile FreeChunk*)p;
      size_t res = fc->size();
      if (FreeChunk::indicatesFreeChunk(p)) {
        assert(res != 0, "Block size should not be 0");
        assert(loops == 0, "Should be 0");
        return res;
      }
    } else {
      // must read from what 'p' points to in each loop.
      klassOop k = ((volatile oopDesc*)p)->klass_or_null();
      if (k != NULL &&
          ((oopDesc*)p)->is_parsable() &&
          ((oopDesc*)p)->is_conc_safe()) {
        assert(k->is_oop(), "Should really be klass oop.");
        oop o = (oop)p;
        assert(o->is_oop(), "Should be an oop");
        size_t res = o->size_given_klass(k->klass_part());
        res = adjustObjectSize(res);
        assert(res != 0, "Block size should not be 0");
        return res;
      } else {
        return c->block_size_if_printezis_bits(p);
      }
    }
    assert(loops == 0, "Can loop at most once");
    DEBUG_ONLY(loops++;)
  }
}

size_t CompactibleFreeListSpace::block_size_nopar(const HeapWord* p) const {
  NOT_PRODUCT(verify_objects_initialized());
  assert(MemRegion(bottom(), end()).contains(p), "p not in space");
  FreeChunk* fc = (FreeChunk*)p;
  if (fc->isFree()) {
    return fc->size();
  } else {
    // Ignore mark word because this may be a recently promoted
    // object whose mark word is used to chain together grey
    // objects (the last one would have a null value).
    assert(oop(p)->is_oop(true), "Should be an oop");
    return adjustObjectSize(oop(p)->size());
  }
}

// This implementation assumes that the property of "being an object" is
// stable.  But being a free chunk may not be (because of parallel
// promotion.)
bool CompactibleFreeListSpace::block_is_obj(const HeapWord* p) const {
  FreeChunk* fc = (FreeChunk*)p;
  assert(is_in_reserved(p), "Should be in space");
  // When doing a mark-sweep-compact of the CMS generation, this
  // assertion may fail because prepare_for_compaction() uses
  // space that is garbage to maintain information on ranges of
  // live objects so that these live ranges can be moved as a whole.
  // Comment out this assertion until that problem can be solved
  // (i.e., that the block start calculation may look at objects
  // at address below "p" in finding the object that contains "p"
  // and those objects (if garbage) may have been modified to hold
  // live range information.
  // assert(ParallelGCThreads > 0 || _bt.block_start(p) == p, "Should be a block boundary");
  if (FreeChunk::indicatesFreeChunk(p)) return false;
  klassOop k = oop(p)->klass_or_null();
  if (k != NULL) {
    // Ignore mark word because it may have been used to
    // chain together promoted objects (the last one
    // would have a null value).
    assert(oop(p)->is_oop(true), "Should be an oop");
    return true;
  } else {
    return false;  // Was not an object at the start of collection.
  }
}

// Check if the object is alive. This fact is checked either by consulting
// the main marking bitmap in the sweeping phase or, if it's a permanent
// generation and we're not in the sweeping phase, by checking the
// perm_gen_verify_bit_map where we store the "deadness" information if
// we did not sweep the perm gen in the most recent previous GC cycle.
bool CompactibleFreeListSpace::obj_is_alive(const HeapWord* p) const {
  assert (block_is_obj(p), "The address should point to an object");

  // If we're sweeping, we use object liveness information from the main bit map
  // for both perm gen and old gen.
  // We don't need to lock the bitmap (live_map or dead_map below), because
  // EITHER we are in the middle of the sweeping phase, and the
  // main marking bit map (live_map below) is locked,
  // OR we're in other phases and perm_gen_verify_bit_map (dead_map below)
  // is stable, because it's mutated only in the sweeping phase.
  if (_collector->abstract_state() == CMSCollector::Sweeping) {
    CMSBitMap* live_map = _collector->markBitMap();
    return live_map->isMarked((HeapWord*) p);
  } else {
    // If we're not currently sweeping and we haven't swept the perm gen in
    // the previous concurrent cycle then we may have dead but unswept objects
    // in the perm gen. In this case, we use the "deadness" information
    // that we had saved in perm_gen_verify_bit_map at the last sweep.
    if (!CMSClassUnloadingEnabled && _collector->_permGen->reserved().contains(p)) {
      if (_collector->verifying()) {
        CMSBitMap* dead_map = _collector->perm_gen_verify_bit_map();
        // Object is marked in the dead_map bitmap at the previous sweep
        // when we know that it's dead; if the bitmap is not allocated then
        // the object is alive.
        return (dead_map->sizeInBits() == 0) // bit_map has been allocated
               || !dead_map->par_isMarked((HeapWord*) p);
      } else {
        return false; // We can't say for sure if it's live, so we say that it's dead.
      }
    }
  }
  return true;
}

bool CompactibleFreeListSpace::block_is_obj_nopar(const HeapWord* p) const {
  FreeChunk* fc = (FreeChunk*)p;
  assert(is_in_reserved(p), "Should be in space");
  assert(_bt.block_start(p) == p, "Should be a block boundary");
  if (!fc->isFree()) {
    // Ignore mark word because it may have been used to
    // chain together promoted objects (the last one
    // would have a null value).
    assert(oop(p)->is_oop(true), "Should be an oop");
    return true;
  }
  return false;
}

// "MT-safe but not guaranteed MT-precise" (TM); you may get an
// approximate answer if you don't hold the freelistlock when you call this.
size_t CompactibleFreeListSpace::totalSizeInIndexedFreeLists() const {
  size_t size = 0;
  for (size_t i = IndexSetStart; i < IndexSetSize; i += IndexSetStride) {
    debug_only(
      // We may be calling here without the lock in which case we
      // won't do this modest sanity check.
      if (freelistLock()->owned_by_self()) {
        size_t total_list_size = 0;
        for (FreeChunk* fc = _indexedFreeList[i].head(); fc != NULL;
          fc = fc->next()) {
          total_list_size += i;
        }
        assert(total_list_size == i * _indexedFreeList[i].count(),
               "Count in list is incorrect");
      }
    )
    size += i * _indexedFreeList[i].count();
  }
  return size;
}

HeapWord* CompactibleFreeListSpace::par_allocate(size_t size) {
  MutexLockerEx x(freelistLock(), Mutex::_no_safepoint_check_flag);
  return allocate(size);
}

HeapWord*
CompactibleFreeListSpace::getChunkFromSmallLinearAllocBlockRemainder(size_t size) {
  return getChunkFromLinearAllocBlockRemainder(&_smallLinearAllocBlock, size);
}

HeapWord* CompactibleFreeListSpace::allocate(size_t size) {
  assert_lock_strong(freelistLock());
  HeapWord* res = NULL;
  assert(size == adjustObjectSize(size),
         "use adjustObjectSize() before calling into allocate()");

  if (_adaptive_freelists) {
    res = allocate_adaptive_freelists(size);
  } else {  // non-adaptive free lists
    res = allocate_non_adaptive_freelists(size);
  }

  if (res != NULL) {
    // check that res does lie in this space!
    assert(is_in_reserved(res), "Not in this space!");
    assert(is_aligned((void*)res), "alignment check");

    FreeChunk* fc = (FreeChunk*)res;
    fc->markNotFree();
    assert(!fc->isFree(), "shouldn't be marked free");
    assert(oop(fc)->klass_or_null() == NULL, "should look uninitialized");
    // Verify that the block offset table shows this to
    // be a single block, but not one which is unallocated.
    _bt.verify_single_block(res, size);
    _bt.verify_not_unallocated(res, size);
    // mangle a just allocated object with a distinct pattern.
    debug_only(fc->mangleAllocated(size));
  }

  return res;
}

HeapWord* CompactibleFreeListSpace::allocate_non_adaptive_freelists(size_t size) {
  HeapWord* res = NULL;
  // try and use linear allocation for smaller blocks
  if (size < _smallLinearAllocBlock._allocation_size_limit) {
    // if successful, the following also adjusts block offset table
    res = getChunkFromSmallLinearAllocBlock(size);
  }
  // Else triage to indexed lists for smaller sizes
  if (res == NULL) {
    if (size < SmallForDictionary) {
      res = (HeapWord*) getChunkFromIndexedFreeList(size);
    } else {
      // else get it from the big dictionary; if even this doesn't
      // work we are out of luck.
      res = (HeapWord*)getChunkFromDictionaryExact(size);
    }
  }

  return res;
}

HeapWord* CompactibleFreeListSpace::allocate_adaptive_freelists(size_t size) {
  assert_lock_strong(freelistLock());
  HeapWord* res = NULL;
  assert(size == adjustObjectSize(size),
         "use adjustObjectSize() before calling into allocate()");

  // Strategy
  //   if small
  //     exact size from small object indexed list if small
  //     small or large linear allocation block (linAB) as appropriate
  //     take from lists of greater sized chunks
  //   else
  //     dictionary
  //     small or large linear allocation block if it has the space
  // Try allocating exact size from indexTable first
  if (size < IndexSetSize) {
    res = (HeapWord*) getChunkFromIndexedFreeList(size);
    if(res != NULL) {
      assert(res != (HeapWord*)_indexedFreeList[size].head(),
        "Not removed from free list");
      // no block offset table adjustment is necessary on blocks in
      // the indexed lists.

    // Try allocating from the small LinAB
    } else if (size < _smallLinearAllocBlock._allocation_size_limit &&
        (res = getChunkFromSmallLinearAllocBlock(size)) != NULL) {
        // if successful, the above also adjusts block offset table
        // Note that this call will refill the LinAB to
        // satisfy the request.  This is different that
        // evm.
        // Don't record chunk off a LinAB?  smallSplitBirth(size);
    } else {
      // Raid the exact free lists larger than size, even if they are not
      // overpopulated.
      res = (HeapWord*) getChunkFromGreater(size);
    }
  } else {
    // Big objects get allocated directly from the dictionary.
    res = (HeapWord*) getChunkFromDictionaryExact(size);
    if (res == NULL) {
      // Try hard not to fail since an allocation failure will likely
      // trigger a synchronous GC.  Try to get the space from the
      // allocation blocks.
      res = getChunkFromSmallLinearAllocBlockRemainder(size);
    }
  }

  return res;
}

// A worst-case estimate of the space required (in HeapWords) to expand the heap
// when promoting obj.
size_t CompactibleFreeListSpace::expansionSpaceRequired(size_t obj_size) const {
  // Depending on the object size, expansion may require refilling either a
  // bigLAB or a smallLAB plus refilling a PromotionInfo object.  MinChunkSize
  // is added because the dictionary may over-allocate to avoid fragmentation.
  size_t space = obj_size;
  if (!_adaptive_freelists) {
    space = MAX2(space, _smallLinearAllocBlock._refillSize);
  }
  space += _promoInfo.refillSize() + 2 * MinChunkSize;
  return space;
}

FreeChunk* CompactibleFreeListSpace::getChunkFromGreater(size_t numWords) {
  FreeChunk* ret;

  assert(numWords >= MinChunkSize, "Size is less than minimum");
  assert(linearAllocationWouldFail() || bestFitFirst(),
    "Should not be here");

  size_t i;
  size_t currSize = numWords + MinChunkSize;
  assert(currSize % MinObjAlignment == 0, "currSize should be aligned");
  for (i = currSize; i < IndexSetSize; i += IndexSetStride) {
    FreeList* fl = &_indexedFreeList[i];
    if (fl->head()) {
      ret = getFromListGreater(fl, numWords);
      assert(ret == NULL || ret->isFree(), "Should be returning a free chunk");
      return ret;
    }
  }

  currSize = MAX2((size_t)SmallForDictionary,
                  (size_t)(numWords + MinChunkSize));

  /* Try to get a chunk that satisfies request, while avoiding
     fragmentation that can't be handled. */
  {
    ret =  dictionary()->getChunk(currSize);
    if (ret != NULL) {
      assert(ret->size() - numWords >= MinChunkSize,
             "Chunk is too small");
      _bt.allocated((HeapWord*)ret, ret->size());
      /* Carve returned chunk. */
      (void) splitChunkAndReturnRemainder(ret, numWords);
      /* Label this as no longer a free chunk. */
      assert(ret->isFree(), "This chunk should be free");
      ret->linkPrev(NULL);
    }
    assert(ret == NULL || ret->isFree(), "Should be returning a free chunk");
    return ret;
  }
  ShouldNotReachHere();
}

bool CompactibleFreeListSpace::verifyChunkInIndexedFreeLists(FreeChunk* fc)
  const {
  assert(fc->size() < IndexSetSize, "Size of chunk is too large");
  return _indexedFreeList[fc->size()].verifyChunkInFreeLists(fc);
}

bool CompactibleFreeListSpace::verifyChunkInFreeLists(FreeChunk* fc) const {
  if (fc->size() >= IndexSetSize) {
    return dictionary()->verifyChunkInFreeLists(fc);
  } else {
    return verifyChunkInIndexedFreeLists(fc);
  }
}

#ifndef PRODUCT
void CompactibleFreeListSpace::assert_locked() const {
  CMSLockVerifier::assert_locked(freelistLock(), parDictionaryAllocLock());
}

void CompactibleFreeListSpace::assert_locked(const Mutex* lock) const {
  CMSLockVerifier::assert_locked(lock);
}
#endif

FreeChunk* CompactibleFreeListSpace::allocateScratch(size_t size) {
  // In the parallel case, the main thread holds the free list lock
  // on behalf the parallel threads.
  FreeChunk* fc;
  {
    // If GC is parallel, this might be called by several threads.
    // This should be rare enough that the locking overhead won't affect
    // the sequential code.
    MutexLockerEx x(parDictionaryAllocLock(),
                    Mutex::_no_safepoint_check_flag);
    fc = getChunkFromDictionary(size);
  }
  if (fc != NULL) {
    fc->dontCoalesce();
    assert(fc->isFree(), "Should be free, but not coalescable");
    // Verify that the block offset table shows this to
    // be a single block, but not one which is unallocated.
    _bt.verify_single_block((HeapWord*)fc, fc->size());
    _bt.verify_not_unallocated((HeapWord*)fc, fc->size());
  }
  return fc;
}

oop CompactibleFreeListSpace::promote(oop obj, size_t obj_size) {
  assert(obj_size == (size_t)obj->size(), "bad obj_size passed in");
  assert_locked();

  // if we are tracking promotions, then first ensure space for
  // promotion (including spooling space for saving header if necessary).
  // then allocate and copy, then track promoted info if needed.
  // When tracking (see PromotionInfo::track()), the mark word may
  // be displaced and in this case restoration of the mark word
  // occurs in the (oop_since_save_marks_)iterate phase.
  if (_promoInfo.tracking() && !_promoInfo.ensure_spooling_space()) {
    return NULL;
  }
  // Call the allocate(size_t, bool) form directly to avoid the
  // additional call through the allocate(size_t) form.  Having
  // the compile inline the call is problematic because allocate(size_t)
  // is a virtual method.
  HeapWord* res = allocate(adjustObjectSize(obj_size));
  if (res != NULL) {
    Copy::aligned_disjoint_words((HeapWord*)obj, res, obj_size);
    // if we should be tracking promotions, do so.
    if (_promoInfo.tracking()) {
        _promoInfo.track((PromotedObject*)res);
    }
  }
  return oop(res);
}

HeapWord*
CompactibleFreeListSpace::getChunkFromSmallLinearAllocBlock(size_t size) {
  assert_locked();
  assert(size >= MinChunkSize, "minimum chunk size");
  assert(size <  _smallLinearAllocBlock._allocation_size_limit,
    "maximum from smallLinearAllocBlock");
  return getChunkFromLinearAllocBlock(&_smallLinearAllocBlock, size);
}

HeapWord*
CompactibleFreeListSpace::getChunkFromLinearAllocBlock(LinearAllocBlock *blk,
                                                       size_t size) {
  assert_locked();
  assert(size >= MinChunkSize, "too small");
  HeapWord* res = NULL;
  // Try to do linear allocation from blk, making sure that
  if (blk->_word_size == 0) {
    // We have probably been unable to fill this either in the prologue or
    // when it was exhausted at the last linear allocation. Bail out until
    // next time.
    assert(blk->_ptr == NULL, "consistency check");
    return NULL;
  }
  assert(blk->_word_size != 0 && blk->_ptr != NULL, "consistency check");
  res = getChunkFromLinearAllocBlockRemainder(blk, size);
  if (res != NULL) return res;

  // about to exhaust this linear allocation block
  if (blk->_word_size == size) { // exactly satisfied
    res = blk->_ptr;
    _bt.allocated(res, blk->_word_size);
  } else if (size + MinChunkSize <= blk->_refillSize) {
    size_t sz = blk->_word_size;
    // Update _unallocated_block if the size is such that chunk would be
    // returned to the indexed free list.  All other chunks in the indexed
    // free lists are allocated from the dictionary so that _unallocated_block
    // has already been adjusted for them.  Do it here so that the cost
    // for all chunks added back to the indexed free lists.
    if (sz < SmallForDictionary) {
      _bt.allocated(blk->_ptr, sz);
    }
    // Return the chunk that isn't big enough, and then refill below.
    addChunkToFreeLists(blk->_ptr, sz);
    splitBirth(sz);
    // Don't keep statistics on adding back chunk from a LinAB.
  } else {
    // A refilled block would not satisfy the request.
    return NULL;
  }

  blk->_ptr = NULL; blk->_word_size = 0;
  refillLinearAllocBlock(blk);
  assert(blk->_ptr == NULL || blk->_word_size >= size + MinChunkSize,
         "block was replenished");
  if (res != NULL) {
    splitBirth(size);
    repairLinearAllocBlock(blk);
  } else if (blk->_ptr != NULL) {
    res = blk->_ptr;
    size_t blk_size = blk->_word_size;
    blk->_word_size -= size;
    blk->_ptr  += size;
    splitBirth(size);
    repairLinearAllocBlock(blk);
    // Update BOT last so that other (parallel) GC threads see a consistent
    // view of the BOT and free blocks.
    // Above must occur before BOT is updated below.
    OrderAccess::storestore();
    _bt.split_block(res, blk_size, size);  // adjust block offset table
  }
  return res;
}

HeapWord*  CompactibleFreeListSpace::getChunkFromLinearAllocBlockRemainder(
                                        LinearAllocBlock* blk,
                                        size_t size) {
  assert_locked();
  assert(size >= MinChunkSize, "too small");

  HeapWord* res = NULL;
  // This is the common case.  Keep it simple.
  if (blk->_word_size >= size + MinChunkSize) {
    assert(blk->_ptr != NULL, "consistency check");
    res = blk->_ptr;
    // Note that the BOT is up-to-date for the linAB before allocation.  It
    // indicates the start of the linAB.  The split_block() updates the
    // BOT for the linAB after the allocation (indicates the start of the
    // next chunk to be allocated).
    size_t blk_size = blk->_word_size;
    blk->_word_size -= size;
    blk->_ptr  += size;
    splitBirth(size);
    repairLinearAllocBlock(blk);
    // Update BOT last so that other (parallel) GC threads see a consistent
    // view of the BOT and free blocks.
    // Above must occur before BOT is updated below.
    OrderAccess::storestore();
    _bt.split_block(res, blk_size, size);  // adjust block offset table
    _bt.allocated(res, size);
  }
  return res;
}

FreeChunk*
CompactibleFreeListSpace::getChunkFromIndexedFreeList(size_t size) {
  assert_locked();
  assert(size < SmallForDictionary, "just checking");
  FreeChunk* res;
  res = _indexedFreeList[size].getChunkAtHead();
  if (res == NULL) {
    res = getChunkFromIndexedFreeListHelper(size);
  }
  _bt.verify_not_unallocated((HeapWord*) res, size);
  assert(res == NULL || res->size() == size, "Incorrect block size");
  return res;
}

FreeChunk*
CompactibleFreeListSpace::getChunkFromIndexedFreeListHelper(size_t size,
  bool replenish) {
  assert_locked();
  FreeChunk* fc = NULL;
  if (size < SmallForDictionary) {
    assert(_indexedFreeList[size].head() == NULL ||
      _indexedFreeList[size].surplus() <= 0,
      "List for this size should be empty or under populated");
    // Try best fit in exact lists before replenishing the list
    if (!bestFitFirst() || (fc = bestFitSmall(size)) == NULL) {
      // Replenish list.
      //
      // Things tried that failed.
      //   Tried allocating out of the two LinAB's first before
      // replenishing lists.
      //   Tried small linAB of size 256 (size in indexed list)
      // and replenishing indexed lists from the small linAB.
      //
      FreeChunk* newFc = NULL;
      const size_t replenish_size = CMSIndexedFreeListReplenish * size;
      if (replenish_size < SmallForDictionary) {
        // Do not replenish from an underpopulated size.
        if (_indexedFreeList[replenish_size].surplus() > 0 &&
            _indexedFreeList[replenish_size].head() != NULL) {
          newFc = _indexedFreeList[replenish_size].getChunkAtHead();
        } else if (bestFitFirst()) {
          newFc = bestFitSmall(replenish_size);
        }
      }
      if (newFc == NULL && replenish_size > size) {
        assert(CMSIndexedFreeListReplenish > 1, "ctl pt invariant");
        newFc = getChunkFromIndexedFreeListHelper(replenish_size, false);
      }
      // Note: The stats update re split-death of block obtained above
      // will be recorded below precisely when we know we are going to
      // be actually splitting it into more than one pieces below.
      if (newFc != NULL) {
        if  (replenish || CMSReplenishIntermediate) {
          // Replenish this list and return one block to caller.
          size_t i;
          FreeChunk *curFc, *nextFc;
          size_t num_blk = newFc->size() / size;
          assert(num_blk >= 1, "Smaller than requested?");
          assert(newFc->size() % size == 0, "Should be integral multiple of request");
          if (num_blk > 1) {
            // we are sure we will be splitting the block just obtained
            // into multiple pieces; record the split-death of the original
            splitDeath(replenish_size);
          }
          // carve up and link blocks 0, ..., num_blk - 2
          // The last chunk is not added to the lists but is returned as the
          // free chunk.
          for (curFc = newFc, nextFc = (FreeChunk*)((HeapWord*)curFc + size),
               i = 0;
               i < (num_blk - 1);
               curFc = nextFc, nextFc = (FreeChunk*)((HeapWord*)nextFc + size),
               i++) {
            curFc->setSize(size);
            // Don't record this as a return in order to try and
            // determine the "returns" from a GC.
            _bt.verify_not_unallocated((HeapWord*) fc, size);
            _indexedFreeList[size].returnChunkAtTail(curFc, false);
            _bt.mark_block((HeapWord*)curFc, size);
            splitBirth(size);
            // Don't record the initial population of the indexed list
            // as a split birth.
          }

          // check that the arithmetic was OK above
          assert((HeapWord*)nextFc == (HeapWord*)newFc + num_blk*size,
            "inconsistency in carving newFc");
          curFc->setSize(size);
          _bt.mark_block((HeapWord*)curFc, size);
          splitBirth(size);
          fc = curFc;
        } else {
          // Return entire block to caller
          fc = newFc;
        }
      }
    }
  } else {
    // Get a free chunk from the free chunk dictionary to be returned to
    // replenish the indexed free list.
    fc = getChunkFromDictionaryExact(size);
  }
  // assert(fc == NULL || fc->isFree(), "Should be returning a free chunk");
  return fc;
}

FreeChunk*
CompactibleFreeListSpace::getChunkFromDictionary(size_t size) {
  assert_locked();
  FreeChunk* fc = _dictionary->getChunk(size);
  if (fc == NULL) {
    return NULL;
  }
  _bt.allocated((HeapWord*)fc, fc->size());
  if (fc->size() >= size + MinChunkSize) {
    fc = splitChunkAndReturnRemainder(fc, size);
  }
  assert(fc->size() >= size, "chunk too small");
  assert(fc->size() < size + MinChunkSize, "chunk too big");
  _bt.verify_single_block((HeapWord*)fc, fc->size());
  return fc;
}

FreeChunk*
CompactibleFreeListSpace::getChunkFromDictionaryExact(size_t size) {
  assert_locked();
  FreeChunk* fc = _dictionary->getChunk(size);
  if (fc == NULL) {
    return fc;
  }
  _bt.allocated((HeapWord*)fc, fc->size());
  if (fc->size() == size) {
    _bt.verify_single_block((HeapWord*)fc, size);
    return fc;
  }
  assert(fc->size() > size, "getChunk() guarantee");
  if (fc->size() < size + MinChunkSize) {
    // Return the chunk to the dictionary and go get a bigger one.
    returnChunkToDictionary(fc);
    fc = _dictionary->getChunk(size + MinChunkSize);
    if (fc == NULL) {
      return NULL;
    }
    _bt.allocated((HeapWord*)fc, fc->size());
  }
  assert(fc->size() >= size + MinChunkSize, "tautology");
  fc = splitChunkAndReturnRemainder(fc, size);
  assert(fc->size() == size, "chunk is wrong size");
  _bt.verify_single_block((HeapWord*)fc, size);
  return fc;
}

void
CompactibleFreeListSpace::returnChunkToDictionary(FreeChunk* chunk) {
  assert_locked();

  size_t size = chunk->size();
  _bt.verify_single_block((HeapWord*)chunk, size);
  // adjust _unallocated_block downward, as necessary
  _bt.freed((HeapWord*)chunk, size);
  _dictionary->returnChunk(chunk);
#ifndef PRODUCT
  if (CMSCollector::abstract_state() != CMSCollector::Sweeping) {
    TreeChunk::as_TreeChunk(chunk)->list()->verify_stats();
  }
#endif // PRODUCT
}

void
CompactibleFreeListSpace::returnChunkToFreeList(FreeChunk* fc) {
  assert_locked();
  size_t size = fc->size();
  _bt.verify_single_block((HeapWord*) fc, size);
  _bt.verify_not_unallocated((HeapWord*) fc, size);
  if (_adaptive_freelists) {
    _indexedFreeList[size].returnChunkAtTail(fc);
  } else {
    _indexedFreeList[size].returnChunkAtHead(fc);
  }
#ifndef PRODUCT
  if (CMSCollector::abstract_state() != CMSCollector::Sweeping) {
     _indexedFreeList[size].verify_stats();
  }
#endif // PRODUCT
}

// Add chunk to end of last block -- if it's the largest
// block -- and update BOT and census data. We would
// of course have preferred to coalesce it with the
// last block, but it's currently less expensive to find the
// largest block than it is to find the last.
void
CompactibleFreeListSpace::addChunkToFreeListsAtEndRecordingStats(
  HeapWord* chunk, size_t     size) {
  // check that the chunk does lie in this space!
  assert(chunk != NULL && is_in_reserved(chunk), "Not in this space!");
  // One of the parallel gc task threads may be here
  // whilst others are allocating.
  Mutex* lock = NULL;
  if (ParallelGCThreads != 0) {
    lock = &_parDictionaryAllocLock;
  }
  FreeChunk* ec;
  {
    MutexLockerEx x(lock, Mutex::_no_safepoint_check_flag);
    ec = dictionary()->findLargestDict();  // get largest block
    if (ec != NULL && ec->end() == chunk) {
      // It's a coterminal block - we can coalesce.
      size_t old_size = ec->size();
      coalDeath(old_size);
      removeChunkFromDictionary(ec);
      size += old_size;
    } else {
      ec = (FreeChunk*)chunk;
    }
  }
  ec->setSize(size);
  debug_only(ec->mangleFreed(size));
  if (size < SmallForDictionary) {
    lock = _indexedFreeListParLocks[size];
  }
  MutexLockerEx x(lock, Mutex::_no_safepoint_check_flag);
  addChunkAndRepairOffsetTable((HeapWord*)ec, size, true);
  // record the birth under the lock since the recording involves
  // manipulation of the list on which the chunk lives and
  // if the chunk is allocated and is the last on the list,
  // the list can go away.
  coalBirth(size);
}

void
CompactibleFreeListSpace::addChunkToFreeLists(HeapWord* chunk,
                                              size_t     size) {
  // check that the chunk does lie in this space!
  assert(chunk != NULL && is_in_reserved(chunk), "Not in this space!");
  assert_locked();
  _bt.verify_single_block(chunk, size);

  FreeChunk* fc = (FreeChunk*) chunk;
  fc->setSize(size);
  debug_only(fc->mangleFreed(size));
  if (size < SmallForDictionary) {
    returnChunkToFreeList(fc);
  } else {
    returnChunkToDictionary(fc);
  }
}

void
CompactibleFreeListSpace::addChunkAndRepairOffsetTable(HeapWord* chunk,
  size_t size, bool coalesced) {
  assert_locked();
  assert(chunk != NULL, "null chunk");
  if (coalesced) {
    // repair BOT
    _bt.single_block(chunk, size);
  }
  addChunkToFreeLists(chunk, size);
}

// We _must_ find the purported chunk on our free lists;
// we assert if we don't.
void
CompactibleFreeListSpace::removeFreeChunkFromFreeLists(FreeChunk* fc) {
  size_t size = fc->size();
  assert_locked();
  debug_only(verifyFreeLists());
  if (size < SmallForDictionary) {
    removeChunkFromIndexedFreeList(fc);
  } else {
    removeChunkFromDictionary(fc);
  }
  _bt.verify_single_block((HeapWord*)fc, size);
  debug_only(verifyFreeLists());
}

void
CompactibleFreeListSpace::removeChunkFromDictionary(FreeChunk* fc) {
  size_t size = fc->size();
  assert_locked();
  assert(fc != NULL, "null chunk");
  _bt.verify_single_block((HeapWord*)fc, size);
  _dictionary->removeChunk(fc);
  // adjust _unallocated_block upward, as necessary
  _bt.allocated((HeapWord*)fc, size);
}

void
CompactibleFreeListSpace::removeChunkFromIndexedFreeList(FreeChunk* fc) {
  assert_locked();
  size_t size = fc->size();
  _bt.verify_single_block((HeapWord*)fc, size);
  NOT_PRODUCT(
    if (FLSVerifyIndexTable) {
      verifyIndexedFreeList(size);
    }
  )
  _indexedFreeList[size].removeChunk(fc);
  debug_only(fc->clearNext());
  debug_only(fc->clearPrev());
  NOT_PRODUCT(
    if (FLSVerifyIndexTable) {
      verifyIndexedFreeList(size);
    }
  )
}

FreeChunk* CompactibleFreeListSpace::bestFitSmall(size_t numWords) {
  /* A hint is the next larger size that has a surplus.
     Start search at a size large enough to guarantee that
     the excess is >= MIN_CHUNK. */
  size_t start = align_object_size(numWords + MinChunkSize);
  if (start < IndexSetSize) {
    FreeList* it   = _indexedFreeList;
    size_t    hint = _indexedFreeList[start].hint();
    while (hint < IndexSetSize) {
      assert(hint % MinObjAlignment == 0, "hint should be aligned");
      FreeList *fl = &_indexedFreeList[hint];
      if (fl->surplus() > 0 && fl->head() != NULL) {
        // Found a list with surplus, reset original hint
        // and split out a free chunk which is returned.
        _indexedFreeList[start].set_hint(hint);
        FreeChunk* res = getFromListGreater(fl, numWords);
        assert(res == NULL || res->isFree(),
          "Should be returning a free chunk");
        return res;
      }
      hint = fl->hint(); /* keep looking */
    }
    /* None found. */
    it[start].set_hint(IndexSetSize);
  }
  return NULL;
}

/* Requires fl->size >= numWords + MinChunkSize */
FreeChunk* CompactibleFreeListSpace::getFromListGreater(FreeList* fl,
  size_t numWords) {
  FreeChunk *curr = fl->head();
  size_t oldNumWords = curr->size();
  assert(numWords >= MinChunkSize, "Word size is too small");
  assert(curr != NULL, "List is empty");
  assert(oldNumWords >= numWords + MinChunkSize,
        "Size of chunks in the list is too small");

  fl->removeChunk(curr);
  // recorded indirectly by splitChunkAndReturnRemainder -
  // smallSplit(oldNumWords, numWords);
  FreeChunk* new_chunk = splitChunkAndReturnRemainder(curr, numWords);
  // Does anything have to be done for the remainder in terms of
  // fixing the card table?
  assert(new_chunk == NULL || new_chunk->isFree(),
    "Should be returning a free chunk");
  return new_chunk;
}

FreeChunk*
CompactibleFreeListSpace::splitChunkAndReturnRemainder(FreeChunk* chunk,
  size_t new_size) {
  assert_locked();
  size_t size = chunk->size();
  assert(size > new_size, "Split from a smaller block?");
  assert(is_aligned(chunk), "alignment problem");
  assert(size == adjustObjectSize(size), "alignment problem");
  size_t rem_size = size - new_size;
  assert(rem_size == adjustObjectSize(rem_size), "alignment problem");
  assert(rem_size >= MinChunkSize, "Free chunk smaller than minimum");
  FreeChunk* ffc = (FreeChunk*)((HeapWord*)chunk + new_size);
  assert(is_aligned(ffc), "alignment problem");
  ffc->setSize(rem_size);
  ffc->linkNext(NULL);
  ffc->linkPrev(NULL); // Mark as a free block for other (parallel) GC threads.
  // Above must occur before BOT is updated below.
  // adjust block offset table
  OrderAccess::storestore();
  assert(chunk->isFree() && ffc->isFree(), "Error");
  _bt.split_block((HeapWord*)chunk, chunk->size(), new_size);
  if (rem_size < SmallForDictionary) {
    bool is_par = (SharedHeap::heap()->n_par_threads() > 0);
    if (is_par) _indexedFreeListParLocks[rem_size]->lock();
    returnChunkToFreeList(ffc);
    split(size, rem_size);
    if (is_par) _indexedFreeListParLocks[rem_size]->unlock();
  } else {
    returnChunkToDictionary(ffc);
    split(size ,rem_size);
  }
  chunk->setSize(new_size);
  return chunk;
}

void
CompactibleFreeListSpace::sweep_completed() {
  // Now that space is probably plentiful, refill linear
  // allocation blocks as needed.
  refillLinearAllocBlocksIfNeeded();
}

void
CompactibleFreeListSpace::gc_prologue() {
  assert_locked();
  if (PrintFLSStatistics != 0) {
    gclog_or_tty->print("Before GC:\n");
    reportFreeListStatistics();
  }
  refillLinearAllocBlocksIfNeeded();
}

void
CompactibleFreeListSpace::gc_epilogue() {
  assert_locked();
  if (PrintGCDetails && Verbose && !_adaptive_freelists) {
    if (_smallLinearAllocBlock._word_size == 0)
      warning("CompactibleFreeListSpace(epilogue):: Linear allocation failure");
  }
  assert(_promoInfo.noPromotions(), "_promoInfo inconsistency");
  _promoInfo.stopTrackingPromotions();
  repairLinearAllocationBlocks();
  // Print Space's stats
  if (PrintFLSStatistics != 0) {
    gclog_or_tty->print("After GC:\n");
    reportFreeListStatistics();
  }
}

// Iteration support, mostly delegated from a CMS generation

void CompactibleFreeListSpace::save_marks() {
  // mark the "end" of the used space at the time of this call;
  // note, however, that promoted objects from this point
  // on are tracked in the _promoInfo below.
  set_saved_mark_word(unallocated_block());
  // inform allocator that promotions should be tracked.
  assert(_promoInfo.noPromotions(), "_promoInfo inconsistency");
  _promoInfo.startTrackingPromotions();
}

bool CompactibleFreeListSpace::no_allocs_since_save_marks() {
  assert(_promoInfo.tracking(), "No preceding save_marks?");
  guarantee(SharedHeap::heap()->n_par_threads() == 0,
            "Shouldn't be called (yet) during parallel part of gc.");
  return _promoInfo.noPromotions();
}

#define CFLS_OOP_SINCE_SAVE_MARKS_DEFN(OopClosureType, nv_suffix)           \
                                                                            \
void CompactibleFreeListSpace::                                             \
oop_since_save_marks_iterate##nv_suffix(OopClosureType* blk) {              \
  assert(SharedHeap::heap()->n_par_threads() == 0,                          \
         "Shouldn't be called (yet) during parallel part of gc.");          \
  _promoInfo.promoted_oops_iterate##nv_suffix(blk);                         \
  /*                                                                        \
   * This also restores any displaced headers and removes the elements from \
   * the iteration set as they are processed, so that we have a clean slate \
   * at the end of the iteration. Note, thus, that if new objects are       \
   * promoted as a result of the iteration they are iterated over as well.  \
   */                                                                       \
  assert(_promoInfo.noPromotions(), "_promoInfo inconsistency");            \
}

ALL_SINCE_SAVE_MARKS_CLOSURES(CFLS_OOP_SINCE_SAVE_MARKS_DEFN)


void CompactibleFreeListSpace::object_iterate_since_last_GC(ObjectClosure* cl) {
  // ugghh... how would one do this efficiently for a non-contiguous space?
  guarantee(false, "NYI");
}

bool CompactibleFreeListSpace::linearAllocationWouldFail() const {
  return _smallLinearAllocBlock._word_size == 0;
}

void CompactibleFreeListSpace::repairLinearAllocationBlocks() {
  // Fix up linear allocation blocks to look like free blocks
  repairLinearAllocBlock(&_smallLinearAllocBlock);
}

void CompactibleFreeListSpace::repairLinearAllocBlock(LinearAllocBlock* blk) {
  assert_locked();
  if (blk->_ptr != NULL) {
    assert(blk->_word_size != 0 && blk->_word_size >= MinChunkSize,
           "Minimum block size requirement");
    FreeChunk* fc = (FreeChunk*)(blk->_ptr);
    fc->setSize(blk->_word_size);
    fc->linkPrev(NULL);   // mark as free
    fc->dontCoalesce();
    assert(fc->isFree(), "just marked it free");
    assert(fc->cantCoalesce(), "just marked it uncoalescable");
  }
}

void CompactibleFreeListSpace::refillLinearAllocBlocksIfNeeded() {
  assert_locked();
  if (_smallLinearAllocBlock._ptr == NULL) {
    assert(_smallLinearAllocBlock._word_size == 0,
      "Size of linAB should be zero if the ptr is NULL");
    // Reset the linAB refill and allocation size limit.
    _smallLinearAllocBlock.set(0, 0, 1024*SmallForLinearAlloc, SmallForLinearAlloc);
  }
  refillLinearAllocBlockIfNeeded(&_smallLinearAllocBlock);
}

void
CompactibleFreeListSpace::refillLinearAllocBlockIfNeeded(LinearAllocBlock* blk) {
  assert_locked();
  assert((blk->_ptr == NULL && blk->_word_size == 0) ||
         (blk->_ptr != NULL && blk->_word_size >= MinChunkSize),
         "blk invariant");
  if (blk->_ptr == NULL) {
    refillLinearAllocBlock(blk);
  }
  if (PrintMiscellaneous && Verbose) {
    if (blk->_word_size == 0) {
      warning("CompactibleFreeListSpace(prologue):: Linear allocation failure");
    }
  }
}

void
CompactibleFreeListSpace::refillLinearAllocBlock(LinearAllocBlock* blk) {
  assert_locked();
  assert(blk->_word_size == 0 && blk->_ptr == NULL,
         "linear allocation block should be empty");
  FreeChunk* fc;
  if (blk->_refillSize < SmallForDictionary &&
      (fc = getChunkFromIndexedFreeList(blk->_refillSize)) != NULL) {
    // A linAB's strategy might be to use small sizes to reduce
    // fragmentation but still get the benefits of allocation from a
    // linAB.
  } else {
    fc = getChunkFromDictionary(blk->_refillSize);
  }
  if (fc != NULL) {
    blk->_ptr  = (HeapWord*)fc;
    blk->_word_size = fc->size();
    fc->dontCoalesce();   // to prevent sweeper from sweeping us up
  }
}

// Support for concurrent collection policy decisions.
bool CompactibleFreeListSpace::should_concurrent_collect() const {
  // In the future we might want to add in frgamentation stats --
  // including erosion of the "mountain" into this decision as well.
  return !adaptive_freelists() && linearAllocationWouldFail();
}

// Support for compaction

void CompactibleFreeListSpace::prepare_for_compaction(CompactPoint* cp) {
  SCAN_AND_FORWARD(cp,end,block_is_obj,block_size);
  // prepare_for_compaction() uses the space between live objects
  // so that later phase can skip dead space quickly.  So verification
  // of the free lists doesn't work after.
}

#define obj_size(q) adjustObjectSize(oop(q)->size())
#define adjust_obj_size(s) adjustObjectSize(s)

void CompactibleFreeListSpace::adjust_pointers() {
  // In other versions of adjust_pointers(), a bail out
  // based on the amount of live data in the generation
  // (i.e., if 0, bail out) may be used.
  // Cannot test used() == 0 here because the free lists have already
  // been mangled by the compaction.

  SCAN_AND_ADJUST_POINTERS(adjust_obj_size);
  // See note about verification in prepare_for_compaction().
}

void CompactibleFreeListSpace::compact() {
  SCAN_AND_COMPACT(obj_size);
}

// fragmentation_metric = 1 - [sum of (fbs**2) / (sum of fbs)**2]
// where fbs is free block sizes
double CompactibleFreeListSpace::flsFrag() const {
  size_t itabFree = totalSizeInIndexedFreeLists();
  double frag = 0.0;
  size_t i;

  for (i = IndexSetStart; i < IndexSetSize; i += IndexSetStride) {
    double sz  = i;
    frag      += _indexedFreeList[i].count() * (sz * sz);
  }

  double totFree = itabFree +
                   _dictionary->totalChunkSize(DEBUG_ONLY(freelistLock()));
  if (totFree > 0) {
    frag = ((frag + _dictionary->sum_of_squared_block_sizes()) /
            (totFree * totFree));
    frag = (double)1.0  - frag;
  } else {
    assert(frag == 0.0, "Follows from totFree == 0");
  }
  return frag;
}

void CompactibleFreeListSpace::beginSweepFLCensus(
  float inter_sweep_current,
  float inter_sweep_estimate,
  float intra_sweep_estimate) {
  assert_locked();
  size_t i;
  for (i = IndexSetStart; i < IndexSetSize; i += IndexSetStride) {
    FreeList* fl    = &_indexedFreeList[i];
    if (PrintFLSStatistics > 1) {
      gclog_or_tty->print("size[%d] : ", i);
    }
    fl->compute_desired(inter_sweep_current, inter_sweep_estimate, intra_sweep_estimate);
    fl->set_coalDesired((ssize_t)((double)fl->desired() * CMSSmallCoalSurplusPercent));
    fl->set_beforeSweep(fl->count());
    fl->set_bfrSurp(fl->surplus());
  }
  _dictionary->beginSweepDictCensus(CMSLargeCoalSurplusPercent,
                                    inter_sweep_current,
                                    inter_sweep_estimate,
                                    intra_sweep_estimate);
}

void CompactibleFreeListSpace::setFLSurplus() {
  assert_locked();
  size_t i;
  for (i = IndexSetStart; i < IndexSetSize; i += IndexSetStride) {
    FreeList *fl = &_indexedFreeList[i];
    fl->set_surplus(fl->count() -
                    (ssize_t)((double)fl->desired() * CMSSmallSplitSurplusPercent));
  }
}

void CompactibleFreeListSpace::setFLHints() {
  assert_locked();
  size_t i;
  size_t h = IndexSetSize;
  for (i = IndexSetSize - 1; i != 0; i -= IndexSetStride) {
    FreeList *fl = &_indexedFreeList[i];
    fl->set_hint(h);
    if (fl->surplus() > 0) {
      h = i;
    }
  }
}

void CompactibleFreeListSpace::clearFLCensus() {
  assert_locked();
  int i;
  for (i = IndexSetStart; i < IndexSetSize; i += IndexSetStride) {
    FreeList *fl = &_indexedFreeList[i];
    fl->set_prevSweep(fl->count());
    fl->set_coalBirths(0);
    fl->set_coalDeaths(0);
    fl->set_splitBirths(0);
    fl->set_splitDeaths(0);
  }
}

void CompactibleFreeListSpace::endSweepFLCensus(size_t sweep_count) {
  if (PrintFLSStatistics > 0) {
    HeapWord* largestAddr = (HeapWord*) dictionary()->findLargestDict();
    gclog_or_tty->print_cr("CMS: Large block " PTR_FORMAT,
                           largestAddr);
  }
  setFLSurplus();
  setFLHints();
  if (PrintGC && PrintFLSCensus > 0) {
    printFLCensus(sweep_count);
  }
  clearFLCensus();
  assert_locked();
  _dictionary->endSweepDictCensus(CMSLargeSplitSurplusPercent);
}

bool CompactibleFreeListSpace::coalOverPopulated(size_t size) {
  if (size < SmallForDictionary) {
    FreeList *fl = &_indexedFreeList[size];
    return (fl->coalDesired() < 0) ||
           ((int)fl->count() > fl->coalDesired());
  } else {
    return dictionary()->coalDictOverPopulated(size);
  }
}

void CompactibleFreeListSpace::smallCoalBirth(size_t size) {
  assert(size < SmallForDictionary, "Size too large for indexed list");
  FreeList *fl = &_indexedFreeList[size];
  fl->increment_coalBirths();
  fl->increment_surplus();
}

void CompactibleFreeListSpace::smallCoalDeath(size_t size) {
  assert(size < SmallForDictionary, "Size too large for indexed list");
  FreeList *fl = &_indexedFreeList[size];
  fl->increment_coalDeaths();
  fl->decrement_surplus();
}

void CompactibleFreeListSpace::coalBirth(size_t size) {
  if (size  < SmallForDictionary) {
    smallCoalBirth(size);
  } else {
    dictionary()->dictCensusUpdate(size,
                                   false /* split */,
                                   true /* birth */);
  }
}

void CompactibleFreeListSpace::coalDeath(size_t size) {
  if(size  < SmallForDictionary) {
    smallCoalDeath(size);
  } else {
    dictionary()->dictCensusUpdate(size,
                                   false /* split */,
                                   false /* birth */);
  }
}

void CompactibleFreeListSpace::smallSplitBirth(size_t size) {
  assert(size < SmallForDictionary, "Size too large for indexed list");
  FreeList *fl = &_indexedFreeList[size];
  fl->increment_splitBirths();
  fl->increment_surplus();
}

void CompactibleFreeListSpace::smallSplitDeath(size_t size) {
  assert(size < SmallForDictionary, "Size too large for indexed list");
  FreeList *fl = &_indexedFreeList[size];
  fl->increment_splitDeaths();
  fl->decrement_surplus();
}

void CompactibleFreeListSpace::splitBirth(size_t size) {
  if (size  < SmallForDictionary) {
    smallSplitBirth(size);
  } else {
    dictionary()->dictCensusUpdate(size,
                                   true /* split */,
                                   true /* birth */);
  }
}

void CompactibleFreeListSpace::splitDeath(size_t size) {
  if (size  < SmallForDictionary) {
    smallSplitDeath(size);
  } else {
    dictionary()->dictCensusUpdate(size,
                                   true /* split */,
                                   false /* birth */);
  }
}

void CompactibleFreeListSpace::split(size_t from, size_t to1) {
  size_t to2 = from - to1;
  splitDeath(from);
  splitBirth(to1);
  splitBirth(to2);
}

void CompactibleFreeListSpace::print() const {
  Space::print_on(tty);
}

void CompactibleFreeListSpace::prepare_for_verify() {
  assert_locked();
  repairLinearAllocationBlocks();
  // Verify that the SpoolBlocks look like free blocks of
  // appropriate sizes... To be done ...
}

class VerifyAllBlksClosure: public BlkClosure {
 private:
  const CompactibleFreeListSpace* _sp;
  const MemRegion                 _span;
  HeapWord*                       _last_addr;
  size_t                          _last_size;
  bool                            _last_was_obj;
  bool                            _last_was_live;

 public:
  VerifyAllBlksClosure(const CompactibleFreeListSpace* sp,
    MemRegion span) :  _sp(sp), _span(span),
                       _last_addr(NULL), _last_size(0),
                       _last_was_obj(false), _last_was_live(false) { }

  virtual size_t do_blk(HeapWord* addr) {
    size_t res;
    bool   was_obj  = false;
    bool   was_live = false;
    if (_sp->block_is_obj(addr)) {
      was_obj = true;
      oop p = oop(addr);
      guarantee(p->is_oop(), "Should be an oop");
      res = _sp->adjustObjectSize(p->size());
      if (_sp->obj_is_alive(addr)) {
        was_live = true;
        p->verify();
      }
    } else {
      FreeChunk* fc = (FreeChunk*)addr;
      res = fc->size();
      if (FLSVerifyLists && !fc->cantCoalesce()) {
        guarantee(_sp->verifyChunkInFreeLists(fc),
                  "Chunk should be on a free list");
      }
    }
    if (res == 0) {
      gclog_or_tty->print_cr("Livelock: no rank reduction!");
      gclog_or_tty->print_cr(
        " Current:  addr = " PTR_FORMAT ", size = " SIZE_FORMAT ", obj = %s, live = %s \n"
        " Previous: addr = " PTR_FORMAT ", size = " SIZE_FORMAT ", obj = %s, live = %s \n",
        addr,       res,        was_obj      ?"true":"false", was_live      ?"true":"false",
        _last_addr, _last_size, _last_was_obj?"true":"false", _last_was_live?"true":"false");
      _sp->print_on(gclog_or_tty);
      guarantee(false, "Seppuku!");
    }
    _last_addr = addr;
    _last_size = res;
    _last_was_obj  = was_obj;
    _last_was_live = was_live;
    return res;
  }
};

class VerifyAllOopsClosure: public OopClosure {
 private:
  const CMSCollector*             _collector;
  const CompactibleFreeListSpace* _sp;
  const MemRegion                 _span;
  const bool                      _past_remark;
  const CMSBitMap*                _bit_map;

 protected:
  void do_oop(void* p, oop obj) {
    if (_span.contains(obj)) { // the interior oop points into CMS heap
      if (!_span.contains(p)) { // reference from outside CMS heap
        // Should be a valid object; the first disjunct below allows
        // us to sidestep an assertion in block_is_obj() that insists
        // that p be in _sp. Note that several generations (and spaces)
        // are spanned by _span (CMS heap) above.
        guarantee(!_sp->is_in_reserved(obj) ||
                  _sp->block_is_obj((HeapWord*)obj),
                  "Should be an object");
        guarantee(obj->is_oop(), "Should be an oop");
        obj->verify();
        if (_past_remark) {
          // Remark has been completed, the object should be marked
          _bit_map->isMarked((HeapWord*)obj);
        }
      } else { // reference within CMS heap
        if (_past_remark) {
          // Remark has been completed -- so the referent should have
          // been marked, if referring object is.
          if (_bit_map->isMarked(_collector->block_start(p))) {
            guarantee(_bit_map->isMarked((HeapWord*)obj), "Marking error?");
          }
        }
      }
    } else if (_sp->is_in_reserved(p)) {
      // the reference is from FLS, and points out of FLS
      guarantee(obj->is_oop(), "Should be an oop");
      obj->verify();
    }
  }

  template <class T> void do_oop_work(T* p) {
    T heap_oop = oopDesc::load_heap_oop(p);
    if (!oopDesc::is_null(heap_oop)) {
      oop obj = oopDesc::decode_heap_oop_not_null(heap_oop);
      do_oop(p, obj);
    }
  }

 public:
  VerifyAllOopsClosure(const CMSCollector* collector,
    const CompactibleFreeListSpace* sp, MemRegion span,
    bool past_remark, CMSBitMap* bit_map) :
    OopClosure(), _collector(collector), _sp(sp), _span(span),
    _past_remark(past_remark), _bit_map(bit_map) { }

  virtual void do_oop(oop* p)       { VerifyAllOopsClosure::do_oop_work(p); }
  virtual void do_oop(narrowOop* p) { VerifyAllOopsClosure::do_oop_work(p); }
};

void CompactibleFreeListSpace::verify(bool ignored) const {
  assert_lock_strong(&_freelistLock);
  verify_objects_initialized();
  MemRegion span = _collector->_span;
  bool past_remark = (_collector->abstract_state() ==
                      CMSCollector::Sweeping);

  ResourceMark rm;
  HandleMark  hm;

  // Check integrity of CFL data structures
  _promoInfo.verify();
  _dictionary->verify();
  if (FLSVerifyIndexTable) {
    verifyIndexedFreeLists();
  }
  // Check integrity of all objects and free blocks in space
  {
    VerifyAllBlksClosure cl(this, span);
    ((CompactibleFreeListSpace*)this)->blk_iterate(&cl);  // cast off const
  }
  // Check that all references in the heap to FLS
  // are to valid objects in FLS or that references in
  // FLS are to valid objects elsewhere in the heap
  if (FLSVerifyAllHeapReferences)
  {
    VerifyAllOopsClosure cl(_collector, this, span, past_remark,
      _collector->markBitMap());
    CollectedHeap* ch = Universe::heap();
    ch->oop_iterate(&cl);              // all oops in generations
    ch->permanent_oop_iterate(&cl);    // all oops in perm gen
  }

  if (VerifyObjectStartArray) {
    // Verify the block offset table
    _bt.verify();
  }
}

#ifndef PRODUCT
void CompactibleFreeListSpace::verifyFreeLists() const {
  if (FLSVerifyLists) {
    _dictionary->verify();
    verifyIndexedFreeLists();
  } else {
    if (FLSVerifyDictionary) {
      _dictionary->verify();
    }
    if (FLSVerifyIndexTable) {
      verifyIndexedFreeLists();
    }
  }
}
#endif

void CompactibleFreeListSpace::verifyIndexedFreeLists() const {
  size_t i = 0;
  for (; i < MinChunkSize; i++) {
    guarantee(_indexedFreeList[i].head() == NULL, "should be NULL");
  }
  for (; i < IndexSetSize; i++) {
    verifyIndexedFreeList(i);
  }
}

void CompactibleFreeListSpace::verifyIndexedFreeList(size_t size) const {
  FreeChunk* fc   =  _indexedFreeList[size].head();
  FreeChunk* tail =  _indexedFreeList[size].tail();
  size_t    num = _indexedFreeList[size].count();
  size_t      n = 0;
  guarantee((size % 2 == 0) || fc == NULL, "Odd slots should be empty");
  for (; fc != NULL; fc = fc->next(), n++) {
    guarantee(fc->size() == size, "Size inconsistency");
    guarantee(fc->isFree(), "!free?");
    guarantee(fc->next() == NULL || fc->next()->prev() == fc, "Broken list");
    guarantee((fc->next() == NULL) == (fc == tail), "Incorrect tail");
  }
  guarantee(n == num, "Incorrect count");
}

#ifndef PRODUCT
void CompactibleFreeListSpace::checkFreeListConsistency() const {
  assert(_dictionary->minSize() <= IndexSetSize,
    "Some sizes can't be allocated without recourse to"
    " linear allocation buffers");
  assert(MIN_TREE_CHUNK_SIZE*HeapWordSize == sizeof(TreeChunk),
    "else MIN_TREE_CHUNK_SIZE is wrong");
  assert((IndexSetStride == 2 && IndexSetStart == 2) ||
         (IndexSetStride == 1 && IndexSetStart == 1), "just checking");
  assert((IndexSetStride != 2) || (MinChunkSize % 2 == 0),
      "Some for-loops may be incorrectly initialized");
  assert((IndexSetStride != 2) || (IndexSetSize % 2 == 1),
      "For-loops that iterate over IndexSet with stride 2 may be wrong");
}
#endif

void CompactibleFreeListSpace::printFLCensus(size_t sweep_count) const {
  assert_lock_strong(&_freelistLock);
  FreeList total;
  gclog_or_tty->print("end sweep# " SIZE_FORMAT "\n", sweep_count);
  FreeList::print_labels_on(gclog_or_tty, "size");
  size_t totalFree = 0;
  for (size_t i = IndexSetStart; i < IndexSetSize; i += IndexSetStride) {
    const FreeList *fl = &_indexedFreeList[i];
    totalFree += fl->count() * fl->size();
    if (i % (40*IndexSetStride) == 0) {
      FreeList::print_labels_on(gclog_or_tty, "size");
    }
    fl->print_on(gclog_or_tty);
    total.set_bfrSurp(    total.bfrSurp()     + fl->bfrSurp()    );
    total.set_surplus(    total.surplus()     + fl->surplus()    );
    total.set_desired(    total.desired()     + fl->desired()    );
    total.set_prevSweep(  total.prevSweep()   + fl->prevSweep()  );
    total.set_beforeSweep(total.beforeSweep() + fl->beforeSweep());
    total.set_count(      total.count()       + fl->count()      );
    total.set_coalBirths( total.coalBirths()  + fl->coalBirths() );
    total.set_coalDeaths( total.coalDeaths()  + fl->coalDeaths() );
    total.set_splitBirths(total.splitBirths() + fl->splitBirths());
    total.set_splitDeaths(total.splitDeaths() + fl->splitDeaths());
  }
  total.print_on(gclog_or_tty, "TOTAL");
  gclog_or_tty->print_cr("Total free in indexed lists "
                         SIZE_FORMAT " words", totalFree);
  gclog_or_tty->print("growth: %8.5f  deficit: %8.5f\n",
    (double)(total.splitBirths()+total.coalBirths()-total.splitDeaths()-total.coalDeaths())/
            (total.prevSweep() != 0 ? (double)total.prevSweep() : 1.0),
    (double)(total.desired() - total.count())/(total.desired() != 0 ? (double)total.desired() : 1.0));
  _dictionary->printDictCensus();
}

<<<<<<< HEAD
// Return the next displaced header, incrementing the pointer and
// recycling spool area as necessary.
markOop PromotionInfo::nextDisplacedHeader() {
  assert(_spoolHead != NULL, "promotionInfo inconsistency");
  assert(_spoolHead != _spoolTail || _firstIndex < _nextIndex,
         "Empty spool space: no displaced header can be fetched");
  assert(_spoolHead->bufferSize > _firstIndex, "Off by one error at head?");
  markOop hdr = _spoolHead->displacedHdr[_firstIndex];
  // Spool forward
  if (++_firstIndex == _spoolHead->bufferSize) { // last location in this block
    // forward to next block, recycling this block into spare spool buffer
    SpoolBlock* tmp = _spoolHead->nextSpoolBlock;
    assert(_spoolHead != _spoolTail, "Spooling storage mix-up");
    _spoolHead->nextSpoolBlock = _spareSpool;
    _spareSpool = _spoolHead;
    _spoolHead = tmp;
    _firstIndex = 1;
    NOT_PRODUCT(
      if (_spoolHead == NULL) {  // all buffers fully consumed
        assert(_spoolTail == NULL && _nextIndex == 1,
               "spool buffers processing inconsistency");
      }
    )
  }
  return hdr;
}

void PromotionInfo::track(PromotedObject* trackOop) {
  track(trackOop, oop(trackOop)->klass());
}

void PromotionInfo::track(PromotedObject* trackOop, klassOop klassOfOop) {
  // make a copy of header as it may need to be spooled
  markOop mark = oop(trackOop)->mark();
  trackOop->clearNext();
  if (mark->must_be_preserved_for_cms_scavenge(klassOfOop)) {
    // save non-prototypical header, and mark oop
    saveDisplacedHeader(mark);
    trackOop->setDisplacedMark();
  } else {
    // we'd like to assert something like the following:
    // assert(mark == markOopDesc::prototype(), "consistency check");
    // ... but the above won't work because the age bits have not (yet) been
    // cleared. The remainder of the check would be identical to the
    // condition checked in must_be_preserved() above, so we don't really
    // have anything useful to check here!
  }
  if (_promoTail != NULL) {
    assert(_promoHead != NULL, "List consistency");
    _promoTail->setNext(trackOop);
    _promoTail = trackOop;
  } else {
    assert(_promoHead == NULL, "List consistency");
    _promoHead = _promoTail = trackOop;
  }
  // Mask as newly promoted, so we can skip over such objects
  // when scanning dirty cards
  assert(!trackOop->hasPromotedMark(), "Should not have been marked");
  trackOop->setPromotedMark();
}

// Save the given displaced header, incrementing the pointer and
// obtaining more spool area as necessary.
void PromotionInfo::saveDisplacedHeader(markOop hdr) {
  assert(_spoolHead != NULL && _spoolTail != NULL,
         "promotionInfo inconsistency");
  assert(_spoolTail->bufferSize > _nextIndex, "Off by one error at tail?");
  _spoolTail->displacedHdr[_nextIndex] = hdr;
  // Spool forward
  if (++_nextIndex == _spoolTail->bufferSize) { // last location in this block
    // get a new spooling block
    assert(_spoolTail->nextSpoolBlock == NULL, "tail should terminate spool list");
    _splice_point = _spoolTail;                   // save for splicing
    _spoolTail->nextSpoolBlock = getSpoolBlock(); // might fail
    _spoolTail = _spoolTail->nextSpoolBlock;      // might become NULL ...
    // ... but will attempt filling before next promotion attempt
    _nextIndex = 1;
  }
}

// Ensure that spooling space exists. Return false if spooling space
// could not be obtained.
bool PromotionInfo::ensure_spooling_space_work() {
  assert(!has_spooling_space(), "Only call when there is no spooling space");
  // Try and obtain more spooling space
  SpoolBlock* newSpool = getSpoolBlock();
  assert(newSpool == NULL ||
         (newSpool->bufferSize != 0 && newSpool->nextSpoolBlock == NULL),
        "getSpoolBlock() sanity check");
  if (newSpool == NULL) {
    return false;
  }
  _nextIndex = 1;
  if (_spoolTail == NULL) {
    _spoolTail = newSpool;
    if (_spoolHead == NULL) {
      _spoolHead = newSpool;
      _firstIndex = 1;
    } else {
      assert(_splice_point != NULL && _splice_point->nextSpoolBlock == NULL,
             "Splice point invariant");
      // Extra check that _splice_point is connected to list
      #ifdef ASSERT
      {
        SpoolBlock* blk = _spoolHead;
        for (; blk->nextSpoolBlock != NULL;
             blk = blk->nextSpoolBlock);
        assert(blk != NULL && blk == _splice_point,
               "Splice point incorrect");
      }
      #endif // ASSERT
      _splice_point->nextSpoolBlock = newSpool;
    }
  } else {
    assert(_spoolHead != NULL, "spool list consistency");
    _spoolTail->nextSpoolBlock = newSpool;
    _spoolTail = newSpool;
  }
  return true;
}

// Get a free spool buffer from the free pool, getting a new block
// from the heap if necessary.
SpoolBlock* PromotionInfo::getSpoolBlock() {
  SpoolBlock* res;
  if ((res = _spareSpool) != NULL) {
    _spareSpool = _spareSpool->nextSpoolBlock;
    res->nextSpoolBlock = NULL;
  } else {  // spare spool exhausted, get some from heap
    res = (SpoolBlock*)(space()->allocateScratch(refillSize()));
    if (res != NULL) {
      res->init();
    }
  }
  assert(res == NULL || res->nextSpoolBlock == NULL, "postcondition");
  return res;
}

void PromotionInfo::startTrackingPromotions() {
  assert(_spoolHead == _spoolTail && _firstIndex == _nextIndex,
         "spooling inconsistency?");
  _firstIndex = _nextIndex = 1;
  _tracking = true;
}

#define CMSPrintPromoBlockInfo 1

void PromotionInfo::stopTrackingPromotions(uint worker_id) {
  assert(_spoolHead == _spoolTail && _firstIndex == _nextIndex,
         "spooling inconsistency?");
  _firstIndex = _nextIndex = 1;
  _tracking = false;
  if (CMSPrintPromoBlockInfo > 1) {
    print_statistics(worker_id);
  }
}

void PromotionInfo::print_statistics(uint worker_id) const {
  assert(_spoolHead == _spoolTail && _firstIndex == _nextIndex,
         "Else will undercount");
  assert(CMSPrintPromoBlockInfo > 0, "Else unnecessary call");
  // Count the number of blocks and slots in the free pool
  size_t slots  = 0;
  size_t blocks = 0;
  for (SpoolBlock* cur_spool = _spareSpool;
       cur_spool != NULL;
       cur_spool = cur_spool->nextSpoolBlock) {
    // the first entry is just a self-pointer; indices 1 through
    // bufferSize - 1 are occupied (thus, bufferSize - 1 slots).
    guarantee((void*)cur_spool->displacedHdr == (void*)&cur_spool->displacedHdr,
              "first entry of displacedHdr should be self-referential");
    slots += cur_spool->bufferSize - 1;
    blocks++;
  }
  if (_spoolHead != NULL) {
    slots += _spoolHead->bufferSize - 1;
    blocks++;
  }
  gclog_or_tty->print_cr(" [worker %d] promo_blocks = %d, promo_slots = %d ",
                         worker_id, blocks, slots);
}

// When _spoolTail is not NULL, then the slot <_spoolTail, _nextIndex>
// points to the next slot available for filling.
// The set of slots holding displaced headers are then all those in the
// right-open interval denoted by:
//
//    [ <_spoolHead, _firstIndex>, <_spoolTail, _nextIndex> )
//
// When _spoolTail is NULL, then the set of slots with displaced headers
// is all those starting at the slot <_spoolHead, _firstIndex> and
// going up to the last slot of last block in the linked list.
// In this lartter case, _splice_point points to the tail block of
// this linked list of blocks holding displaced headers.
void PromotionInfo::verify() const {
  // Verify the following:
  // 1. the number of displaced headers matches the number of promoted
  //    objects that have displaced headers
  // 2. each promoted object lies in this space
  debug_only(
    PromotedObject* junk = NULL;
    assert(junk->next_addr() == (void*)(oop(junk)->mark_addr()),
           "Offset of PromotedObject::_next is expected to align with "
           "  the OopDesc::_mark within OopDesc");
  )
  // FIXME: guarantee????
  guarantee(_spoolHead == NULL || _spoolTail != NULL ||
            _splice_point != NULL, "list consistency");
  guarantee(_promoHead == NULL || _promoTail != NULL, "list consistency");
  // count the number of objects with displaced headers
  size_t numObjsWithDisplacedHdrs = 0;
  for (PromotedObject* curObj = _promoHead; curObj != NULL; curObj = curObj->next()) {
    guarantee(space()->is_in_reserved((HeapWord*)curObj), "Containment");
    // the last promoted object may fail the mark() != NULL test of is_oop().
    guarantee(curObj->next() == NULL || oop(curObj)->is_oop(), "must be an oop");
    if (curObj->hasDisplacedMark()) {
      numObjsWithDisplacedHdrs++;
    }
  }
  // Count the number of displaced headers
  size_t numDisplacedHdrs = 0;
  for (SpoolBlock* curSpool = _spoolHead;
       curSpool != _spoolTail && curSpool != NULL;
       curSpool = curSpool->nextSpoolBlock) {
    // the first entry is just a self-pointer; indices 1 through
    // bufferSize - 1 are occupied (thus, bufferSize - 1 slots).
    guarantee((void*)curSpool->displacedHdr == (void*)&curSpool->displacedHdr,
              "first entry of displacedHdr should be self-referential");
    numDisplacedHdrs += curSpool->bufferSize - 1;
  }
  guarantee((_spoolHead == _spoolTail) == (numDisplacedHdrs == 0),
            "internal consistency");
  guarantee(_spoolTail != NULL || _nextIndex == 1,
            "Inconsistency between _spoolTail and _nextIndex");
  // We overcounted (_firstIndex-1) worth of slots in block
  // _spoolHead and we undercounted (_nextIndex-1) worth of
  // slots in block _spoolTail. We make an appropriate
  // adjustment by subtracting the first and adding the
  // second:  - (_firstIndex - 1) + (_nextIndex - 1)
  numDisplacedHdrs += (_nextIndex - _firstIndex);
  guarantee(numDisplacedHdrs == numObjsWithDisplacedHdrs, "Displaced hdr count");
}

void PromotionInfo::print_on(outputStream* st) const {
  SpoolBlock* curSpool = NULL;
  size_t i = 0;
  st->print_cr("start & end indices: [" SIZE_FORMAT ", " SIZE_FORMAT ")",
               _firstIndex, _nextIndex);
  for (curSpool = _spoolHead; curSpool != _spoolTail && curSpool != NULL;
       curSpool = curSpool->nextSpoolBlock) {
    curSpool->print_on(st);
    st->print_cr(" active ");
    i++;
  }
  for (curSpool = _spoolTail; curSpool != NULL;
       curSpool = curSpool->nextSpoolBlock) {
    curSpool->print_on(st);
    st->print_cr(" inactive ");
    i++;
  }
  for (curSpool = _spareSpool; curSpool != NULL;
       curSpool = curSpool->nextSpoolBlock) {
    curSpool->print_on(st);
    st->print_cr(" free ");
    i++;
  }
  st->print_cr(SIZE_FORMAT " header spooling blocks", i);
}

void SpoolBlock::print_on(outputStream* st) const {
  st->print("[" PTR_FORMAT "," PTR_FORMAT "), " SIZE_FORMAT " HeapWords -> " PTR_FORMAT,
            this, (HeapWord*)displacedHdr + bufferSize,
            bufferSize, nextSpoolBlock);
}

=======
>>>>>>> eb8bd999
///////////////////////////////////////////////////////////////////////////
// CFLS_LAB
///////////////////////////////////////////////////////////////////////////

#define VECTOR_257(x)                                                                                  \
  /* 1  2  3  4  5  6  7  8  9 1x 11 12 13 14 15 16 17 18 19 2x 21 22 23 24 25 26 27 28 29 3x 31 32 */ \
  {  x, x, x, x, x, x, x, x, x, x, x, x, x, x, x, x, x, x, x, x, x, x, x, x, x, x, x, x, x, x, x, x,   \
     x, x, x, x, x, x, x, x, x, x, x, x, x, x, x, x, x, x, x, x, x, x, x, x, x, x, x, x, x, x, x, x,   \
     x, x, x, x, x, x, x, x, x, x, x, x, x, x, x, x, x, x, x, x, x, x, x, x, x, x, x, x, x, x, x, x,   \
     x, x, x, x, x, x, x, x, x, x, x, x, x, x, x, x, x, x, x, x, x, x, x, x, x, x, x, x, x, x, x, x,   \
     x, x, x, x, x, x, x, x, x, x, x, x, x, x, x, x, x, x, x, x, x, x, x, x, x, x, x, x, x, x, x, x,   \
     x, x, x, x, x, x, x, x, x, x, x, x, x, x, x, x, x, x, x, x, x, x, x, x, x, x, x, x, x, x, x, x,   \
     x, x, x, x, x, x, x, x, x, x, x, x, x, x, x, x, x, x, x, x, x, x, x, x, x, x, x, x, x, x, x, x,   \
     x, x, x, x, x, x, x, x, x, x, x, x, x, x, x, x, x, x, x, x, x, x, x, x, x, x, x, x, x, x, x, x,   \
     x }

// Initialize with default setting of CMSParPromoteBlocksToClaim, _not_
// OldPLABSize, whose static default is different; if overridden at the
// command-line, this will get reinitialized via a call to
// modify_initialization() below.
AdaptiveWeightedAverage CFLS_LAB::_blocks_to_claim[]    =
  VECTOR_257(AdaptiveWeightedAverage(OldPLABWeight, (float)CMSParPromoteBlocksToClaim));
size_t CFLS_LAB::_global_num_blocks[]  = VECTOR_257(0);
int    CFLS_LAB::_global_num_workers[] = VECTOR_257(0);

CFLS_LAB::CFLS_LAB(CompactibleFreeListSpace* cfls) :
  _cfls(cfls)
{
  assert(CompactibleFreeListSpace::IndexSetSize == 257, "Modify VECTOR_257() macro above");
  for (size_t i = CompactibleFreeListSpace::IndexSetStart;
       i < CompactibleFreeListSpace::IndexSetSize;
       i += CompactibleFreeListSpace::IndexSetStride) {
    _indexedFreeList[i].set_size(i);
    _num_blocks[i] = 0;
  }
}

static bool _CFLS_LAB_modified = false;

void CFLS_LAB::modify_initialization(size_t n, unsigned wt) {
  assert(!_CFLS_LAB_modified, "Call only once");
  _CFLS_LAB_modified = true;
  for (size_t i = CompactibleFreeListSpace::IndexSetStart;
       i < CompactibleFreeListSpace::IndexSetSize;
       i += CompactibleFreeListSpace::IndexSetStride) {
    _blocks_to_claim[i].modify(n, wt, true /* force */);
  }
}

HeapWord* CFLS_LAB::alloc(size_t word_sz) {
  FreeChunk* res;
  guarantee(word_sz == _cfls->adjustObjectSize(word_sz), "Error");
  if (word_sz >=  CompactibleFreeListSpace::IndexSetSize) {
    // This locking manages sync with other large object allocations.
    MutexLockerEx x(_cfls->parDictionaryAllocLock(),
                    Mutex::_no_safepoint_check_flag);
    res = _cfls->getChunkFromDictionaryExact(word_sz);
    if (res == NULL) return NULL;
  } else {
    FreeList* fl = &_indexedFreeList[word_sz];
    if (fl->count() == 0) {
      // Attempt to refill this local free list.
      get_from_global_pool(word_sz, fl);
      // If it didn't work, give up.
      if (fl->count() == 0) return NULL;
    }
    res = fl->getChunkAtHead();
    assert(res != NULL, "Why was count non-zero?");
  }
  res->markNotFree();
  assert(!res->isFree(), "shouldn't be marked free");
  assert(oop(res)->klass_or_null() == NULL, "should look uninitialized");
  // mangle a just allocated object with a distinct pattern.
  debug_only(res->mangleAllocated(word_sz));
  return (HeapWord*)res;
}

// Get a chunk of blocks of the right size and update related
// book-keeping stats
void CFLS_LAB::get_from_global_pool(size_t word_sz, FreeList* fl) {
  // Get the #blocks we want to claim
  size_t n_blks = (size_t)_blocks_to_claim[word_sz].average();
  assert(n_blks > 0, "Error");
  assert(ResizePLAB || n_blks == OldPLABSize, "Error");
  // In some cases, when the application has a phase change,
  // there may be a sudden and sharp shift in the object survival
  // profile, and updating the counts at the end of a scavenge
  // may not be quick enough, giving rise to large scavenge pauses
  // during these phase changes. It is beneficial to detect such
  // changes on-the-fly during a scavenge and avoid such a phase-change
  // pothole. The following code is a heuristic attempt to do that.
  // It is protected by a product flag until we have gained
  // enough experience with this heuristic and fine-tuned its behaviour.
  // WARNING: This might increase fragmentation if we overreact to
  // small spikes, so some kind of historical smoothing based on
  // previous experience with the greater reactivity might be useful.
  // Lacking sufficient experience, CMSOldPLABResizeQuicker is disabled by
  // default.
  if (ResizeOldPLAB && CMSOldPLABResizeQuicker) {
    size_t multiple = _num_blocks[word_sz]/(CMSOldPLABToleranceFactor*CMSOldPLABNumRefills*n_blks);
    n_blks +=  CMSOldPLABReactivityFactor*multiple*n_blks;
    n_blks = MIN2(n_blks, CMSOldPLABMax);
  }
  assert(n_blks > 0, "Error");
  _cfls->par_get_chunk_of_blocks(word_sz, n_blks, fl);
  // Update stats table entry for this block size
  _num_blocks[word_sz] += fl->count();
}

void CFLS_LAB::compute_desired_plab_size() {
  for (size_t i =  CompactibleFreeListSpace::IndexSetStart;
       i < CompactibleFreeListSpace::IndexSetSize;
       i += CompactibleFreeListSpace::IndexSetStride) {
    assert((_global_num_workers[i] == 0) == (_global_num_blocks[i] == 0),
           "Counter inconsistency");
    if (_global_num_workers[i] > 0) {
      // Need to smooth wrt historical average
      if (ResizeOldPLAB) {
        _blocks_to_claim[i].sample(
          MAX2((size_t)CMSOldPLABMin,
          MIN2((size_t)CMSOldPLABMax,
               _global_num_blocks[i]/(_global_num_workers[i]*CMSOldPLABNumRefills))));
      }
      // Reset counters for next round
      _global_num_workers[i] = 0;
      _global_num_blocks[i] = 0;
      if (PrintOldPLAB) {
        gclog_or_tty->print_cr("[%d]: %d", i, (size_t)_blocks_to_claim[i].average());
      }
    }
  }
}

void CFLS_LAB::retire(int tid) {
  // We run this single threaded with the world stopped;
  // so no need for locks and such.
#define CFLS_LAB_PARALLEL_ACCESS 0
  NOT_PRODUCT(Thread* t = Thread::current();)
  assert(Thread::current()->is_VM_thread(), "Error");
  assert(CompactibleFreeListSpace::IndexSetStart == CompactibleFreeListSpace::IndexSetStride,
         "Will access to uninitialized slot below");
#if CFLS_LAB_PARALLEL_ACCESS
  for (size_t i = CompactibleFreeListSpace::IndexSetSize - 1;
       i > 0;
       i -= CompactibleFreeListSpace::IndexSetStride) {
#else // CFLS_LAB_PARALLEL_ACCESS
  for (size_t i =  CompactibleFreeListSpace::IndexSetStart;
       i < CompactibleFreeListSpace::IndexSetSize;
       i += CompactibleFreeListSpace::IndexSetStride) {
#endif // !CFLS_LAB_PARALLEL_ACCESS
    assert(_num_blocks[i] >= (size_t)_indexedFreeList[i].count(),
           "Can't retire more than what we obtained");
    if (_num_blocks[i] > 0) {
      size_t num_retire =  _indexedFreeList[i].count();
      assert(_num_blocks[i] > num_retire, "Should have used at least one");
      {
#if CFLS_LAB_PARALLEL_ACCESS
        MutexLockerEx x(_cfls->_indexedFreeListParLocks[i],
                        Mutex::_no_safepoint_check_flag);
#endif // CFLS_LAB_PARALLEL_ACCESS
        // Update globals stats for num_blocks used
        _global_num_blocks[i] += (_num_blocks[i] - num_retire);
        _global_num_workers[i]++;
        assert(_global_num_workers[i] <= (ssize_t)ParallelGCThreads, "Too big");
        if (num_retire > 0) {
          _cfls->_indexedFreeList[i].prepend(&_indexedFreeList[i]);
          // Reset this list.
          _indexedFreeList[i] = FreeList();
          _indexedFreeList[i].set_size(i);
        }
      }
      if (PrintOldPLAB) {
        gclog_or_tty->print_cr("%d[%d]: %d/%d/%d",
                               tid, i, num_retire, _num_blocks[i], (size_t)_blocks_to_claim[i].average());
      }
      // Reset stats for next round
      _num_blocks[i]         = 0;
    }
  }
}

void CompactibleFreeListSpace:: par_get_chunk_of_blocks(size_t word_sz, size_t n, FreeList* fl) {
  assert(fl->count() == 0, "Precondition.");
  assert(word_sz < CompactibleFreeListSpace::IndexSetSize,
         "Precondition");

  // We'll try all multiples of word_sz in the indexed set, starting with
  // word_sz itself and, if CMSSplitIndexedFreeListBlocks, try larger multiples,
  // then try getting a big chunk and splitting it.
  {
    bool found;
    int  k;
    size_t cur_sz;
    for (k = 1, cur_sz = k * word_sz, found = false;
         (cur_sz < CompactibleFreeListSpace::IndexSetSize) &&
         (CMSSplitIndexedFreeListBlocks || k <= 1);
         k++, cur_sz = k * word_sz) {
<<<<<<< HEAD
      FreeList* gfl = &_indexedFreeList[cur_sz];
=======
>>>>>>> eb8bd999
      FreeList fl_for_cur_sz;  // Empty.
      fl_for_cur_sz.set_size(cur_sz);
      {
        MutexLockerEx x(_indexedFreeListParLocks[cur_sz],
                        Mutex::_no_safepoint_check_flag);
<<<<<<< HEAD
=======
        FreeList* gfl = &_indexedFreeList[cur_sz];
>>>>>>> eb8bd999
        if (gfl->count() != 0) {
          // nn is the number of chunks of size cur_sz that
          // we'd need to split k-ways each, in order to create
          // "n" chunks of size word_sz each.
          const size_t nn = MAX2(n/k, (size_t)1);
          gfl->getFirstNChunksFromList(nn, &fl_for_cur_sz);
          found = true;
          if (k > 1) {
            // Update split death stats for the cur_sz-size blocks list:
            // we increment the split death count by the number of blocks
            // we just took from the cur_sz-size blocks list and which
            // we will be splitting below.
<<<<<<< HEAD
            ssize_t deaths = _indexedFreeList[cur_sz].splitDeaths() +
                             fl_for_cur_sz.count();
            _indexedFreeList[cur_sz].set_splitDeaths(deaths);
=======
            ssize_t deaths = gfl->splitDeaths() +
                             fl_for_cur_sz.count();
            gfl->set_splitDeaths(deaths);
>>>>>>> eb8bd999
          }
        }
      }
      // Now transfer fl_for_cur_sz to fl.  Common case, we hope, is k = 1.
      if (found) {
        if (k == 1) {
          fl->prepend(&fl_for_cur_sz);
        } else {
          // Divide each block on fl_for_cur_sz up k ways.
          FreeChunk* fc;
          while ((fc = fl_for_cur_sz.getChunkAtHead()) != NULL) {
            // Must do this in reverse order, so that anybody attempting to
            // access the main chunk sees it as a single free block until we
            // change it.
            size_t fc_size = fc->size();
<<<<<<< HEAD
            for (int i = k-1; i >= 0; i--) {
              FreeChunk* ffc = (FreeChunk*)((HeapWord*)fc + i * word_sz);
              ffc->setSize(word_sz);
              ffc->linkNext(NULL);
              ffc->linkPrev(NULL); // Mark as a free block for other (parallel) GC threads.
              // Above must occur before BOT is updated below.
              // splitting from the right, fc_size == (k - i + 1) * wordsize
              _bt.mark_block((HeapWord*)ffc, word_sz);
              fc_size -= word_sz;
              _bt.verify_not_unallocated((HeapWord*)ffc, ffc->size());
              _bt.verify_single_block((HeapWord*)fc, fc_size);
              _bt.verify_single_block((HeapWord*)ffc, ffc->size());
=======
            assert(fc->isFree(), "Error");
            for (int i = k-1; i >= 0; i--) {
              FreeChunk* ffc = (FreeChunk*)((HeapWord*)fc + i * word_sz);
              assert((i != 0) ||
                        ((fc == ffc) && ffc->isFree() &&
                         (ffc->size() == k*word_sz) && (fc_size == word_sz)),
                        "Counting error");
              ffc->setSize(word_sz);
              ffc->linkPrev(NULL); // Mark as a free block for other (parallel) GC threads.
              ffc->linkNext(NULL);
              // Above must occur before BOT is updated below.
              OrderAccess::storestore();
              // splitting from the right, fc_size == i * word_sz
              _bt.mark_block((HeapWord*)ffc, word_sz, true /* reducing */);
              fc_size -= word_sz;
              assert(fc_size == i*word_sz, "Error");
              _bt.verify_not_unallocated((HeapWord*)ffc, word_sz);
              _bt.verify_single_block((HeapWord*)fc, fc_size);
              _bt.verify_single_block((HeapWord*)ffc, word_sz);
>>>>>>> eb8bd999
              // Push this on "fl".
              fl->returnChunkAtHead(ffc);
            }
            // TRAP
            assert(fl->tail()->next() == NULL, "List invariant.");
          }
        }
        // Update birth stats for this block size.
        size_t num = fl->count();
        MutexLockerEx x(_indexedFreeListParLocks[word_sz],
                        Mutex::_no_safepoint_check_flag);
        ssize_t births = _indexedFreeList[word_sz].splitBirths() + num;
        _indexedFreeList[word_sz].set_splitBirths(births);
        return;
      }
    }
  }
  // Otherwise, we'll split a block from the dictionary.
  FreeChunk* fc = NULL;
  FreeChunk* rem_fc = NULL;
  size_t rem;
  {
    MutexLockerEx x(parDictionaryAllocLock(),
                    Mutex::_no_safepoint_check_flag);
    while (n > 0) {
      fc = dictionary()->getChunk(MAX2(n * word_sz,
                                  _dictionary->minSize()),
                                  FreeBlockDictionary::atLeast);
      if (fc != NULL) {
        _bt.allocated((HeapWord*)fc, fc->size(), true /* reducing */);  // update _unallocated_blk
        dictionary()->dictCensusUpdate(fc->size(),
                                       true /*split*/,
                                       false /*birth*/);
        break;
      } else {
        n--;
      }
    }
    if (fc == NULL) return;
    assert((ssize_t)n >= 1, "Control point invariant");
    // Otherwise, split up that block.
<<<<<<< HEAD
=======
    assert((ssize_t)n >= 1, "Control point invariant");
    assert(fc->isFree(), "Error: should be a free block");
    _bt.verify_single_block((HeapWord*)fc, fc->size());
>>>>>>> eb8bd999
    const size_t nn = fc->size() / word_sz;
    n = MIN2(nn, n);
    assert((ssize_t)n >= 1, "Control point invariant");
    rem = fc->size() - n * word_sz;
    // If there is a remainder, and it's too small, allocate one fewer.
    if (rem > 0 && rem < MinChunkSize) {
      n--; rem += word_sz;
    }
    // Note that at this point we may have n == 0.
    assert((ssize_t)n >= 0, "Control point invariant");

    // If n is 0, the chunk fc that was found is not large
    // enough to leave a viable remainder.  We are unable to
    // allocate even one block.  Return fc to the
    // dictionary and return, leaving "fl" empty.
    if (n == 0) {
      returnChunkToDictionary(fc);
<<<<<<< HEAD
=======
      assert(fl->count() == 0, "We never allocated any blocks");
>>>>>>> eb8bd999
      return;
    }

    // First return the remainder, if any.
    // Note that we hold the lock until we decide if we're going to give
    // back the remainder to the dictionary, since a concurrent allocation
    // may otherwise see the heap as empty.  (We're willing to take that
    // hit if the block is a small block.)
    if (rem > 0) {
      size_t prefix_size = n * word_sz;
      rem_fc = (FreeChunk*)((HeapWord*)fc + prefix_size);
      rem_fc->setSize(rem);
      rem_fc->linkPrev(NULL); // Mark as a free block for other (parallel) GC threads.
      rem_fc->linkNext(NULL);
      // Above must occur before BOT is updated below.
      assert((ssize_t)n > 0 && prefix_size > 0 && rem_fc > fc, "Error");
<<<<<<< HEAD
=======
      OrderAccess::storestore();
>>>>>>> eb8bd999
      _bt.split_block((HeapWord*)fc, fc->size(), prefix_size);
      assert(fc->isFree(), "Error");
      fc->setSize(prefix_size);
      if (rem >= IndexSetSize) {
        returnChunkToDictionary(rem_fc);
        dictionary()->dictCensusUpdate(rem, true /*split*/, true /*birth*/);
        rem_fc = NULL;
      }
      // Otherwise, return it to the small list below.
    }
  }
  if (rem_fc != NULL) {
    MutexLockerEx x(_indexedFreeListParLocks[rem],
                    Mutex::_no_safepoint_check_flag);
    _bt.verify_not_unallocated((HeapWord*)rem_fc, rem_fc->size());
    _indexedFreeList[rem].returnChunkAtHead(rem_fc);
    smallSplitBirth(rem);
  }
  assert((ssize_t)n > 0 && fc != NULL, "Consistency");
  // Now do the splitting up.
  // Must do this in reverse order, so that anybody attempting to
  // access the main chunk sees it as a single free block until we
  // change it.
  size_t fc_size = n * word_sz;
  // All but first chunk in this loop
  for (ssize_t i = n-1; i > 0; i--) {
    FreeChunk* ffc = (FreeChunk*)((HeapWord*)fc + i * word_sz);
    ffc->setSize(word_sz);
    ffc->linkPrev(NULL); // Mark as a free block for other (parallel) GC threads.
    ffc->linkNext(NULL);
    // Above must occur before BOT is updated below.
    OrderAccess::storestore();
    // splitting from the right, fc_size == (n - i + 1) * wordsize
    _bt.mark_block((HeapWord*)ffc, word_sz, true /* reducing */);
    fc_size -= word_sz;
    _bt.verify_not_unallocated((HeapWord*)ffc, ffc->size());
    _bt.verify_single_block((HeapWord*)ffc, ffc->size());
    _bt.verify_single_block((HeapWord*)fc, fc_size);
    // Push this on "fl".
    fl->returnChunkAtHead(ffc);
  }
  // First chunk
  assert(fc->isFree() && fc->size() == n*word_sz, "Error: should still be a free block");
  // The blocks above should show their new sizes before the first block below
  fc->setSize(word_sz);
  fc->linkPrev(NULL);    // idempotent wrt free-ness, see assert above
  fc->linkNext(NULL);
  _bt.verify_not_unallocated((HeapWord*)fc, fc->size());
  _bt.verify_single_block((HeapWord*)fc, fc->size());
  fl->returnChunkAtHead(fc);

  assert((ssize_t)n > 0 && (ssize_t)n == fl->count(), "Incorrect number of blocks");
  {
    // Update the stats for this block size.
    MutexLockerEx x(_indexedFreeListParLocks[word_sz],
                    Mutex::_no_safepoint_check_flag);
    const ssize_t births = _indexedFreeList[word_sz].splitBirths() + n;
    _indexedFreeList[word_sz].set_splitBirths(births);
    // ssize_t new_surplus = _indexedFreeList[word_sz].surplus() + n;
    // _indexedFreeList[word_sz].set_surplus(new_surplus);
  }

  // TRAP
  assert(fl->tail()->next() == NULL, "List invariant.");
}

// Set up the space's par_seq_tasks structure for work claiming
// for parallel rescan. See CMSParRemarkTask where this is currently used.
// XXX Need to suitably abstract and generalize this and the next
// method into one.
void
CompactibleFreeListSpace::
initialize_sequential_subtasks_for_rescan(int n_threads) {
  // The "size" of each task is fixed according to rescan_task_size.
  assert(n_threads > 0, "Unexpected n_threads argument");
  const size_t task_size = rescan_task_size();
  size_t n_tasks = (used_region().word_size() + task_size - 1)/task_size;
  assert((n_tasks == 0) == used_region().is_empty(), "n_tasks incorrect");
  assert(n_tasks == 0 ||
         ((used_region().start() + (n_tasks - 1)*task_size < used_region().end()) &&
          (used_region().start() + n_tasks*task_size >= used_region().end())),
         "n_tasks calculation incorrect");
  SequentialSubTasksDone* pst = conc_par_seq_tasks();
  assert(!pst->valid(), "Clobbering existing data?");
  pst->set_par_threads(n_threads);
  pst->set_n_tasks((int)n_tasks);
}

// Set up the space's par_seq_tasks structure for work claiming
// for parallel concurrent marking. See CMSConcMarkTask where this is currently used.
void
CompactibleFreeListSpace::
initialize_sequential_subtasks_for_marking(int n_threads,
                                           HeapWord* low) {
  // The "size" of each task is fixed according to rescan_task_size.
  assert(n_threads > 0, "Unexpected n_threads argument");
  const size_t task_size = marking_task_size();
  assert(task_size > CardTableModRefBS::card_size_in_words &&
         (task_size %  CardTableModRefBS::card_size_in_words == 0),
         "Otherwise arithmetic below would be incorrect");
  MemRegion span = _gen->reserved();
  if (low != NULL) {
    if (span.contains(low)) {
      // Align low down to  a card boundary so that
      // we can use block_offset_careful() on span boundaries.
      HeapWord* aligned_low = (HeapWord*)align_size_down((uintptr_t)low,
                                 CardTableModRefBS::card_size);
      // Clip span prefix at aligned_low
      span = span.intersection(MemRegion(aligned_low, span.end()));
    } else if (low > span.end()) {
      span = MemRegion(low, low);  // Null region
    } // else use entire span
  }
  assert(span.is_empty() ||
         ((uintptr_t)span.start() %  CardTableModRefBS::card_size == 0),
        "span should start at a card boundary");
  size_t n_tasks = (span.word_size() + task_size - 1)/task_size;
  assert((n_tasks == 0) == span.is_empty(), "Inconsistency");
  assert(n_tasks == 0 ||
         ((span.start() + (n_tasks - 1)*task_size < span.end()) &&
          (span.start() + n_tasks*task_size >= span.end())),
         "n_tasks calculation incorrect");
  SequentialSubTasksDone* pst = conc_par_seq_tasks();
  assert(!pst->valid(), "Clobbering existing data?");
  pst->set_par_threads(n_threads);
  pst->set_n_tasks((int)n_tasks);
}<|MERGE_RESOLUTION|>--- conflicted
+++ resolved
@@ -1,9 +1,5 @@
 /*
-<<<<<<< HEAD
- * Copyright (c) 2001, 2009, Oracle and/or its affiliates. All rights reserved.
-=======
  * Copyright (c) 2001, 2010, Oracle and/or its affiliates. All rights reserved.
->>>>>>> eb8bd999
  * DO NOT ALTER OR REMOVE COPYRIGHT NOTICES OR THIS FILE HEADER.
  *
  * This code is free software; you can redistribute it and/or modify it
@@ -406,8 +402,6 @@
   return res;
 }
 
-<<<<<<< HEAD
-=======
 void LinearAllocBlock::print_on(outputStream* st) const {
   st->print_cr(" LinearAllocBlock: ptr = " PTR_FORMAT ", word_size = " SIZE_FORMAT
             ", refillsize = " SIZE_FORMAT ", allocation_size_limit = " SIZE_FORMAT,
@@ -431,7 +425,6 @@
                _fitStrategy?"true":"false", _adaptive_freelists?"true":"false");
 }
 
->>>>>>> eb8bd999
 void CompactibleFreeListSpace::print_indexed_free_lists(outputStream* st)
 const {
   reportIndexedFreeListStatistics();
@@ -594,12 +587,8 @@
     // Resize the underlying block offset table.
     _bt.resize(pointer_delta(value, bottom()));
     if (value <= prevEnd) {
-<<<<<<< HEAD
-      assert(value >= unallocated_block(), "New end is below unallocated block");
-=======
       assert(!BlockOffsetArrayUseUnallocatedBlock || value >= unallocated_block(),
              "New end is below unallocated block");
->>>>>>> eb8bd999
     } else {
       // Now, take this new chunk and add it to the free blocks.
       // Note that the BOT has not yet been updated for this block.
@@ -2529,284 +2518,6 @@
   _dictionary->printDictCensus();
 }
 
-<<<<<<< HEAD
-// Return the next displaced header, incrementing the pointer and
-// recycling spool area as necessary.
-markOop PromotionInfo::nextDisplacedHeader() {
-  assert(_spoolHead != NULL, "promotionInfo inconsistency");
-  assert(_spoolHead != _spoolTail || _firstIndex < _nextIndex,
-         "Empty spool space: no displaced header can be fetched");
-  assert(_spoolHead->bufferSize > _firstIndex, "Off by one error at head?");
-  markOop hdr = _spoolHead->displacedHdr[_firstIndex];
-  // Spool forward
-  if (++_firstIndex == _spoolHead->bufferSize) { // last location in this block
-    // forward to next block, recycling this block into spare spool buffer
-    SpoolBlock* tmp = _spoolHead->nextSpoolBlock;
-    assert(_spoolHead != _spoolTail, "Spooling storage mix-up");
-    _spoolHead->nextSpoolBlock = _spareSpool;
-    _spareSpool = _spoolHead;
-    _spoolHead = tmp;
-    _firstIndex = 1;
-    NOT_PRODUCT(
-      if (_spoolHead == NULL) {  // all buffers fully consumed
-        assert(_spoolTail == NULL && _nextIndex == 1,
-               "spool buffers processing inconsistency");
-      }
-    )
-  }
-  return hdr;
-}
-
-void PromotionInfo::track(PromotedObject* trackOop) {
-  track(trackOop, oop(trackOop)->klass());
-}
-
-void PromotionInfo::track(PromotedObject* trackOop, klassOop klassOfOop) {
-  // make a copy of header as it may need to be spooled
-  markOop mark = oop(trackOop)->mark();
-  trackOop->clearNext();
-  if (mark->must_be_preserved_for_cms_scavenge(klassOfOop)) {
-    // save non-prototypical header, and mark oop
-    saveDisplacedHeader(mark);
-    trackOop->setDisplacedMark();
-  } else {
-    // we'd like to assert something like the following:
-    // assert(mark == markOopDesc::prototype(), "consistency check");
-    // ... but the above won't work because the age bits have not (yet) been
-    // cleared. The remainder of the check would be identical to the
-    // condition checked in must_be_preserved() above, so we don't really
-    // have anything useful to check here!
-  }
-  if (_promoTail != NULL) {
-    assert(_promoHead != NULL, "List consistency");
-    _promoTail->setNext(trackOop);
-    _promoTail = trackOop;
-  } else {
-    assert(_promoHead == NULL, "List consistency");
-    _promoHead = _promoTail = trackOop;
-  }
-  // Mask as newly promoted, so we can skip over such objects
-  // when scanning dirty cards
-  assert(!trackOop->hasPromotedMark(), "Should not have been marked");
-  trackOop->setPromotedMark();
-}
-
-// Save the given displaced header, incrementing the pointer and
-// obtaining more spool area as necessary.
-void PromotionInfo::saveDisplacedHeader(markOop hdr) {
-  assert(_spoolHead != NULL && _spoolTail != NULL,
-         "promotionInfo inconsistency");
-  assert(_spoolTail->bufferSize > _nextIndex, "Off by one error at tail?");
-  _spoolTail->displacedHdr[_nextIndex] = hdr;
-  // Spool forward
-  if (++_nextIndex == _spoolTail->bufferSize) { // last location in this block
-    // get a new spooling block
-    assert(_spoolTail->nextSpoolBlock == NULL, "tail should terminate spool list");
-    _splice_point = _spoolTail;                   // save for splicing
-    _spoolTail->nextSpoolBlock = getSpoolBlock(); // might fail
-    _spoolTail = _spoolTail->nextSpoolBlock;      // might become NULL ...
-    // ... but will attempt filling before next promotion attempt
-    _nextIndex = 1;
-  }
-}
-
-// Ensure that spooling space exists. Return false if spooling space
-// could not be obtained.
-bool PromotionInfo::ensure_spooling_space_work() {
-  assert(!has_spooling_space(), "Only call when there is no spooling space");
-  // Try and obtain more spooling space
-  SpoolBlock* newSpool = getSpoolBlock();
-  assert(newSpool == NULL ||
-         (newSpool->bufferSize != 0 && newSpool->nextSpoolBlock == NULL),
-        "getSpoolBlock() sanity check");
-  if (newSpool == NULL) {
-    return false;
-  }
-  _nextIndex = 1;
-  if (_spoolTail == NULL) {
-    _spoolTail = newSpool;
-    if (_spoolHead == NULL) {
-      _spoolHead = newSpool;
-      _firstIndex = 1;
-    } else {
-      assert(_splice_point != NULL && _splice_point->nextSpoolBlock == NULL,
-             "Splice point invariant");
-      // Extra check that _splice_point is connected to list
-      #ifdef ASSERT
-      {
-        SpoolBlock* blk = _spoolHead;
-        for (; blk->nextSpoolBlock != NULL;
-             blk = blk->nextSpoolBlock);
-        assert(blk != NULL && blk == _splice_point,
-               "Splice point incorrect");
-      }
-      #endif // ASSERT
-      _splice_point->nextSpoolBlock = newSpool;
-    }
-  } else {
-    assert(_spoolHead != NULL, "spool list consistency");
-    _spoolTail->nextSpoolBlock = newSpool;
-    _spoolTail = newSpool;
-  }
-  return true;
-}
-
-// Get a free spool buffer from the free pool, getting a new block
-// from the heap if necessary.
-SpoolBlock* PromotionInfo::getSpoolBlock() {
-  SpoolBlock* res;
-  if ((res = _spareSpool) != NULL) {
-    _spareSpool = _spareSpool->nextSpoolBlock;
-    res->nextSpoolBlock = NULL;
-  } else {  // spare spool exhausted, get some from heap
-    res = (SpoolBlock*)(space()->allocateScratch(refillSize()));
-    if (res != NULL) {
-      res->init();
-    }
-  }
-  assert(res == NULL || res->nextSpoolBlock == NULL, "postcondition");
-  return res;
-}
-
-void PromotionInfo::startTrackingPromotions() {
-  assert(_spoolHead == _spoolTail && _firstIndex == _nextIndex,
-         "spooling inconsistency?");
-  _firstIndex = _nextIndex = 1;
-  _tracking = true;
-}
-
-#define CMSPrintPromoBlockInfo 1
-
-void PromotionInfo::stopTrackingPromotions(uint worker_id) {
-  assert(_spoolHead == _spoolTail && _firstIndex == _nextIndex,
-         "spooling inconsistency?");
-  _firstIndex = _nextIndex = 1;
-  _tracking = false;
-  if (CMSPrintPromoBlockInfo > 1) {
-    print_statistics(worker_id);
-  }
-}
-
-void PromotionInfo::print_statistics(uint worker_id) const {
-  assert(_spoolHead == _spoolTail && _firstIndex == _nextIndex,
-         "Else will undercount");
-  assert(CMSPrintPromoBlockInfo > 0, "Else unnecessary call");
-  // Count the number of blocks and slots in the free pool
-  size_t slots  = 0;
-  size_t blocks = 0;
-  for (SpoolBlock* cur_spool = _spareSpool;
-       cur_spool != NULL;
-       cur_spool = cur_spool->nextSpoolBlock) {
-    // the first entry is just a self-pointer; indices 1 through
-    // bufferSize - 1 are occupied (thus, bufferSize - 1 slots).
-    guarantee((void*)cur_spool->displacedHdr == (void*)&cur_spool->displacedHdr,
-              "first entry of displacedHdr should be self-referential");
-    slots += cur_spool->bufferSize - 1;
-    blocks++;
-  }
-  if (_spoolHead != NULL) {
-    slots += _spoolHead->bufferSize - 1;
-    blocks++;
-  }
-  gclog_or_tty->print_cr(" [worker %d] promo_blocks = %d, promo_slots = %d ",
-                         worker_id, blocks, slots);
-}
-
-// When _spoolTail is not NULL, then the slot <_spoolTail, _nextIndex>
-// points to the next slot available for filling.
-// The set of slots holding displaced headers are then all those in the
-// right-open interval denoted by:
-//
-//    [ <_spoolHead, _firstIndex>, <_spoolTail, _nextIndex> )
-//
-// When _spoolTail is NULL, then the set of slots with displaced headers
-// is all those starting at the slot <_spoolHead, _firstIndex> and
-// going up to the last slot of last block in the linked list.
-// In this lartter case, _splice_point points to the tail block of
-// this linked list of blocks holding displaced headers.
-void PromotionInfo::verify() const {
-  // Verify the following:
-  // 1. the number of displaced headers matches the number of promoted
-  //    objects that have displaced headers
-  // 2. each promoted object lies in this space
-  debug_only(
-    PromotedObject* junk = NULL;
-    assert(junk->next_addr() == (void*)(oop(junk)->mark_addr()),
-           "Offset of PromotedObject::_next is expected to align with "
-           "  the OopDesc::_mark within OopDesc");
-  )
-  // FIXME: guarantee????
-  guarantee(_spoolHead == NULL || _spoolTail != NULL ||
-            _splice_point != NULL, "list consistency");
-  guarantee(_promoHead == NULL || _promoTail != NULL, "list consistency");
-  // count the number of objects with displaced headers
-  size_t numObjsWithDisplacedHdrs = 0;
-  for (PromotedObject* curObj = _promoHead; curObj != NULL; curObj = curObj->next()) {
-    guarantee(space()->is_in_reserved((HeapWord*)curObj), "Containment");
-    // the last promoted object may fail the mark() != NULL test of is_oop().
-    guarantee(curObj->next() == NULL || oop(curObj)->is_oop(), "must be an oop");
-    if (curObj->hasDisplacedMark()) {
-      numObjsWithDisplacedHdrs++;
-    }
-  }
-  // Count the number of displaced headers
-  size_t numDisplacedHdrs = 0;
-  for (SpoolBlock* curSpool = _spoolHead;
-       curSpool != _spoolTail && curSpool != NULL;
-       curSpool = curSpool->nextSpoolBlock) {
-    // the first entry is just a self-pointer; indices 1 through
-    // bufferSize - 1 are occupied (thus, bufferSize - 1 slots).
-    guarantee((void*)curSpool->displacedHdr == (void*)&curSpool->displacedHdr,
-              "first entry of displacedHdr should be self-referential");
-    numDisplacedHdrs += curSpool->bufferSize - 1;
-  }
-  guarantee((_spoolHead == _spoolTail) == (numDisplacedHdrs == 0),
-            "internal consistency");
-  guarantee(_spoolTail != NULL || _nextIndex == 1,
-            "Inconsistency between _spoolTail and _nextIndex");
-  // We overcounted (_firstIndex-1) worth of slots in block
-  // _spoolHead and we undercounted (_nextIndex-1) worth of
-  // slots in block _spoolTail. We make an appropriate
-  // adjustment by subtracting the first and adding the
-  // second:  - (_firstIndex - 1) + (_nextIndex - 1)
-  numDisplacedHdrs += (_nextIndex - _firstIndex);
-  guarantee(numDisplacedHdrs == numObjsWithDisplacedHdrs, "Displaced hdr count");
-}
-
-void PromotionInfo::print_on(outputStream* st) const {
-  SpoolBlock* curSpool = NULL;
-  size_t i = 0;
-  st->print_cr("start & end indices: [" SIZE_FORMAT ", " SIZE_FORMAT ")",
-               _firstIndex, _nextIndex);
-  for (curSpool = _spoolHead; curSpool != _spoolTail && curSpool != NULL;
-       curSpool = curSpool->nextSpoolBlock) {
-    curSpool->print_on(st);
-    st->print_cr(" active ");
-    i++;
-  }
-  for (curSpool = _spoolTail; curSpool != NULL;
-       curSpool = curSpool->nextSpoolBlock) {
-    curSpool->print_on(st);
-    st->print_cr(" inactive ");
-    i++;
-  }
-  for (curSpool = _spareSpool; curSpool != NULL;
-       curSpool = curSpool->nextSpoolBlock) {
-    curSpool->print_on(st);
-    st->print_cr(" free ");
-    i++;
-  }
-  st->print_cr(SIZE_FORMAT " header spooling blocks", i);
-}
-
-void SpoolBlock::print_on(outputStream* st) const {
-  st->print("[" PTR_FORMAT "," PTR_FORMAT "), " SIZE_FORMAT " HeapWords -> " PTR_FORMAT,
-            this, (HeapWord*)displacedHdr + bufferSize,
-            bufferSize, nextSpoolBlock);
-}
-
-=======
->>>>>>> eb8bd999
 ///////////////////////////////////////////////////////////////////////////
 // CFLS_LAB
 ///////////////////////////////////////////////////////////////////////////
@@ -3004,19 +2715,12 @@
          (cur_sz < CompactibleFreeListSpace::IndexSetSize) &&
          (CMSSplitIndexedFreeListBlocks || k <= 1);
          k++, cur_sz = k * word_sz) {
-<<<<<<< HEAD
-      FreeList* gfl = &_indexedFreeList[cur_sz];
-=======
->>>>>>> eb8bd999
       FreeList fl_for_cur_sz;  // Empty.
       fl_for_cur_sz.set_size(cur_sz);
       {
         MutexLockerEx x(_indexedFreeListParLocks[cur_sz],
                         Mutex::_no_safepoint_check_flag);
-<<<<<<< HEAD
-=======
         FreeList* gfl = &_indexedFreeList[cur_sz];
->>>>>>> eb8bd999
         if (gfl->count() != 0) {
           // nn is the number of chunks of size cur_sz that
           // we'd need to split k-ways each, in order to create
@@ -3029,15 +2733,9 @@
             // we increment the split death count by the number of blocks
             // we just took from the cur_sz-size blocks list and which
             // we will be splitting below.
-<<<<<<< HEAD
-            ssize_t deaths = _indexedFreeList[cur_sz].splitDeaths() +
-                             fl_for_cur_sz.count();
-            _indexedFreeList[cur_sz].set_splitDeaths(deaths);
-=======
             ssize_t deaths = gfl->splitDeaths() +
                              fl_for_cur_sz.count();
             gfl->set_splitDeaths(deaths);
->>>>>>> eb8bd999
           }
         }
       }
@@ -3053,20 +2751,6 @@
             // access the main chunk sees it as a single free block until we
             // change it.
             size_t fc_size = fc->size();
-<<<<<<< HEAD
-            for (int i = k-1; i >= 0; i--) {
-              FreeChunk* ffc = (FreeChunk*)((HeapWord*)fc + i * word_sz);
-              ffc->setSize(word_sz);
-              ffc->linkNext(NULL);
-              ffc->linkPrev(NULL); // Mark as a free block for other (parallel) GC threads.
-              // Above must occur before BOT is updated below.
-              // splitting from the right, fc_size == (k - i + 1) * wordsize
-              _bt.mark_block((HeapWord*)ffc, word_sz);
-              fc_size -= word_sz;
-              _bt.verify_not_unallocated((HeapWord*)ffc, ffc->size());
-              _bt.verify_single_block((HeapWord*)fc, fc_size);
-              _bt.verify_single_block((HeapWord*)ffc, ffc->size());
-=======
             assert(fc->isFree(), "Error");
             for (int i = k-1; i >= 0; i--) {
               FreeChunk* ffc = (FreeChunk*)((HeapWord*)fc + i * word_sz);
@@ -3086,7 +2770,6 @@
               _bt.verify_not_unallocated((HeapWord*)ffc, word_sz);
               _bt.verify_single_block((HeapWord*)fc, fc_size);
               _bt.verify_single_block((HeapWord*)ffc, word_sz);
->>>>>>> eb8bd999
               // Push this on "fl".
               fl->returnChunkAtHead(ffc);
             }
@@ -3126,14 +2809,10 @@
       }
     }
     if (fc == NULL) return;
-    assert((ssize_t)n >= 1, "Control point invariant");
     // Otherwise, split up that block.
-<<<<<<< HEAD
-=======
     assert((ssize_t)n >= 1, "Control point invariant");
     assert(fc->isFree(), "Error: should be a free block");
     _bt.verify_single_block((HeapWord*)fc, fc->size());
->>>>>>> eb8bd999
     const size_t nn = fc->size() / word_sz;
     n = MIN2(nn, n);
     assert((ssize_t)n >= 1, "Control point invariant");
@@ -3151,10 +2830,7 @@
     // dictionary and return, leaving "fl" empty.
     if (n == 0) {
       returnChunkToDictionary(fc);
-<<<<<<< HEAD
-=======
       assert(fl->count() == 0, "We never allocated any blocks");
->>>>>>> eb8bd999
       return;
     }
 
@@ -3171,10 +2847,7 @@
       rem_fc->linkNext(NULL);
       // Above must occur before BOT is updated below.
       assert((ssize_t)n > 0 && prefix_size > 0 && rem_fc > fc, "Error");
-<<<<<<< HEAD
-=======
       OrderAccess::storestore();
->>>>>>> eb8bd999
       _bt.split_block((HeapWord*)fc, fc->size(), prefix_size);
       assert(fc->isFree(), "Error");
       fc->setSize(prefix_size);
