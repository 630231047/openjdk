--- conflicted
+++ resolved
@@ -1,9 +1,5 @@
 /*
-<<<<<<< HEAD
- * Copyright (c) 2001, 2009, Oracle and/or its affiliates. All rights reserved.
-=======
  * Copyright (c) 2001, 2010, Oracle and/or its affiliates. All rights reserved.
->>>>>>> eb8bd999
  * DO NOT ALTER OR REMOVE COPYRIGHT NOTICES OR THIS FILE HEADER.
  *
  * This code is free software; you can redistribute it and/or modify it
@@ -345,11 +341,7 @@
 
   // if G1FixedSurvivorSpaceSize is 0 which means the size is not
   // fixed, then _max_survivor_regions will be calculated at
-<<<<<<< HEAD
-  // calculate_young_list_target_config during initialization
-=======
   // calculate_young_list_target_length during initialization
->>>>>>> eb8bd999
   _max_survivor_regions = G1FixedSurvivorSpaceSize / HeapRegion::GrainBytes;
 
   assert(GCTimeRatio > 0,
@@ -868,12 +860,6 @@
 
   // do that for any other surv rate groups
   _short_lived_surv_rate_group->stop_adding_regions();
-<<<<<<< HEAD
-  size_t short_lived_so_length = _young_list_so_prefix_length;
-  _short_lived_surv_rate_group->record_scan_only_prefix(short_lived_so_length);
-  tag_scan_only(short_lived_so_length);
-=======
->>>>>>> eb8bd999
   _survivors_age_table.clear();
 
   assert( verify_young_ages(), "region age verification" );
@@ -1636,10 +1622,6 @@
   // Note that _mmu_tracker->max_gc_time() returns the time in seconds.
   double update_rs_time_goal_ms = _mmu_tracker->max_gc_time() * MILLIUNITS * G1RSetUpdatingPauseTimePercent / 100.0;
   adjust_concurrent_refinement(update_rs_time, update_rs_processed_buffers, update_rs_time_goal_ms);
-<<<<<<< HEAD
-
-=======
->>>>>>> eb8bd999
   // </NEW PREDICTION>
 }
 
@@ -2434,50 +2416,6 @@
 }
 
 void
-G1CollectorPolicy::decide_on_conc_mark_initiation() {
-  // We are about to decide on whether this pause will be an
-  // initial-mark pause.
-
-  // First, during_initial_mark_pause() should not be already set. We
-  // will set it here if we have to. However, it should be cleared by
-  // the end of the pause (it's only set for the duration of an
-  // initial-mark pause).
-  assert(!during_initial_mark_pause(), "pre-condition");
-
-  if (initiate_conc_mark_if_possible()) {
-    // We had noticed on a previous pause that the heap occupancy has
-    // gone over the initiating threshold and we should start a
-    // concurrent marking cycle. So we might initiate one.
-
-    bool during_cycle = _g1->concurrent_mark()->cmThread()->during_cycle();
-    if (!during_cycle) {
-      // The concurrent marking thread is not "during a cycle", i.e.,
-      // it has completed the last one. So we can go ahead and
-      // initiate a new cycle.
-
-      set_during_initial_mark_pause();
-
-      // And we can now clear initiate_conc_mark_if_possible() as
-      // we've already acted on it.
-      clear_initiate_conc_mark_if_possible();
-    } else {
-      // The concurrent marking thread is still finishing up the
-      // previous cycle. If we start one right now the two cycles
-      // overlap. In particular, the concurrent marking thread might
-      // be in the process of clearing the next marking bitmap (which
-      // we will use for the next cycle if we start one). Starting a
-      // cycle now will be bad given that parts of the marking
-      // information might get cleared by the marking thread. And we
-      // cannot wait for the marking thread to finish the cycle as it
-      // periodically yields while clearing the next marking bitmap
-      // and, if it's in a yield point, it's waiting for us to
-      // finish. So, at this point we will not start a cycle and we'll
-      // let the concurrent marking thread complete the last one.
-    }
-  }
-}
-
-void
 G1CollectorPolicy_BestRegionsFirst::
 record_collection_pause_start(double start_time_sec, size_t start_used) {
   G1CollectorPolicy::record_collection_pause_start(start_time_sec, start_used);
@@ -2663,13 +2601,6 @@
 // Add the heap region at the head of the non-incremental collection set
 void G1CollectorPolicy::
 add_to_collection_set(HeapRegion* hr) {
-<<<<<<< HEAD
-  if (G1PrintHeapRegions) {
-    gclog_or_tty->print_cr("added region to cset %d:["PTR_FORMAT", "PTR_FORMAT"], "
-                  "top "PTR_FORMAT", young %s",
-                  hr->hrs_index(), hr->bottom(), hr->end(),
-                  hr->top(), (hr->is_young()) ? "YES" : "NO");
-=======
   assert(_inc_cset_build_state == Active, "Precondition");
   assert(!hr->is_young(), "non-incremental add of young region");
 
@@ -2679,7 +2610,6 @@
                            "top "PTR_FORMAT", %s",
                            hr->hrs_index(), hr->bottom(), hr->end(),
                            hr->top(), hr->is_young() ? "YOUNG" : "NOT_YOUNG");
->>>>>>> eb8bd999
   }
 
   if (_g1->mark_in_progress())
@@ -2914,23 +2844,10 @@
 
   start_recording_regions();
 
-<<<<<<< HEAD
-  guarantee(_target_pause_time_ms > -1.0
-            NOT_PRODUCT(|| Universe::heap()->gc_cause() == GCCause::_scavenge_alot),
-            "_target_pause_time_ms should have been set!");
-#ifndef PRODUCT
-  if (_target_pause_time_ms <= -1.0) {
-    assert(ScavengeALot && Universe::heap()->gc_cause() == GCCause::_scavenge_alot, "Error");
-    _target_pause_time_ms = _mmu_tracker->max_gc_time() * 1000.0;
-  }
-#endif
-  assert(_collection_set == NULL, "Precondition");
-=======
   guarantee(target_pause_time_ms > 0.0,
             err_msg("target_pause_time_ms = %1.6lf should be positive",
                     target_pause_time_ms));
   guarantee(_collection_set == NULL, "Precondition");
->>>>>>> eb8bd999
 
   double base_time_ms = predict_base_elapsed_time_ms(_pending_cards);
   double predicted_pause_time_ms = base_time_ms;
