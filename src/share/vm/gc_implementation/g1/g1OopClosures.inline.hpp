--- conflicted
+++ resolved
@@ -1,9 +1,5 @@
 /*
-<<<<<<< HEAD
- * Copyright (c) 2001, 2007, Oracle and/or its affiliates. All rights reserved.
-=======
  * Copyright (c) 2001, 2010, Oracle and/or its affiliates. All rights reserved.
->>>>>>> eb8bd999
  * DO NOT ALTER OR REMOVE COPYRIGHT NOTICES OR THIS FILE HEADER.
  *
  * This code is free software; you can redistribute it and/or modify it
@@ -118,16 +114,9 @@
     if (_g1->in_cset_fast_test(obj)) {
       Prefetch::write(obj->mark_addr(), 0);
       Prefetch::read(obj->mark_addr(), (HeapWordSize*2));
-<<<<<<< HEAD
-      _par_scan_state->push_on_queue(p);
-    }
-  }
-}
-=======
 
       // Place on the references queue
       _par_scan_state->push_on_queue(p);
     }
   }
 }
->>>>>>> eb8bd999
