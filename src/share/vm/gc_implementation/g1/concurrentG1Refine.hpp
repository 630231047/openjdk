--- conflicted
+++ resolved
@@ -1,9 +1,5 @@
 /*
-<<<<<<< HEAD
- * Copyright (c) 2001, 2009, Oracle and/or its affiliates. All rights reserved.
-=======
  * Copyright (c) 2001, 2010, Oracle and/or its affiliates. All rights reserved.
->>>>>>> eb8bd999
  * DO NOT ALTER OR REMOVE COPYRIGHT NOTICES OR THIS FILE HEADER.
  *
  * This code is free software; you can redistribute it and/or modify it
@@ -195,11 +191,6 @@
     _hot_cache_par_claimed_idx = 0;
   }
 
-  // Set up for parallel processing of the cards in the hot cache
-  void clear_hot_cache_claimed_index() {
-    _hot_cache_par_claimed_idx = 0;
-  }
-
   // Discard entries in the hot cache.
   void clear_hot_cache() {
     _hot_cache_idx = 0; _n_hot = 0;
