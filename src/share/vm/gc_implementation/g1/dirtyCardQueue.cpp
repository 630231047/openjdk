--- conflicted
+++ resolved
@@ -80,13 +80,8 @@
                                    int max_completed_queue,
                                    Mutex* lock, PtrQueueSet* fl_owner) {
   PtrQueueSet::initialize(cbl_mon, fl_lock, max_completed_queue, fl_owner);
-<<<<<<< HEAD
-  set_buffer_size(DCQBarrierQueueBufferSize);
-  set_process_completed_threshold(DCQBarrierProcessCompletedThreshold);
-=======
   set_buffer_size(G1UpdateBufferSize);
   set_process_completed_threshold(G1UpdateBufferQueueProcessingThreshold);
->>>>>>> 076aa799
 
   _shared_dirty_card_queue.set_lock(lock);
   _free_ids = new FreeIdSet((int) num_par_ids(), _cbl_mon);
