--- conflicted
+++ resolved
@@ -32,13 +32,8 @@
 ParCompactionManager**  ParCompactionManager::_manager_array = NULL;
 OopTaskQueueSet*     ParCompactionManager::_stack_array = NULL;
 ObjectStartArray*    ParCompactionManager::_start_array = NULL;
-<<<<<<< HEAD
 ParMarkBitMap*       ParCompactionManager::_mark_bitmap = NULL;
 RegionTaskQueueSet*   ParCompactionManager::_region_array = NULL;
-=======
-ParMarkBitMap*	     ParCompactionManager::_mark_bitmap = NULL;
-ChunkTaskQueueSet*   ParCompactionManager::_chunk_array = NULL;
->>>>>>> 2571633a
 
 ParCompactionManager::ParCompactionManager() :
     _action(CopyAndUpdate) {
@@ -60,11 +55,7 @@
   region_stack()->initialize();
 
   // We want the overflow stack to be permanent
-<<<<<<< HEAD
   _region_overflow_stack =
-=======
-  _chunk_overflow_stack = 
->>>>>>> 2571633a
     new (ResourceObj::C_HEAP) GrowableArray<size_t>(10, true);
 #endif
 
@@ -181,15 +172,9 @@
 #ifdef USE_RegionTaskQueueWithOverflow
   region_stack()->save(region_index);
 #else
-<<<<<<< HEAD
   if(!region_stack()->push(region_index)) {
     region_overflow_stack()->push(region_index);
   }
-=======
-  if(!chunk_stack()->push(chunk_index)) {
-    chunk_overflow_stack()->push(chunk_index);
-  } 
->>>>>>> 2571633a
 #endif
 }
 
@@ -294,13 +279,8 @@
       // pop, but they can come from anywhere, unfortunately.
       PSParallelCompact::fill_and_update_region(this, region_index);
     }
-<<<<<<< HEAD
   } while((region_stack()->size() != 0) ||
           (region_overflow_stack()->length() != 0));
-=======
-  } while((chunk_stack()->size() != 0) || 
-	  (chunk_overflow_stack()->length() != 0));
->>>>>>> 2571633a
 #endif
 
 #ifdef USE_RegionTaskQueueWithOverflow
