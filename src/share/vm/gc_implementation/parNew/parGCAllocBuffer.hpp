--- conflicted
+++ resolved
@@ -77,16 +77,9 @@
   // Undo the last allocation in the buffer, which is required to be of the 
   // "obj" of the given "word_sz".
   void undo_allocation(HeapWord* obj, size_t word_sz) {
-<<<<<<< HEAD
     assert(pointer_delta(_top, _bottom) >= word_sz, "Bad undo");
     assert(pointer_delta(_top, obj)     == word_sz, "Bad undo");
     _top = obj;
-=======
-    assert(_top - word_sz >= _bottom
-	   && _top - word_sz == obj,
-	   "Bad undo_allocation");
-    _top = _top - word_sz;
->>>>>>> 2571633a
   }
 
   // The total (word) size of the buffer, including both allocated and
