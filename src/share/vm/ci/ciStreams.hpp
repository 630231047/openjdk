/*
<<<<<<< HEAD
 * Copyright (c) 1999, 2009, Oracle and/or its affiliates. All rights reserved.
=======
 * Copyright (c) 1999, 2010, Oracle and/or its affiliates. All rights reserved.
>>>>>>> eb8bd999
 * DO NOT ALTER OR REMOVE COPYRIGHT NOTICES OR THIS FILE HEADER.
 *
 * This code is free software; you can redistribute it and/or modify it
 * under the terms of the GNU General Public License version 2 only, as
 * published by the Free Software Foundation.
 *
 * This code is distributed in the hope that it will be useful, but WITHOUT
 * ANY WARRANTY; without even the implied warranty of MERCHANTABILITY or
 * FITNESS FOR A PARTICULAR PURPOSE.  See the GNU General Public License
 * version 2 for more details (a copy is included in the LICENSE file that
 * accompanied this code).
 *
 * You should have received a copy of the GNU General Public License version
 * 2 along with this work; if not, write to the Free Software Foundation,
 * Inc., 51 Franklin St, Fifth Floor, Boston, MA 02110-1301 USA.
 *
 * Please contact Oracle, 500 Oracle Parkway, Redwood Shores, CA 94065 USA
 * or visit www.oracle.com if you need additional information or have any
 * questions.
 *
 */

// ciBytecodeStream
//
// The class is used to iterate over the bytecodes of a method.
// It hides the details of constant pool structure/access by
// providing accessors for constant pool items.  It returns only pure
// Java bytecodes; VM-internal _fast bytecodes are translated back to
// their original form during iteration.
class ciBytecodeStream : StackObj {
private:
  // Handling for the weird bytecodes
  Bytecodes::Code next_wide_or_table(Bytecodes::Code); // Handle _wide & complicated inline table

  static Bytecodes::Code check_java(Bytecodes::Code c) {
    assert(Bytecodes::is_java_code(c), "should not return _fast bytecodes");
    return c;
  }

  static Bytecodes::Code check_defined(Bytecodes::Code c) {
    assert(Bytecodes::is_defined(c), "");
    return c;
  }

  ciMethod* _method;           // the method
  ciInstanceKlass* _holder;
  ciCPCache* _cpcache;
  address _bc_start;            // Start of current bytecode for table
  address _was_wide;            // Address past last wide bytecode
  jint* _table_base;            // Aligned start of last table or switch

  address _start;                  // Start of bytecodes
  address _end;                    // Past end of bytecodes
  address _pc;                     // Current PC
  Bytecodes::Code _bc;             // Current bytecode
  Bytecodes::Code _raw_bc;         // Current bytecode, raw form

  void reset( address base, unsigned int size ) {
    _bc_start =_was_wide = 0;
    _start = _pc = base; _end = base + size;
    _cpcache = NULL;
  }

  void assert_wide(bool require_wide) const {
    if (require_wide)
         { assert(is_wide(),  "must be a wide instruction"); }
    else { assert(!is_wide(), "must not be a wide instruction"); }
  }

  Bytecode* bytecode() const { return Bytecode_at(_bc_start); }
  Bytecode* next_bytecode() const { return Bytecode_at(_pc); }

public:
  // End-Of-Bytecodes
  static Bytecodes::Code EOBC() {
    return Bytecodes::_illegal;
  }

  ciBytecodeStream(ciMethod* m) {
    reset_to_method(m);
  }

  ciBytecodeStream() {
    reset_to_method(NULL);
  }

  ciMethod* method() const { return _method; }

  void reset_to_method(ciMethod* m) {
    _method = m;
    if (m == NULL) {
      _holder = NULL;
      reset(NULL, 0);
    } else {
      _holder = m->holder();
      reset(m->code(), m->code_size());
    }
  }

  void reset_to_bci( int bci );

  // Force the iterator to report a certain bci.
  void force_bci(int bci);

  void set_max_bci( int max ) {
    _end = _start + max;
  }

  address cur_bcp() const       { return _bc_start; }  // Returns bcp to current instruction
  int next_bci() const          { return _pc - _start; }
  int cur_bci() const           { return _bc_start - _start; }
  int instruction_size() const  { return _pc - _bc_start; }

  Bytecodes::Code cur_bc() const{ return check_java(_bc); }
  Bytecodes::Code cur_bc_raw() const { return check_defined(_raw_bc); }
  Bytecodes::Code next_bc()     { return Bytecodes::java_code((Bytecodes::Code)* _pc); }

  // Return current ByteCode and increment PC to next bytecode, skipping all
  // intermediate constants.  Returns EOBC at end.
  // Expected usage:
  //     while( (bc = iter.next()) != EOBC() ) { ... }
  Bytecodes::Code next() {
    _bc_start = _pc;                        // Capture start of bc
    if( _pc >= _end ) return EOBC();        // End-Of-Bytecodes

    // Fetch Java bytecode
    // All rewritten bytecodes maintain the size of original bytecode.
    _bc = Bytecodes::java_code(_raw_bc = (Bytecodes::Code)*_pc);
    int csize = Bytecodes::length_for(_bc); // Expected size
    _pc += csize;                           // Bump PC past bytecode
    if (csize == 0) {
      _bc = next_wide_or_table(_bc);
    }
    return check_java(_bc);
  }

  bool is_wide() const { return ( _pc == _was_wide ); }

  // Does this instruction contain an index which refes into the CP cache?
  bool has_cache_index() const { return Bytecodes::uses_cp_cache(cur_bc_raw()); }

  int get_index_u1() const {
    return bytecode()->get_index_u1(cur_bc_raw());
  }

  int get_index_u1_cpcache() const {
    return bytecode()->get_index_u1_cpcache(cur_bc_raw());
  }

  // Get a byte index following this bytecode.
  // If prefixed with a wide bytecode, get a wide index.
  int get_index() const {
    assert(!has_cache_index(), "else use cpcache variant");
    return (_pc == _was_wide)   // was widened?
      ? get_index_u2(true)      // yes, return wide index
      : get_index_u1();         // no, return narrow index
  }

  // Get 2-byte index (byte swapping depending on which bytecode)
  int get_index_u2(bool is_wide = false) const {
    return bytecode()->get_index_u2(cur_bc_raw(), is_wide);
  }

  // Get 2-byte index in native byte order.  (Rewriter::rewrite makes these.)
  int get_index_u2_cpcache() const {
    return bytecode()->get_index_u2_cpcache(cur_bc_raw());
  }

  // Get 4-byte index, for invokedynamic.
  int get_index_u4() const {
    return bytecode()->get_index_u4(cur_bc_raw());
  }

  bool has_index_u4() const {
    return bytecode()->has_index_u4(cur_bc_raw());
  }

  // Get dimensions byte (multinewarray)
  int get_dimensions() const { return *(unsigned char*)(_pc-1); }

  // Sign-extended index byte/short, no widening
  int get_constant_u1()                     const { return bytecode()->get_constant_u1(instruction_size()-1, cur_bc_raw()); }
  int get_constant_u2(bool is_wide = false) const { return bytecode()->get_constant_u2(instruction_size()-2, cur_bc_raw(), is_wide); }

  // Get a byte signed constant for "iinc".  Invalid for other bytecodes.
  // If prefixed with a wide bytecode, get a wide constant
  int get_iinc_con() const {return (_pc==_was_wide) ? (jshort) get_constant_u2(true) : (jbyte) get_constant_u1();}

  // 2-byte branch offset from current pc
  int get_dest() const {
    return cur_bci() + bytecode()->get_offset_s2(cur_bc_raw());
  }

  // 2-byte branch offset from next pc
  int next_get_dest() const {
    assert(_pc < _end, "");
    return next_bci() + next_bytecode()->get_offset_s2(Bytecodes::_ifeq);
  }

  // 4-byte branch offset from current pc
  int get_far_dest() const {
    return cur_bci() + bytecode()->get_offset_s4(cur_bc_raw());
  }

  // For a lookup or switch table, return target destination
  int get_int_table( int index ) const {
    return Bytes::get_Java_u4((address)&_table_base[index]); }

  // For tableswitch - get length of offset part
  int get_tableswitch_length()  { return get_int_table(2)-get_int_table(1)+1; }

  int get_dest_table( int index ) const {
    return cur_bci() + get_int_table(index); }

  // --- Constant pool access ---
  int get_constant_raw_index() const;
  int get_constant_pool_index() const;
  int get_constant_cache_index() const;
  int get_field_index();
  int get_method_index();

  // If this bytecode is a new, newarray, multianewarray, instanceof,
  // or checkcast, get the referenced klass.
  ciKlass* get_klass(bool& will_link);
  int get_klass_index() const;

  // If this bytecode is one of the ldc variants, get the referenced
  // constant.  Do not attempt to resolve it, since that would require
  // execution of Java code.  If it is not resolved, return an unloaded
  // object (ciConstant.as_object()->is_loaded() == false).
  ciConstant get_constant();
  constantTag get_constant_pool_tag(int index) const;

  // True if the klass-using bytecode points to an unresolved klass
  bool is_unresolved_klass() const {
    constantTag tag = get_constant_pool_tag(get_klass_index());
    return tag.is_unresolved_klass();
  }

  // If this bytecode is one of get_field, get_static, put_field,
  // or put_static, get the referenced field.
  ciField* get_field(bool& will_link);

  ciInstanceKlass* get_declared_field_holder();
  int      get_field_holder_index();
  int      get_field_signature_index();

  // If this is a method invocation bytecode, get the invoked method.
  ciMethod* get_method(bool& will_link);
  ciKlass*  get_declared_method_holder();
  int       get_method_holder_index();
  int       get_method_signature_index();

<<<<<<< HEAD
  ciCPCache*  get_cpcache();
  ciCallSite* get_call_site();

 private:
  void assert_index_size(int required_size) const {
#ifdef ASSERT
    int isize = instruction_size() - (is_wide() ? 1 : 0) - 1;
    if (isize == 2 &&  cur_bc() == Bytecodes::_iinc)
      isize = 1;
    else if (isize <= 2)
      ;                         // no change
    else if (has_giant_index())
      isize = 4;
    else
      isize = 2;
    assert(isize = required_size, "wrong index size");
#endif
  }
=======
  ciCPCache*  get_cpcache() const;
  ciCallSite* get_call_site();
>>>>>>> eb8bd999
};


// ciSignatureStream
//
// The class is used to iterate over the elements of a method signature.
class ciSignatureStream : public StackObj {
private:
  ciSignature* _sig;
  int    _pos;
public:
  ciSignatureStream(ciSignature* signature) {
    _sig = signature;
    _pos = 0;
  }

  bool at_return_type() { return _pos == _sig->count(); }

  bool is_done() { return _pos > _sig->count(); }

  void next() {
    if (_pos <= _sig->count()) {
      _pos++;
    }
  }

  ciType* type() {
    if (at_return_type()) {
      return _sig->return_type();
    } else {
      return _sig->type_at(_pos);
    }
  }
};


// ciExceptionHandlerStream
//
// The class is used to iterate over the exception handlers of
// a method.
class ciExceptionHandlerStream : public StackObj {
private:
  // The method whose handlers we are traversing
  ciMethod* _method;

  // Our current position in the list of handlers
  int        _pos;
  int        _end;

  ciInstanceKlass*  _exception_klass;
  int        _bci;
  bool       _is_exact;

public:
  ciExceptionHandlerStream(ciMethod* method) {
    _method = method;

    // Force loading of method code and handlers.
    _method->code();

    _pos = 0;
    _end = _method->_handler_count;
    _exception_klass = NULL;
    _bci    = -1;
    _is_exact = false;
  }

  ciExceptionHandlerStream(ciMethod* method, int bci,
                           ciInstanceKlass* exception_klass = NULL,
                           bool is_exact = false) {
    _method = method;

    // Force loading of method code and handlers.
    _method->code();

    _pos = -1;
    _end = _method->_handler_count + 1; // include the rethrow handler
    _exception_klass = (exception_klass != NULL && exception_klass->is_loaded()
                          ? exception_klass
                          : NULL);
    _bci = bci;
    assert(_bci >= 0, "bci out of range");
    _is_exact = is_exact;
    next();
  }

  // These methods are currently implemented in an odd way.
  // Count the number of handlers the iterator has ever produced
  // or will ever produce.  Do not include the final rethrow handler.
  // That is, a trivial exception handler stream will have a count
  // of zero and produce just the rethrow handler.
  int count();

  // Count the number of handlers this stream will produce from now on.
  // Include the current handler, and the final rethrow handler.
  // The remaining count will be zero iff is_done() is true,
  int count_remaining();

  bool is_done() {
    return (_pos >= _end);
  }

  void next() {
    _pos++;
    if (_bci != -1) {
      // We are not iterating over all handlers...
      while (!is_done()) {
        ciExceptionHandler* handler = _method->_exception_handlers[_pos];
        if (handler->is_in_range(_bci)) {
          if (handler->is_catch_all()) {
            // Found final active catch block.
            _end = _pos+1;
            return;
          } else if (_exception_klass == NULL || !handler->catch_klass()->is_loaded()) {
            // We cannot do any type analysis here.  Must conservatively assume
            // catch block is reachable.
            return;
          } else if (_exception_klass->is_subtype_of(handler->catch_klass())) {
            // This catch clause will definitely catch the exception.
            // Final candidate.
            _end = _pos+1;
            return;
          } else if (!_is_exact &&
                     handler->catch_klass()->is_subtype_of(_exception_klass)) {
            // This catch block may be reachable.
            return;
          }
        }

        // The catch block was not pertinent.  Go on.
        _pos++;
      }
    } else {
      // This is an iteration over all handlers.
      return;
    }
  }

  ciExceptionHandler* handler() {
    return _method->_exception_handlers[_pos];
  }
};<|MERGE_RESOLUTION|>--- conflicted
+++ resolved
@@ -1,9 +1,5 @@
 /*
-<<<<<<< HEAD
- * Copyright (c) 1999, 2009, Oracle and/or its affiliates. All rights reserved.
-=======
  * Copyright (c) 1999, 2010, Oracle and/or its affiliates. All rights reserved.
->>>>>>> eb8bd999
  * DO NOT ALTER OR REMOVE COPYRIGHT NOTICES OR THIS FILE HEADER.
  *
  * This code is free software; you can redistribute it and/or modify it
@@ -257,29 +253,8 @@
   int       get_method_holder_index();
   int       get_method_signature_index();
 
-<<<<<<< HEAD
-  ciCPCache*  get_cpcache();
-  ciCallSite* get_call_site();
-
- private:
-  void assert_index_size(int required_size) const {
-#ifdef ASSERT
-    int isize = instruction_size() - (is_wide() ? 1 : 0) - 1;
-    if (isize == 2 &&  cur_bc() == Bytecodes::_iinc)
-      isize = 1;
-    else if (isize <= 2)
-      ;                         // no change
-    else if (has_giant_index())
-      isize = 4;
-    else
-      isize = 2;
-    assert(isize = required_size, "wrong index size");
-#endif
-  }
-=======
   ciCPCache*  get_cpcache() const;
   ciCallSite* get_call_site();
->>>>>>> eb8bd999
 };
 
 
