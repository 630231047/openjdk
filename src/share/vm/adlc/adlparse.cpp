--- conflicted
+++ resolved
@@ -3213,7 +3213,6 @@
   char *greater_equal;
   char *less_equal;
   char *greater;
-<<<<<<< HEAD
   const char *equal_format = "eq";
   const char *not_equal_format = "ne";
   const char *less_format = "lt";
@@ -3221,9 +3220,6 @@
   const char *less_equal_format = "le";
   const char *greater_format = "gt";
 
-=======
-  
->>>>>>> 2571633a
   if (_curchar != '%') {
     parse_err(SYNERR, "Missing '%{' for 'cond_interface' block.\n");
     return NULL;
@@ -3422,7 +3418,6 @@
         // Check if there is a string to pass through to output
         char *start = _ptr;       // Record start of the next string
         while ((_curchar != '$') && (_curchar != '"') && (_curchar != '%') && (_curchar != '\n')) {
-<<<<<<< HEAD
           if (_curchar == '\\') {
             next_char();  // superquote
             if ((_curchar == '$') || (_curchar == '%'))
@@ -3430,10 +3425,6 @@
               *(_ptr-1) = _curchar;
           }
           if (_curchar == '\n')  parse_err(SYNERR, "newline in string");  // unimplemented!
-=======
-	  if (_curchar == '\\')  next_char();  // superquote
-	  if (_curchar == '\n')  parse_err(SYNERR, "newline in string");  // unimplemented!
->>>>>>> 2571633a
           next_char();
         }
         // If a string was found, terminate it and record in FormatRule
@@ -4068,7 +4059,6 @@
   next_char();			  // Skip the required initial paren.
   char *token2 = get_expr(description, ")");
   if (_curchar == ')')
-<<<<<<< HEAD
     next_char();                  // Skip required final paren.
   int junk = 0;
   if (include_location && _AD._adlocation_debug && !is_int_token(token2, junk)) {
@@ -4082,9 +4072,6 @@
     token2 = result;
     free(location);
   }
-=======
-    next_char();		  // Skip required final paren.
->>>>>>> 2571633a
   return token2;
 }
 
@@ -4760,7 +4747,6 @@
 
 //---------------------------next_line-----------------------------------------
 void ADLParser::next_line() {
-<<<<<<< HEAD
   _curline = _buf.get_line();
   _curchar = ' ';
 }
@@ -4774,9 +4760,6 @@
   char* location = (char *)malloc(strlen(file) + 100);
   sprintf(location, "\n#line %d \"%s\"\n", line, file);
   return location;
-=======
-  _curline = _buf.get_line(); _linenum++; 
->>>>>>> 2571633a
 }
 
 //-------------------------is_literal_constant---------------------------------
