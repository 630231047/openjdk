--- conflicted
+++ resolved
@@ -39,10 +39,6 @@
 import java.security.AccessController;
 import java.util.*;
 
-<<<<<<< HEAD
-//import com.sun.security.auth.module.UnixSystem;
-=======
->>>>>>> 139a36d3
 import sun.security.action.GetPropertyAction;
 import sun.security.krb5.internal.KerberosTime;
 import sun.security.krb5.internal.Krb5;
@@ -110,21 +106,8 @@
 
     private static long uid;
     static {
-<<<<<<< HEAD
-        // JIGSAW Temp solution: Remove reference to
-        // to avoid cyclic dependency com.sun.security.auth.module.UnixSystem
-//        try {
-            // Available on Solaris, Linux and Mac. Otherwise, no _euid suffix
-//            UnixSystem us = new com.sun.security.auth.module.UnixSystem();
-//            uid = us.getUid();
-//        } catch (Throwable e) {
-            // Cannot be only Exception, might be UnsatisfiedLinkError
-            uid = -1;
-//        }
-=======
         // Available on Solaris, Linux and Mac. Otherwise, -1 and no _euid suffix
         uid = sun.misc.VM.geteuid();
->>>>>>> 139a36d3
     }
 
     public DflCache (String source) {
