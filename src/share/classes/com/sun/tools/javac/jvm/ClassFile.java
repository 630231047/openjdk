/*
 * Copyright (c) 1999, 2014, Oracle and/or its affiliates. All rights reserved.
 * DO NOT ALTER OR REMOVE COPYRIGHT NOTICES OR THIS FILE HEADER.
 *
 * This code is free software; you can redistribute it and/or modify it
 * under the terms of the GNU General Public License version 2 only, as
 * published by the Free Software Foundation.  Oracle designates this
 * particular file as subject to the "Classpath" exception as provided
 * by Oracle in the LICENSE file that accompanied this code.
 *
 * This code is distributed in the hope that it will be useful, but WITHOUT
 * ANY WARRANTY; without even the implied warranty of MERCHANTABILITY or
 * FITNESS FOR A PARTICULAR PURPOSE.  See the GNU General Public License
 * version 2 for more details (a copy is included in the LICENSE file that
 * accompanied this code).
 *
 * You should have received a copy of the GNU General Public License version
 * 2 along with this work; if not, write to the Free Software Foundation,
 * Inc., 51 Franklin St, Fifth Floor, Boston, MA 02110-1301 USA.
 *
 * Please contact Oracle, 500 Oracle Parkway, Redwood Shores, CA 94065 USA
 * or visit www.oracle.com if you need additional information or have any
 * questions.
 */

package com.sun.tools.javac.jvm;

import com.sun.tools.javac.code.Type;
import com.sun.tools.javac.code.Types;
import com.sun.tools.javac.code.Types.UniqueType;
import com.sun.tools.javac.util.Name;


/** A JVM class file.
 *
 *  <p>Generic Java classfiles have one additional attribute for classes,
 *  methods and fields:
 *  <pre>
 *   "Signature" (u4 attr-length, u2 signature-index)
 *  </pre>
 *
 *  <p>A signature gives the full Java type of a method or field. When
 *  used as a class attribute, it indicates type parameters, followed
 *  by supertype, followed by all interfaces.
 *  <pre>
 *     methodOrFieldSignature ::= type
 *     classSignature         ::= [ typeparams ] supertype { interfacetype }
 *  </pre>
 *  <p>The type syntax in signatures is extended as follows:
 *  <pre>{@literal
 *     type       ::= ... | classtype | methodtype | typevar
 *     classtype  ::= classsig { '.' classsig }
 *     classig    ::= 'L' name [typeargs] ';'
 *     methodtype ::= [ typeparams ] '(' { type } ')' type
 *     typevar    ::= 'T' name ';'
 *     typeargs   ::= '<' type { type } '>'
 *     typeparams ::= '<' typeparam { typeparam } '>'
 *     typeparam  ::= name ':' type
 *  }</pre>
 *  <p>This class defines constants used in class files as well
 *  as routines to convert between internal ``.'' and external ``/''
 *  separators in class names.
 *
 *  <p><b>This is NOT part of any supported API.
 *  If you write code that depends on this, you do so at your own risk.
 *  This code and its internal interfaces are subject to change or
 *  deletion without notice.</b> */
public class ClassFile {

    public final static int JAVA_MAGIC = 0xCAFEBABE;

    // see Target
    public final static int CONSTANT_Utf8 = 1;
    public final static int CONSTANT_Unicode = 2;
    public final static int CONSTANT_Integer = 3;
    public final static int CONSTANT_Float = 4;
    public final static int CONSTANT_Long = 5;
    public final static int CONSTANT_Double = 6;
    public final static int CONSTANT_Class = 7;
    public final static int CONSTANT_String = 8;
    public final static int CONSTANT_Fieldref = 9;
    public final static int CONSTANT_Methodref = 10;
    public final static int CONSTANT_InterfaceMethodref = 11;
    public final static int CONSTANT_NameandType = 12;
    public final static int CONSTANT_MethodHandle = 15;
    public final static int CONSTANT_MethodType = 16;
    public final static int CONSTANT_InvokeDynamic = 18;

    public final static int REF_getField = 1;
    public final static int REF_getStatic = 2;
    public final static int REF_putField = 3;
    public final static int REF_putStatic = 4;
    public final static int REF_invokeVirtual = 5;
    public final static int REF_invokeStatic = 6;
    public final static int REF_invokeSpecial = 7;
    public final static int REF_newInvokeSpecial = 8;
    public final static int REF_invokeInterface = 9;

    public final static int MAX_PARAMETERS = 0xff;
    public final static int MAX_DIMENSIONS = 0xff;
    public final static int MAX_CODE = 0xffff;
    public final static int MAX_LOCALS = 0xffff;
    public final static int MAX_STACK = 0xffff;

    public enum Version {
        V45_3(45, 3), // base level for all attributes
        V49(49, 0),   // JDK 1.5: enum, generics, annotations
        V50(50, 0),   // JDK 1.6: stackmaps
        V51(51, 0),   // JDK 1.7
<<<<<<< HEAD
        V52(52, 0);   // JDK 1.8: lambda, type annos, param names
        // JDK9 still marked as V52 // V53(53, 0);   // JDK 1.9

=======
        V52(52, 0),   // JDK 1.8: lambda, type annos, param names
        V53(52, 0);   // JDK 1.9: modules  **** FIXME TO 53 BEFORE RELEASE *****
>>>>>>> 745301ce
        Version(int major, int minor) {
            this.major = major;
            this.minor = minor;
        }
        public final int major, minor;

        private static final Version MIN = values()[0];
        /** Return the least version supported, MIN */
        public static Version MIN() { return MIN; }

        private static final Version MAX = values()[values().length-1];
        /** Return the largest version supported, MAX */
        public static Version MAX() { return MAX; }
    }


/************************************************************************
 * String Translation Routines
 ***********************************************************************/

    /** Return internal representation of buf[offset..offset+len-1],
     *  converting '/' to '.'.
     */
    public static byte[] internalize(byte[] buf, int offset, int len) {
        byte[] translated = new byte[len];
        for (int j = 0; j < len; j++) {
            byte b = buf[offset + j];
            if (b == '/') translated[j] = (byte) '.';
            else translated[j] = b;
        }
        return translated;
    }

    /** Return internal representation of given name,
     *  converting '/' to '.'.
     */
    public static byte[] internalize(Name name) {
        return internalize(name.getByteArray(), name.getByteOffset(), name.getByteLength());
    }

    /** Return external representation of buf[offset..offset+len-1],
     *  converting '.' to '/'.
     */
    public static byte[] externalize(byte[] buf, int offset, int len) {
        byte[] translated = new byte[len];
        for (int j = 0; j < len; j++) {
            byte b = buf[offset + j];
            if (b == '.') translated[j] = (byte) '/';
            else translated[j] = b;
        }
        return translated;
    }

    /** Return external representation of given name,
     *  converting '/' to '.'.
     */
    public static byte[] externalize(Name name) {
        return externalize(name.getByteArray(), name.getByteOffset(), name.getByteLength());
    }

/************************************************************************
 * Name-and-type
 ***********************************************************************/

    /** A class for the name-and-type signature of a method or field.
     */
    public static class NameAndType {
        Name name;
        UniqueType uniqueType;
        Types types;

        NameAndType(Name name, Type type, Types types) {
            this.name = name;
            this.uniqueType = new UniqueType(type, types);
            this.types = types;
        }

        void setType(Type type) {
            this.uniqueType = new UniqueType(type, types);
        }

        @Override
        public boolean equals(Object other) {
            return (other instanceof NameAndType &&
                    name == ((NameAndType) other).name &&
                        uniqueType.equals(((NameAndType) other).uniqueType));
        }

        @Override
        public int hashCode() {
            return name.hashCode() * uniqueType.hashCode();
        }
    }
}<|MERGE_RESOLUTION|>--- conflicted
+++ resolved
@@ -107,14 +107,8 @@
         V49(49, 0),   // JDK 1.5: enum, generics, annotations
         V50(50, 0),   // JDK 1.6: stackmaps
         V51(51, 0),   // JDK 1.7
-<<<<<<< HEAD
-        V52(52, 0);   // JDK 1.8: lambda, type annos, param names
-        // JDK9 still marked as V52 // V53(53, 0);   // JDK 1.9
-
-=======
         V52(52, 0),   // JDK 1.8: lambda, type annos, param names
         V53(52, 0);   // JDK 1.9: modules  **** FIXME TO 53 BEFORE RELEASE *****
->>>>>>> 745301ce
         Version(int major, int minor) {
             this.major = major;
             this.minor = minor;
