--- conflicted
+++ resolved
@@ -8265,13 +8265,10 @@
   ins_encode( enc_cadd_cmpLTMask(p, q, y, tmp) );
   ins_pipe( cadd_cmpltmask );
 %}
-<<<<<<< HEAD
-=======
 
 
 //-----------------------------------------------------------------
 // Direct raw moves between float and general registers using VIS3.
->>>>>>> 7b452e39
 
 //  ins_pipe(faddF_reg);
 instruct MoveF2I_reg_reg(iRegI dst, regF src) %{
