/*
 * Copyright (c) 2011, Oracle and/or its affiliates. All rights reserved.
 * DO NOT ALTER OR REMOVE COPYRIGHT NOTICES OR THIS FILE HEADER.
 *
 * This code is free software; you can redistribute it and/or modify it
 * under the terms of the GNU General Public License version 2 only, as
 * published by the Free Software Foundation.  Oracle designates this
 * particular file as subject to the "Classpath" exception as provided
 * by Oracle in the LICENSE file that accompanied this code.
 *
 * This code is distributed in the hope that it will be useful, but WITHOUT
 * ANY WARRANTY; without even the implied warranty of MERCHANTABILITY or
 * FITNESS FOR A PARTICULAR PURPOSE.  See the GNU General Public License
 * version 2 for more details (a copy is included in the LICENSE file that
 * accompanied this code).
 *
 * You should have received a copy of the GNU General Public License version
 * 2 along with this work; if not, write to the Free Software Foundation,
 * Inc., 51 Franklin St, Fifth Floor, Boston, MA 02110-1301 USA.
 *
 * Please contact Oracle, 500 Oracle Parkway, Redwood Shores, CA 94065 USA
 * or visit www.oracle.com if you need additional information or have any
 * questions.
 */

#import <Cocoa/Cocoa.h>
#import <JavaNativeFoundation/JavaNativeFoundation.h>
#import <JavaRuntimeSupport/JavaRuntimeSupport.h>

#import "sun_lwawt_macosx_CPlatformWindow.h"
#import "com_apple_eawt_event_GestureHandler.h"
#import "com_apple_eawt_FullScreenHandler.h"

#import "AWTWindow.h"
#import "AWTView.h"
#import "CMenu.h"
#import "CMenuBar.h"
#import "LWCToolkit.h"
#import "GeomUtilities.h"
#import "ThreadUtilities.h"
#import "OSVersion.h"

#define MASK(KEY) \
    (sun_lwawt_macosx_CPlatformWindow_ ## KEY)

#define IS(BITS, KEY) \
    ((BITS & MASK(KEY)) != 0)

#define SET(BITS, KEY, VALUE) \
    BITS = VALUE ? BITS | MASK(KEY) : BITS & ~MASK(KEY)

static JNF_CLASS_CACHE(jc_CPlatformWindow, "sun/lwawt/macosx/CPlatformWindow");

// --------------------------------------------------------------
// NSWindow/NSPanel descendants implementation
#define AWT_NS_WINDOW_IMPLEMENTATION                            \
- (id) initWithDelegate:(AWTWindow *)delegate                   \
              frameRect:(NSRect)contectRect                     \
              styleMask:(NSUInteger)styleMask                   \
            contentView:(NSView *)view                          \
{                                                               \
    self = [super initWithContentRect:contectRect               \
                            styleMask:styleMask                 \
                              backing:NSBackingStoreBuffered    \
                                defer:NO];                      \
                                                                \
    if (self == nil) return nil;                                \
                                                                \
    [self setDelegate:delegate];                                \
    [self setContentView:view];                                 \
    [self setInitialFirstResponder:view];                       \
    [self setReleasedWhenClosed:NO];                            \
    [self setPreservesContentDuringLiveResize:YES];             \
                                                                \
    return self;                                                \
}                                                               \
                                                                \
/* NSWindow overrides */                                        \
- (BOOL) canBecomeKeyWindow {                                   \
    return [(AWTWindow*)[self delegate] canBecomeKeyWindow];    \
}                                                               \
                                                                \
- (BOOL) canBecomeMainWindow {                                  \
    return [(AWTWindow*)[self delegate] canBecomeMainWindow];   \
}                                                               \
                                                                \
- (BOOL) worksWhenModal {                                       \
    return [(AWTWindow*)[self delegate] worksWhenModal];        \
}                                                               \
                                                                \
- (void)sendEvent:(NSEvent *)event {                            \
    [(AWTWindow*)[self delegate] sendEvent:event];              \
    [super sendEvent:event];                                    \
}

@implementation AWTWindow_Normal
AWT_NS_WINDOW_IMPLEMENTATION
@end
@implementation AWTWindow_Panel
AWT_NS_WINDOW_IMPLEMENTATION
@end
// END of NSWindow/NSPanel descendants implementation
// --------------------------------------------------------------


@implementation AWTWindow

@synthesize nsWindow;
@synthesize javaPlatformWindow;
@synthesize javaMenuBar;
@synthesize javaMinSize;
@synthesize javaMaxSize;
@synthesize styleBits;
@synthesize isEnabled;

- (void) updateMinMaxSize:(BOOL)resizable {
    if (resizable) {
        [self.nsWindow setMinSize:self.javaMinSize];
        [self.nsWindow setMaxSize:self.javaMaxSize];
    } else {
        NSRect currentFrame = [self.nsWindow frame];
        [self.nsWindow setMinSize:currentFrame.size];
        [self.nsWindow setMaxSize:currentFrame.size];
    }
}

// creates a new NSWindow style mask based on the _STYLE_PROP_BITMASK bits
+ (NSUInteger) styleMaskForStyleBits:(jint)styleBits {
    NSUInteger type = 0;
    if (IS(styleBits, DECORATED)) {
        type |= NSTitledWindowMask;
        if (IS(styleBits, CLOSEABLE))   type |= NSClosableWindowMask;
        if (IS(styleBits, MINIMIZABLE)) type |= NSMiniaturizableWindowMask;
        if (IS(styleBits, RESIZABLE))   type |= NSResizableWindowMask;
    } else {
        type |= NSBorderlessWindowMask;
    }

    if (IS(styleBits, TEXTURED))      type |= NSTexturedBackgroundWindowMask;
    if (IS(styleBits, UNIFIED))       type |= NSUnifiedTitleAndToolbarWindowMask;
    if (IS(styleBits, UTILITY))       type |= NSUtilityWindowMask;
    if (IS(styleBits, HUD))           type |= NSHUDWindowMask;
    if (IS(styleBits, SHEET))         type |= NSDocModalWindowMask;
    if (IS(styleBits, NONACTIVATING)) type |= NSNonactivatingPanelMask;

    return type;
}

// updates _METHOD_PROP_BITMASK based properties on the window
- (void) setPropertiesForStyleBits:(jint)bits mask:(jint)mask {
    if (IS(mask, RESIZABLE)) {
        BOOL resizable = IS(bits, RESIZABLE);
        [self updateMinMaxSize:resizable];
        [self.nsWindow setShowsResizeIndicator:resizable];
    }

    if (IS(mask, HAS_SHADOW)) {
        [self.nsWindow setHasShadow:IS(bits, HAS_SHADOW)];
    }

    if (IS(mask, ZOOMABLE)) {
        [[self.nsWindow standardWindowButton:NSWindowZoomButton] setEnabled:IS(bits, ZOOMABLE)];
    }

    if (IS(mask, ALWAYS_ON_TOP)) {
        [self.nsWindow setLevel:IS(bits, ALWAYS_ON_TOP) ? NSFloatingWindowLevel : NSNormalWindowLevel];
    }

    if (IS(mask, HIDES_ON_DEACTIVATE)) {
        [self.nsWindow setHidesOnDeactivate:IS(bits, HIDES_ON_DEACTIVATE)];
    }

    if (IS(mask, DRAGGABLE_BACKGROUND)) {
        [self.nsWindow setMovableByWindowBackground:IS(bits, DRAGGABLE_BACKGROUND)];
    }

    if (IS(mask, DOCUMENT_MODIFIED)) {
        [self.nsWindow setDocumentEdited:IS(bits, DOCUMENT_MODIFIED)];
    }

    if ([self.nsWindow respondsToSelector:@selector(toggleFullScreen:)]) {
        if (IS(mask, FULLSCREENABLE)) {
            [self.nsWindow setCollectionBehavior:(1 << 7) /*NSWindowCollectionBehaviorFullScreenPrimary*/];
        } else {
            [self.nsWindow setCollectionBehavior:NSWindowCollectionBehaviorDefault];
        }
    }

}

- (id) initWithPlatformWindow:(JNFWeakJObjectWrapper *)platformWindow
                    styleBits:(jint)bits
                    frameRect:(NSRect)rect
                  contentView:(NSView *)view
{
AWT_ASSERT_APPKIT_THREAD;

    NSUInteger styleMask = [AWTWindow styleMaskForStyleBits:bits];
    NSRect contentRect = rect; //[NSWindow contentRectForFrameRect:rect styleMask:styleMask];
    if (contentRect.size.width <= 0.0) {
        contentRect.size.width = 1.0;
    }
    if (contentRect.size.height <= 0.0) {
        contentRect.size.height = 1.0;
    }

    self = [super init];

    if (self == nil) return nil; // no hope

    if (IS(bits, UTILITY) ||
        IS(bits, NONACTIVATING) ||
        IS(bits, HUD) ||
        IS(bits, HIDES_ON_DEACTIVATE))
    {
        self.nsWindow = [[AWTWindow_Panel alloc] initWithDelegate:self
                            frameRect:contentRect
                            styleMask:styleMask
                          contentView:view];
    }
    else
    {
        // These windows will appear in the window list in the dock icon menu
        self.nsWindow = [[AWTWindow_Normal alloc] initWithDelegate:self
                            frameRect:contentRect
                            styleMask:styleMask
                          contentView:view];
    }

    if (self.nsWindow == nil) return nil; // no hope either

    self.isEnabled = YES;
    self.javaPlatformWindow = platformWindow;
    self.styleBits = bits;
    [self setPropertiesForStyleBits:styleBits mask:MASK(_METHOD_PROP_BITMASK)];

    return self;
}

// checks that this window is under the mouse cursor and this point is not overlapped by others windows
- (BOOL) isTopmostWindowUnderMouse {

    int currentWinID = [self.nsWindow windowNumber];

    NSRect screenRect = [[NSScreen mainScreen] frame];
    NSPoint nsMouseLocation = [NSEvent mouseLocation];
    CGPoint cgMouseLocation = CGPointMake(nsMouseLocation.x, screenRect.size.height - nsMouseLocation.y);

    NSMutableArray *windows = (NSMutableArray *)CGWindowListCopyWindowInfo(kCGWindowListOptionOnScreenOnly | kCGWindowListExcludeDesktopElements, kCGNullWindowID);


    for (NSDictionary *window in windows) {
        int layer = [[window objectForKey:(id)kCGWindowLayer] intValue];
        if (layer == 0) {
            int winID = [[window objectForKey:(id)kCGWindowNumber] intValue];
            CGRect rect;
            CGRectMakeWithDictionaryRepresentation((CFDictionaryRef)[window objectForKey:(id)kCGWindowBounds], &rect);
            if (CGRectContainsPoint(rect, cgMouseLocation)) {
                return currentWinID == winID;
            } else if (currentWinID == winID) {
                return NO;
            }
        }
    }
    return NO;
}

- (void) synthesizeMouseEnteredExitedEvents {

    int eventType = 0;
    BOOL isUnderMouse = [self isTopmostWindowUnderMouse];
    BOOL mouseIsOver = [[self.nsWindow contentView] mouseIsOver];

    if (isUnderMouse && !mouseIsOver) {
        eventType = NSMouseEntered;
    } else if (!isUnderMouse && mouseIsOver) {
        eventType = NSMouseExited;
    } else {
        return;
    }

    NSPoint screenLocation = [NSEvent mouseLocation];
    NSPoint windowLocation = [self.nsWindow convertScreenToBase: screenLocation];
    int modifierFlags = (eventType == NSMouseEntered) ? NSMouseEnteredMask : NSMouseExitedMask;

    NSEvent *mouseEvent = [NSEvent enterExitEventWithType: eventType
                                                  location: windowLocation
                                             modifierFlags: modifierFlags
                                                 timestamp: 0
                                              windowNumber: [self.nsWindow windowNumber]
                                                   context: nil
                                               eventNumber: 0
                                            trackingNumber: 0
                                                  userData: nil
                            ];

    [[self.nsWindow contentView] deliverJavaMouseEvent: mouseEvent];
}

- (void) dealloc {
AWT_ASSERT_APPKIT_THREAD;

    JNIEnv *env = [ThreadUtilities getJNIEnv];
    [self.javaPlatformWindow setJObject:nil withEnv:env];

    self.nsWindow = nil;

    [super dealloc];
}

// NSWindow overrides
- (BOOL) canBecomeKeyWindow {
AWT_ASSERT_APPKIT_THREAD;
    return self.isEnabled && IS(self.styleBits, SHOULD_BECOME_KEY);
}

- (BOOL) canBecomeMainWindow {
AWT_ASSERT_APPKIT_THREAD;
    return self.isEnabled && IS(self.styleBits, SHOULD_BECOME_MAIN);
}

- (BOOL) worksWhenModal {
AWT_ASSERT_APPKIT_THREAD;
    return IS(self.styleBits, MODAL_EXCLUDED);
}


// Gesture support
- (void)postGesture:(NSEvent *)event as:(jint)type a:(jdouble)a b:(jdouble)b {
AWT_ASSERT_APPKIT_THREAD;

    JNIEnv *env = [ThreadUtilities getJNIEnv];
    jobject platformWindow = [self.javaPlatformWindow jObjectWithEnv:env];
    if (platformWindow != NULL) {
        // extract the target AWT Window object out of the CPlatformWindow
        static JNF_MEMBER_CACHE(jf_target, jc_CPlatformWindow, "target", "Ljava/awt/Window;");
        jobject awtWindow = JNFGetObjectField(env, platformWindow, jf_target);
        if (awtWindow != NULL) {
            // translate the point into Java coordinates
            NSPoint loc = [event locationInWindow];
            loc.y = [self.nsWindow frame].size.height - loc.y;

            // send up to the GestureHandler to recursively dispatch on the AWT event thread
            static JNF_CLASS_CACHE(jc_GestureHandler, "com/apple/eawt/event/GestureHandler");
            static JNF_STATIC_MEMBER_CACHE(sjm_handleGestureFromNative, jc_GestureHandler, "handleGestureFromNative", "(Ljava/awt/Window;IDDDD)V");
            JNFCallStaticVoidMethod(env, sjm_handleGestureFromNative, awtWindow, type, (jdouble)loc.x, (jdouble)loc.y, (jdouble)a, (jdouble)b);
            (*env)->DeleteLocalRef(env, awtWindow);
        }
        (*env)->DeleteLocalRef(env, platformWindow);
    }
}

- (void)beginGestureWithEvent:(NSEvent *)event {
    [self postGesture:event
                   as:com_apple_eawt_event_GestureHandler_PHASE
                    a:-1.0
                    b:0.0];
}

- (void)endGestureWithEvent:(NSEvent *)event {
    [self postGesture:event
                   as:com_apple_eawt_event_GestureHandler_PHASE
                    a:1.0
                    b:0.0];
}

- (void)magnifyWithEvent:(NSEvent *)event {
    [self postGesture:event
                   as:com_apple_eawt_event_GestureHandler_MAGNIFY
                    a:[event magnification]
                    b:0.0];
}

- (void)rotateWithEvent:(NSEvent *)event {
    [self postGesture:event
                   as:com_apple_eawt_event_GestureHandler_ROTATE
                    a:[event rotation]
                    b:0.0];
}

- (void)swipeWithEvent:(NSEvent *)event {
    [self postGesture:event
                   as:com_apple_eawt_event_GestureHandler_SWIPE
                    a:[event deltaX]
                    b:[event deltaY]];
}


// NSWindowDelegate methods

- (void) _deliverMoveResizeEvent {
AWT_ASSERT_APPKIT_THREAD;

    // deliver the event if this is a user-initiated live resize or as a side-effect
    // of a Java initiated resize, because AppKit can override the bounds and force
    // the bounds of the window to avoid the Dock or remain on screen.
    [AWTToolkit eventCountPlusPlus];
    JNIEnv *env = [ThreadUtilities getJNIEnv];
    jobject platformWindow = [self.javaPlatformWindow jObjectWithEnv:env];
    if (platformWindow == NULL) {
        // TODO: create generic AWT assert
    }

    NSRect frame = ConvertNSScreenRect(env, [self.nsWindow frame]);

    static JNF_MEMBER_CACHE(jm_deliverMoveResizeEvent, jc_CPlatformWindow, "deliverMoveResizeEvent", "(IIII)V");
    JNFCallVoidMethod(env, platformWindow, jm_deliverMoveResizeEvent,
                      (jint)frame.origin.x,
                      (jint)frame.origin.y,
                      (jint)frame.size.width,
                      (jint)frame.size.height);
    (*env)->DeleteLocalRef(env, platformWindow);
}

- (void)windowDidMove:(NSNotification *)notification {
AWT_ASSERT_APPKIT_THREAD;

    [self _deliverMoveResizeEvent];
}

- (void)windowDidResize:(NSNotification *)notification {
AWT_ASSERT_APPKIT_THREAD;

    [self _deliverMoveResizeEvent];
}

- (void)windowDidExpose:(NSNotification *)notification {
AWT_ASSERT_APPKIT_THREAD;

    [AWTToolkit eventCountPlusPlus];
    // TODO: don't see this callback invoked anytime so we track
    // window exposing in _setVisible:(BOOL)
}

- (BOOL)windowShouldZoom:(NSWindow *)window toFrame:(NSRect)proposedFrame {
AWT_ASSERT_APPKIT_THREAD;

    [AWTToolkit eventCountPlusPlus];
    JNIEnv *env = [ThreadUtilities getJNIEnv];
    jobject platformWindow = [self.javaPlatformWindow jObjectWithEnv:env];
    if (platformWindow != NULL) {
        static JNF_MEMBER_CACHE(jm_deliverZoom, jc_CPlatformWindow, "deliverZoom", "(Z)V");
        JNFCallVoidMethod(env, platformWindow, jm_deliverZoom, ![window isZoomed]);
        (*env)->DeleteLocalRef(env, platformWindow);
    }
    return YES;
}

- (void) _deliverIconify:(BOOL)iconify {
AWT_ASSERT_APPKIT_THREAD;

    [AWTToolkit eventCountPlusPlus];
    JNIEnv *env = [ThreadUtilities getJNIEnv];
    jobject platformWindow = [self.javaPlatformWindow jObjectWithEnv:env];
    if (platformWindow != NULL) {
        static JNF_MEMBER_CACHE(jm_deliverIconify, jc_CPlatformWindow, "deliverIconify", "(Z)V");
        JNFCallVoidMethod(env, platformWindow, jm_deliverIconify, iconify);
        (*env)->DeleteLocalRef(env, platformWindow);
    }
}

- (void)windowDidMiniaturize:(NSNotification *)notification {
AWT_ASSERT_APPKIT_THREAD;

    [self _deliverIconify:JNI_TRUE];
}

- (void)windowDidDeminiaturize:(NSNotification *)notification {
AWT_ASSERT_APPKIT_THREAD;

    [self _deliverIconify:JNI_FALSE];
}

- (void) _deliverWindowFocusEvent:(BOOL)focused {
//AWT_ASSERT_APPKIT_THREAD;

    JNIEnv *env = [ThreadUtilities getJNIEnvUncached];
    jobject platformWindow = [self.javaPlatformWindow jObjectWithEnv:env];
    if (platformWindow != NULL) {
        static JNF_MEMBER_CACHE(jm_deliverWindowFocusEvent, jc_CPlatformWindow, "deliverWindowFocusEvent", "(Z)V");
        JNFCallVoidMethod(env, platformWindow, jm_deliverWindowFocusEvent, (jboolean)focused);
        (*env)->DeleteLocalRef(env, platformWindow);
    }
}


- (void) windowDidBecomeKey: (NSNotification *) notification {
AWT_ASSERT_APPKIT_THREAD;
    [AWTToolkit eventCountPlusPlus];
    [CMenuBar activate:self.javaMenuBar modallyDisabled:NO];
    [self _deliverWindowFocusEvent:YES];
}

- (void) windowDidResignKey: (NSNotification *) notification {
    // TODO: check why sometimes at start is invoked *not* on AppKit main thread.
AWT_ASSERT_APPKIT_THREAD;
    [AWTToolkit eventCountPlusPlus];
    [self.javaMenuBar deactivate];
    [self _deliverWindowFocusEvent:NO];
}

- (void) windowDidBecomeMain: (NSNotification *) notification {
AWT_ASSERT_APPKIT_THREAD;
    [AWTToolkit eventCountPlusPlus];

    JNIEnv *env = [ThreadUtilities getJNIEnv];
    jobject platformWindow = [self.javaPlatformWindow jObjectWithEnv:env];
    if (platformWindow != NULL) {
        static JNF_MEMBER_CACHE(jm_windowDidBecomeMain, jc_CPlatformWindow, "windowDidBecomeMain", "()V");
        JNFCallVoidMethod(env, platformWindow, jm_windowDidBecomeMain);
        (*env)->DeleteLocalRef(env, platformWindow);
    }
}

- (BOOL)windowShouldClose:(id)sender {
AWT_ASSERT_APPKIT_THREAD;
    [AWTToolkit eventCountPlusPlus];
    JNIEnv *env = [ThreadUtilities getJNIEnv];
    jobject platformWindow = [self.javaPlatformWindow jObjectWithEnv:env];
    if (platformWindow != NULL) {
        static JNF_MEMBER_CACHE(jm_deliverWindowClosingEvent, jc_CPlatformWindow, "deliverWindowClosingEvent", "()V");
        JNFCallVoidMethod(env, platformWindow, jm_deliverWindowClosingEvent);
        (*env)->DeleteLocalRef(env, platformWindow);
    }
    // The window will be closed (if allowed) as result of sending Java event
    return NO;
}


- (void)_notifyFullScreenOp:(jint)op withEnv:(JNIEnv *)env {
    static JNF_CLASS_CACHE(jc_FullScreenHandler, "com/apple/eawt/FullScreenHandler");
    static JNF_STATIC_MEMBER_CACHE(jm_notifyFullScreenOperation, jc_FullScreenHandler, "handleFullScreenEventFromNative", "(Ljava/awt/Window;I)V");
    static JNF_MEMBER_CACHE(jf_target, jc_CPlatformWindow, "target", "Ljava/awt/Window;");
    jobject platformWindow = [self.javaPlatformWindow jObjectWithEnv:env];
    if (platformWindow != NULL) {
        jobject awtWindow = JNFGetObjectField(env, platformWindow, jf_target);
        if (awtWindow != NULL) {
            JNFCallStaticVoidMethod(env, jm_notifyFullScreenOperation, awtWindow, op);
            (*env)->DeleteLocalRef(env, awtWindow);
        }
        (*env)->DeleteLocalRef(env, platformWindow);
    }
}


- (void)windowWillEnterFullScreen:(NSNotification *)notification {
    static JNF_MEMBER_CACHE(jm_windowWillEnterFullScreen, jc_CPlatformWindow, "windowWillEnterFullScreen", "()V");
    JNIEnv *env = [ThreadUtilities getJNIEnv];
    jobject platformWindow = [self.javaPlatformWindow jObjectWithEnv:env];
    if (platformWindow != NULL) {
        JNFCallVoidMethod(env, platformWindow, jm_windowWillEnterFullScreen);
        [self _notifyFullScreenOp:com_apple_eawt_FullScreenHandler_FULLSCREEN_WILL_ENTER withEnv:env];
        (*env)->DeleteLocalRef(env, platformWindow);
    }
}

- (void)windowDidEnterFullScreen:(NSNotification *)notification {
    static JNF_MEMBER_CACHE(jm_windowDidEnterFullScreen, jc_CPlatformWindow, "windowDidEnterFullScreen", "()V");
    JNIEnv *env = [ThreadUtilities getJNIEnv];
    jobject platformWindow = [self.javaPlatformWindow jObjectWithEnv:env];
    if (platformWindow != NULL) {
        JNFCallVoidMethod(env, platformWindow, jm_windowDidEnterFullScreen);
        [self _notifyFullScreenOp:com_apple_eawt_FullScreenHandler_FULLSCREEN_DID_ENTER withEnv:env];
        (*env)->DeleteLocalRef(env, platformWindow);
    }
}

- (void)windowWillExitFullScreen:(NSNotification *)notification {
    static JNF_MEMBER_CACHE(jm_windowWillExitFullScreen, jc_CPlatformWindow, "windowWillExitFullScreen", "()V");
    JNIEnv *env = [ThreadUtilities getJNIEnv];
    jobject platformWindow = [self.javaPlatformWindow jObjectWithEnv:env];
    if (platformWindow != NULL) {
        JNFCallVoidMethod(env, platformWindow, jm_windowWillExitFullScreen);
        [self _notifyFullScreenOp:com_apple_eawt_FullScreenHandler_FULLSCREEN_WILL_EXIT withEnv:env];
        (*env)->DeleteLocalRef(env, platformWindow);
    }
}

- (void)windowDidExitFullScreen:(NSNotification *)notification {
    static JNF_MEMBER_CACHE(jm_windowDidExitFullScreen, jc_CPlatformWindow, "windowDidExitFullScreen", "()V");
    JNIEnv *env = [ThreadUtilities getJNIEnv];
    jobject platformWindow = [self.javaPlatformWindow jObjectWithEnv:env];
    if (platformWindow != NULL) {
        JNFCallVoidMethod(env, platformWindow, jm_windowDidExitFullScreen);
        [self _notifyFullScreenOp:com_apple_eawt_FullScreenHandler_FULLSCREEN_DID_EXIT withEnv:env];
        (*env)->DeleteLocalRef(env, platformWindow);
    }
}

- (void)sendEvent:(NSEvent *)event {
        if ([event type] == NSLeftMouseDown || [event type] == NSRightMouseDown || [event type] == NSOtherMouseDown) {

            NSPoint p = [NSEvent mouseLocation];
            NSRect frame = [self.nsWindow frame];
            NSRect contentRect = [self.nsWindow contentRectForFrameRect:frame];

            // Check if the click happened in the non-client area (title bar)
            if (p.y >= (frame.origin.y + contentRect.size.height)) {
                JNIEnv *env = [ThreadUtilities getJNIEnvUncached];
                jobject platformWindow = [self.javaPlatformWindow jObjectWithEnv:env];
                // Currently, no need to deliver the whole NSEvent.
                static JNF_MEMBER_CACHE(jm_deliverNCMouseDown, jc_CPlatformWindow, "deliverNCMouseDown", "()V");
                JNFCallVoidMethod(env, platformWindow, jm_deliverNCMouseDown);
            }
        }
}

- (void)constrainSize:(NSSize*)size {
    float minWidth = 0.f, minHeight = 0.f;

    if (IS(self.styleBits, DECORATED)) {
        NSRect frame = [self.nsWindow frame];
        NSRect contentRect = [NSWindow contentRectForFrameRect:frame styleMask:[self.nsWindow styleMask]];

        float top = frame.size.height - contentRect.size.height;
        float left = contentRect.origin.x - frame.origin.x;
        float bottom = contentRect.origin.y - frame.origin.y;
        float right = frame.size.width - (contentRect.size.width + left);

        // Speculative estimation: 80 - enough for window decorations controls
        minWidth += left + right + 80;
        minHeight += top + bottom;
    }

    minWidth = MAX(1.f, minWidth);
    minHeight = MAX(1.f, minHeight);

    size->width = MAX(size->width, minWidth);
    size->height = MAX(size->height, minHeight);
}

- (void) setEnabled: (BOOL)flag {
    self.isEnabled = flag;

    if (IS(self.styleBits, CLOSEABLE)) {
        [[self.nsWindow standardWindowButton:NSWindowCloseButton] setEnabled: flag];
    }

    if (IS(self.styleBits, MINIMIZABLE)) {
        [[self.nsWindow standardWindowButton:NSWindowMiniaturizeButton] setEnabled: flag];
    }

    if (IS(self.styleBits, ZOOMABLE)) {
        [[self.nsWindow standardWindowButton:NSWindowZoomButton] setEnabled: flag];
    }

    if (IS(self.styleBits, RESIZABLE)) {
        [self updateMinMaxSize:flag];
        [self.nsWindow setShowsResizeIndicator:flag];
    }
}

@end // AWTWindow


/*
 * Class:     sun_lwawt_macosx_CPlatformWindow
 * Method:    nativeCreateNSWindow
 * Signature: (JJIIII)J
 */
JNIEXPORT jlong JNICALL Java_sun_lwawt_macosx_CPlatformWindow_nativeCreateNSWindow
(JNIEnv *env, jobject obj, jlong contentViewPtr, jlong styleBits, jdouble x, jdouble y, jdouble w, jdouble h)
{
    __block AWTWindow *window = nil;

JNF_COCOA_ENTER(env);
AWT_ASSERT_NOT_APPKIT_THREAD;

    JNFWeakJObjectWrapper *platformWindow = [JNFWeakJObjectWrapper wrapperWithJObject:obj withEnv:env];
    NSView *contentView = OBJC(contentViewPtr);
    NSRect frameRect = NSMakeRect(x, y, w, h);

    [JNFRunLoop performOnMainThreadWaiting:YES withBlock:^(){
        AWT_ASSERT_APPKIT_THREAD;

        window = [[AWTWindow alloc] initWithPlatformWindow:platformWindow
                                                  styleBits:styleBits
                                                  frameRect:frameRect
                                                contentView:contentView];

        if (window) CFRetain(window);
        [window release]; // GC
    }];

JNF_COCOA_EXIT(env);

    return ptr_to_jlong(window ? window.nsWindow : nil);
}

/*
 * Class:     sun_lwawt_macosx_CPlatformWindow
 * Method:    nativeSetNSWindowStyleBits
 * Signature: (JII)V
 */
JNIEXPORT void JNICALL Java_sun_lwawt_macosx_CPlatformWindow_nativeSetNSWindowStyleBits
(JNIEnv *env, jclass clazz, jlong windowPtr, jint mask, jint bits)
{
JNF_COCOA_ENTER(env);
AWT_ASSERT_NOT_APPKIT_THREAD;

    NSWindow *nsWindow = OBJC(windowPtr);
    [JNFRunLoop performOnMainThreadWaiting:NO withBlock:^(){
        AWT_ASSERT_APPKIT_THREAD;

        AWTWindow *window = (AWTWindow*)[nsWindow delegate];

        // scans the bit field, and only updates the values requested by the mask
        // (this implicity handles the _CALLBACK_PROP_BITMASK case, since those are passive reads)
        jint newBits = window.styleBits & ~mask | bits & mask;

        // resets the NSWindow's style mask if the mask intersects any of those bits
        if (mask & MASK(_STYLE_PROP_BITMASK)) {
            [nsWindow setStyleMask:[AWTWindow styleMaskForStyleBits:newBits]];
        }

        // calls methods on NSWindow to change other properties, based on the mask
        if (mask & MASK(_METHOD_PROP_BITMASK)) {
            [window setPropertiesForStyleBits:bits mask:mask];
        }

        window.styleBits = newBits;
    }];

JNF_COCOA_EXIT(env);
}

/*
 * Class:     sun_lwawt_macosx_CPlatformWindow
 * Method:    nativeSetNSWindowMenuBar
 * Signature: (JJ)V
 */
JNIEXPORT void JNICALL Java_sun_lwawt_macosx_CPlatformWindow_nativeSetNSWindowMenuBar
(JNIEnv *env, jclass clazz, jlong windowPtr, jlong menuBarPtr)
{
JNF_COCOA_ENTER(env);
AWT_ASSERT_NOT_APPKIT_THREAD;

    NSWindow *nsWindow = OBJC(windowPtr);
    CMenuBar *menuBar = OBJC(menuBarPtr);
    [JNFRunLoop performOnMainThreadWaiting:NO withBlock:^(){
        AWT_ASSERT_APPKIT_THREAD;

        AWTWindow *window = (AWTWindow*)[nsWindow delegate];

        if ([nsWindow isKeyWindow]) [window.javaMenuBar deactivate];
        window.javaMenuBar = menuBar;

        // if ([self isKeyWindow]) {
        [CMenuBar activate:window.javaMenuBar modallyDisabled:NO];
        // }
    }];

JNF_COCOA_EXIT(env);
}

/*
 * Class:     sun_lwawt_macosx_CPlatformWindow
 * Method:    nativeGetNSWindowInsets
 * Signature: (J)Ljava/awt/Insets;
 */
JNIEXPORT jobject JNICALL Java_sun_lwawt_macosx_CPlatformWindow_nativeGetNSWindowInsets
(JNIEnv *env, jclass clazz, jlong windowPtr)
{
    jobject ret = NULL;

JNF_COCOA_ENTER(env);
AWT_ASSERT_NOT_APPKIT_THREAD;

    NSWindow *nsWindow = OBJC(windowPtr);
    __block NSRect contentRect = NSZeroRect;
    __block NSRect frame = NSZeroRect;

    [JNFRunLoop performOnMainThreadWaiting:YES withBlock:^(){
        AWT_ASSERT_APPKIT_THREAD;

        frame = [nsWindow frame];
        contentRect = [NSWindow contentRectForFrameRect:frame styleMask:[nsWindow styleMask]];
    }];

    jint top = (jint)(frame.size.height - contentRect.size.height);
    jint left = (jint)(contentRect.origin.x - frame.origin.x);
    jint bottom = (jint)(contentRect.origin.y - frame.origin.y);
    jint right = (jint)(frame.size.width - (contentRect.size.width + left));

    static JNF_CLASS_CACHE(jc_Insets, "java/awt/Insets");
    static JNF_CTOR_CACHE(jc_Insets_ctor, jc_Insets, "(IIII)V");
    ret = JNFNewObject(env, jc_Insets_ctor, top, left, bottom, right);

JNF_COCOA_EXIT(env);
    return ret;
}

/*
 * Class:     sun_lwawt_macosx_CPlatformWindow
 * Method:    nativeSetNSWindowBounds
 * Signature: (JDDDD)V
 */
JNIEXPORT void JNICALL Java_sun_lwawt_macosx_CPlatformWindow_nativeSetNSWindowBounds
(JNIEnv *env, jclass clazz, jlong windowPtr, jdouble originX, jdouble originY, jdouble width, jdouble height)
{
JNF_COCOA_ENTER(env);
AWT_ASSERT_NOT_APPKIT_THREAD;

    NSRect jrect = NSMakeRect(originX, originY, width, height);

    // TODO: not sure we need displayIfNeeded message in our view
    NSWindow *nsWindow = OBJC(windowPtr);
    [JNFRunLoop performOnMainThreadWaiting:NO withBlock:^(){
        AWT_ASSERT_APPKIT_THREAD;

        AWTWindow *window = (AWTWindow*)[nsWindow delegate];

        NSRect rect = ConvertNSScreenRect(NULL, jrect);
        [window constrainSize:&rect.size];

        [nsWindow setFrame:rect display:YES];

        // only start tracking events if pointer is above the toplevel
        // TODO: should post an Entered event if YES.
        NSPoint mLocation = [NSEvent mouseLocation];
        [nsWindow setAcceptsMouseMovedEvents:NSPointInRect(mLocation, rect)];

        // ensure we repaint the whole window after the resize operation
        // (this will also re-enable screen updates, which were disabled above)
        // TODO: send PaintEvent

        [window synthesizeMouseEnteredExitedEvents];
    }];

JNF_COCOA_EXIT(env);
}

/*
 * Class:     sun_lwawt_macosx_CPlatformWindow
 * Method:    nativeSetNSWindowMinMax
 * Signature: (JDDDD)V
 */
JNIEXPORT void JNICALL Java_sun_lwawt_macosx_CPlatformWindow_nativeSetNSWindowMinMax
(JNIEnv *env, jclass clazz, jlong windowPtr, jdouble minW, jdouble minH, jdouble maxW, jdouble maxH)
{
JNF_COCOA_ENTER(env);
AWT_ASSERT_NOT_APPKIT_THREAD;

    if (minW < 1) minW = 1;
    if (minH < 1) minH = 1;
    if (maxW < 1) maxW = 1;
    if (maxH < 1) maxH = 1;

    NSWindow *nsWindow = OBJC(windowPtr);
    [JNFRunLoop performOnMainThreadWaiting:NO withBlock:^(){
        AWT_ASSERT_APPKIT_THREAD;

        AWTWindow *window = (AWTWindow*)[nsWindow delegate];

        NSSize min = { minW, minH };
        NSSize max = { maxW, maxH };

        [window constrainSize:&min];
        [window constrainSize:&max];

        window.javaMinSize = min;
        window.javaMaxSize = max;
        [window updateMinMaxSize:IS(window.styleBits, RESIZABLE)];
    }];

JNF_COCOA_EXIT(env);
}

/*
 * Class:     sun_lwawt_macosx_CPlatformWindow
 * Method:    nativePushNSWindowToBack
 * Signature: (J)V
 */
JNIEXPORT void JNICALL Java_sun_lwawt_macosx_CPlatformWindow_nativePushNSWindowToBack
(JNIEnv *env, jclass clazz, jlong windowPtr)
{
JNF_COCOA_ENTER(env);
AWT_ASSERT_NOT_APPKIT_THREAD;

    NSWindow *nsWindow = OBJC(windowPtr);
    [JNFRunLoop performOnMainThreadWaiting:NO withBlock:^(){
        AWT_ASSERT_APPKIT_THREAD;

        [nsWindow orderBack:nil];
    }];

JNF_COCOA_EXIT(env);
}

/*
 * Class:     sun_lwawt_macosx_CPlatformWindow
 * Method:    nativePushNSWindowToFront
 * Signature: (J)V
 */
JNIEXPORT void JNICALL Java_sun_lwawt_macosx_CPlatformWindow_nativePushNSWindowToFront
(JNIEnv *env, jclass clazz, jlong windowPtr)
{
JNF_COCOA_ENTER(env);
AWT_ASSERT_NOT_APPKIT_THREAD;

    NSWindow *nsWindow = OBJC(windowPtr);
    [JNFRunLoop performOnMainThreadWaiting:NO withBlock:^(){
        AWT_ASSERT_APPKIT_THREAD;

        if (![nsWindow isKeyWindow]) {
            [nsWindow makeKeyAndOrderFront:nsWindow];
        } else {
            [nsWindow orderFront:nsWindow];
        }
    }];

JNF_COCOA_EXIT(env);
}

/*
 * Class:     sun_lwawt_macosx_CPlatformWindow
 * Method:    nativeSetNSWindowTitle
 * Signature: (JLjava/lang/String;)V
 */
JNIEXPORT void JNICALL Java_sun_lwawt_macosx_CPlatformWindow_nativeSetNSWindowTitle
(JNIEnv *env, jclass clazz, jlong windowPtr, jstring jtitle)
{
JNF_COCOA_ENTER(env);
AWT_ASSERT_NOT_APPKIT_THREAD;

    NSWindow *nsWindow = OBJC(windowPtr);
    [nsWindow performSelectorOnMainThread:@selector(setTitle:)
                              withObject:JNFJavaToNSString(env, jtitle)
                           waitUntilDone:NO];

JNF_COCOA_EXIT(env);
}

/*
 * Class:     sun_lwawt_macosx_CPlatformWindow
 * Method:    nativeSetNSWindowAlpha
 * Signature: (JF)V
 */
JNIEXPORT void JNICALL Java_sun_lwawt_macosx_CPlatformWindow_nativeSetNSWindowAlpha
(JNIEnv *env, jclass clazz, jlong windowPtr, jfloat alpha)
{
JNF_COCOA_ENTER(env);
AWT_ASSERT_NOT_APPKIT_THREAD;

    NSWindow *nsWindow = OBJC(windowPtr);
    [JNFRunLoop performOnMainThreadWaiting:NO withBlock:^(){
        AWT_ASSERT_APPKIT_THREAD;

        [nsWindow setAlphaValue:alpha];
    }];

JNF_COCOA_EXIT(env);
}

/*
 * Class:     sun_lwawt_macosx_CPlatformWindow
 * Method:    nativeRevalidateNSWindowShadow
 * Signature: (J)V
 */
JNIEXPORT void JNICALL Java_sun_lwawt_macosx_CPlatformWindow_nativeRevalidateNSWindowShadow
(JNIEnv *env, jclass clazz, jlong windowPtr)
{
JNF_COCOA_ENTER(env);
AWT_ASSERT_NOT_APPKIT_THREAD;

    NSWindow *nsWindow = OBJC(windowPtr);
    [JNFRunLoop performOnMainThreadWaiting:NO withBlock:^(){
        AWT_ASSERT_APPKIT_THREAD;

        [nsWindow invalidateShadow];
    }];

JNF_COCOA_EXIT(env);
}

/*
 * Class:     sun_lwawt_macosx_CPlatformWindow
 * Method:    nativeScreenOn_AppKitThread
 * Signature: (J)I
 */
JNIEXPORT jint JNICALL Java_sun_lwawt_macosx_CPlatformWindow_nativeScreenOn_1AppKitThread
(JNIEnv *env, jclass clazz, jlong windowPtr)
{
    jint ret = 0;

JNF_COCOA_ENTER(env);
AWT_ASSERT_APPKIT_THREAD;

    NSWindow *nsWindow = OBJC(windowPtr);
    NSDictionary *props = [[nsWindow screen] deviceDescription];
    ret = [[props objectForKey:@"NSScreenNumber"] intValue];

JNF_COCOA_EXIT(env);

    return ret;
}

/*
 * Class:     sun_lwawt_macosx_CPlatformWindow
 * Method:    nativeSetNSWindowMinimizedIcon
 * Signature: (JJ)V
 */
JNIEXPORT void JNICALL Java_sun_lwawt_macosx_CPlatformWindow_nativeSetNSWindowMinimizedIcon
(JNIEnv *env, jclass clazz, jlong windowPtr, jlong nsImagePtr)
{
JNF_COCOA_ENTER(env);
AWT_ASSERT_NOT_APPKIT_THREAD;

    NSWindow *nsWindow = OBJC(windowPtr);
    NSImage *image = OBJC(nsImagePtr);
    [JNFRunLoop performOnMainThreadWaiting:NO withBlock:^(){
        AWT_ASSERT_APPKIT_THREAD;

        [nsWindow setMiniwindowImage:image];
    }];

JNF_COCOA_EXIT(env);
}

/*
 * Class:     sun_lwawt_macosx_CPlatformWindow
 * Method:    nativeSetNSWindowRepresentedFilename
 * Signature: (JLjava/lang/String;)V
 */
JNIEXPORT void JNICALL Java_sun_lwawt_macosx_CPlatformWindow_nativeSetNSWindowRepresentedFilename
(JNIEnv *env, jclass clazz, jlong windowPtr, jstring filename)
{
JNF_COCOA_ENTER(env);
AWT_ASSERT_NOT_APPKIT_THREAD;

    NSWindow *nsWindow = OBJC(windowPtr);
    NSURL *url = (filename == NULL) ? nil : [NSURL fileURLWithPath:JNFNormalizedNSStringForPath(env, filename)];
    [JNFRunLoop performOnMainThreadWaiting:NO withBlock:^(){
        AWT_ASSERT_APPKIT_THREAD;

        [nsWindow setRepresentedURL:url];
    }];

JNF_COCOA_EXIT(env);
}

/*
 * Class:     sun_lwawt_macosx_CPlatformWindow
 * Method:    nativeSetNSWindowSecurityWarningPositioning
 * Signature: (JDDFF)V
 */
JNIEXPORT void JNICALL Java_sun_lwawt_macosx_CPlatformWindow_nativeSetNSWindowSecurityWarningPositioning
(JNIEnv *env, jclass clazz, jlong windowPtr, jdouble x, jdouble y, jfloat biasX, jfloat biasY)
{
JNF_COCOA_ENTER(env);
AWT_ASSERT_NOT_APPKIT_THREAD;

    [JNFException raise:env as:kRuntimeException reason:"unimplemented"];

JNF_COCOA_EXIT(env);
}

/*
 * Class:     sun_lwawt_macosx_CPlatformWindow
 * Method:    nativeSynthesizeMouseEnteredExitedEvents
 * Signature: (J)V
 */
JNIEXPORT void JNICALL Java_sun_lwawt_macosx_CPlatformWindow_nativeSynthesizeMouseEnteredExitedEvents
(JNIEnv *env, jclass clazz, jlong windowPtr)
{
    JNF_COCOA_ENTER(env);
    AWT_ASSERT_NOT_APPKIT_THREAD;

    NSWindow *nsWindow = OBJC(windowPtr);
    [JNFRunLoop performOnMainThreadWaiting:NO withBlock:^(){
        AWT_ASSERT_APPKIT_THREAD;

        AWTWindow *window = (AWTWindow*)[nsWindow delegate];

        [window synthesizeMouseEnteredExitedEvents];
    }];

    JNF_COCOA_EXIT(env);
}

/*
 * Class:     sun_lwawt_macosx_CPlatformWindow
<<<<<<< HEAD
 * Method:    nativeGetScreenNSWindowIsOn_AppKitThread
=======
 * Method:    nativeGetDisplayID_AppKitThread
>>>>>>> 90358ec8
 * Signature: (J)I
 */
JNIEXPORT jint JNICALL
Java_sun_lwawt_macosx_CPlatformWindow_nativeGetNSWindowDisplayID_1AppKitThread
(JNIEnv *env, jclass clazz, jlong windowPtr)
{
    jint ret; // CGDirectDisplayID

JNF_COCOA_ENTER(env);
AWT_ASSERT_APPKIT_THREAD;

<<<<<<< HEAD
    NSWindow *nsWindow = OBJC(windowPtr);
    NSScreen* screen = [nsWindow screen];

    //+++gdb NOTE: This is using a linear search of the screens. If it should
    //  prove to be a bottleneck, this can definitely be improved. However,
    //  many screens should prove to be the exception, rather than the rule.
    NSArray* screens = [NSScreen screens];
    NSUInteger i;
    for (i = 0; i < [screens count]; i++)
    {
        if ([[screens objectAtIndex:i] isEqualTo:screen])
        {
            index = i;
            break;
        }
    }
=======
    NSWindow *window = OBJC(windowPtr);
    NSScreen *screen = [window screen];
    NSDictionary *deviceDescription = [screen deviceDescription];
    NSNumber *displayID = [deviceDescription objectForKey:@"NSScreenNumber"];
    ret = (jint)[displayID intValue];
>>>>>>> 90358ec8

JNF_COCOA_EXIT(env);

    return ret;
}

/*
 * Class:     sun_lwawt_macosx_CPlatformWindow
 * Method:    _toggleFullScreenMode
 * Signature: (J)V
 */
JNIEXPORT void JNICALL Java_sun_lwawt_macosx_CPlatformWindow__1toggleFullScreenMode
(JNIEnv *env, jobject peer, jlong windowPtr)
{
JNF_COCOA_ENTER(env);

    NSWindow *nsWindow = OBJC(windowPtr);
    SEL toggleFullScreenSelector = @selector(toggleFullScreen:);
    if (![nsWindow respondsToSelector:toggleFullScreenSelector]) return;

    [JNFRunLoop performOnMainThreadWaiting:NO withBlock:^(){
        [nsWindow performSelector:toggleFullScreenSelector withObject:nil];
    }];

JNF_COCOA_EXIT(env);
}

JNIEXPORT jboolean JNICALL Java_sun_lwawt_macosx_CMouseInfoPeer_nativeIsWindowUnderMouse
(JNIEnv *env, jclass clazz, jlong windowPtr)
{
    __block jboolean underMouse = JNI_FALSE;

JNF_COCOA_ENTER(env);
AWT_ASSERT_NOT_APPKIT_THREAD;

    NSWindow *nsWindow = OBJC(windowPtr);
    [JNFRunLoop performOnMainThreadWaiting:YES withBlock:^() {
        AWT_ASSERT_APPKIT_THREAD;

        NSPoint pt = [nsWindow mouseLocationOutsideOfEventStream];
        underMouse = [[nsWindow contentView] hitTest:pt] != nil;
    }];

JNF_COCOA_EXIT(env);

    return underMouse;
}

JNIEXPORT void JNICALL Java_sun_lwawt_macosx_CPlatformWindow_nativeSetEnabled
(JNIEnv *env, jclass clazz, jlong windowPtr, jboolean isEnabled)
{
JNF_COCOA_ENTER(env);

    NSWindow *nsWindow = OBJC(windowPtr);
    [JNFRunLoop performOnMainThreadWaiting:NO withBlock:^(){
        AWTWindow *window = (AWTWindow*)[nsWindow delegate];

        [window setEnabled: isEnabled];
    }];

JNF_COCOA_EXIT(env);
}
<|MERGE_RESOLUTION|>--- conflicted
+++ resolved
@@ -1080,11 +1080,7 @@
 
 /*
  * Class:     sun_lwawt_macosx_CPlatformWindow
-<<<<<<< HEAD
- * Method:    nativeGetScreenNSWindowIsOn_AppKitThread
-=======
  * Method:    nativeGetDisplayID_AppKitThread
->>>>>>> 90358ec8
  * Signature: (J)I
  */
 JNIEXPORT jint JNICALL
@@ -1096,30 +1092,11 @@
 JNF_COCOA_ENTER(env);
 AWT_ASSERT_APPKIT_THREAD;
 
-<<<<<<< HEAD
-    NSWindow *nsWindow = OBJC(windowPtr);
-    NSScreen* screen = [nsWindow screen];
-
-    //+++gdb NOTE: This is using a linear search of the screens. If it should
-    //  prove to be a bottleneck, this can definitely be improved. However,
-    //  many screens should prove to be the exception, rather than the rule.
-    NSArray* screens = [NSScreen screens];
-    NSUInteger i;
-    for (i = 0; i < [screens count]; i++)
-    {
-        if ([[screens objectAtIndex:i] isEqualTo:screen])
-        {
-            index = i;
-            break;
-        }
-    }
-=======
     NSWindow *window = OBJC(windowPtr);
     NSScreen *screen = [window screen];
     NSDictionary *deviceDescription = [screen deviceDescription];
     NSNumber *displayID = [deviceDescription objectForKey:@"NSScreenNumber"];
     ret = (jint)[displayID intValue];
->>>>>>> 90358ec8
 
 JNF_COCOA_EXIT(env);
 
