--- conflicted
+++ resolved
@@ -564,30 +564,18 @@
     const struct _nsKeyToJavaModifier* cur;
 
     for (cur = nsKeyToJavaModifierTable; cur->nsMask != 0; ++cur) {
-<<<<<<< HEAD
-        jint mask = isExtMods? cur->javaExtMask : cur->javaMask; 
-=======
         jint mask = isExtMods? cur->javaExtMask : cur->javaMask;
->>>>>>> bb6e3d8f
         if ((mask & javaModifiers) != 0) {
             nsFlags |= cur->nsMask;
         }
     }
 
     // special case
-<<<<<<< HEAD
-    jint mask = isExtMods? java_awt_event_InputEvent_ALT_GRAPH_DOWN_MASK : 
-                           java_awt_event_InputEvent_ALT_GRAPH_MASK;
-
-    if ((mask & javaModifiers) != 0) {
-        nsFlags |= NSAlternateKeyMask;      
-=======
     jint mask = isExtMods? java_awt_event_InputEvent_ALT_GRAPH_DOWN_MASK :
                            java_awt_event_InputEvent_ALT_GRAPH_MASK;
 
     if ((mask & javaModifiers) != 0) {
         nsFlags |= NSAlternateKeyMask;
->>>>>>> bb6e3d8f
     }
 
     return nsFlags;
@@ -746,13 +734,6 @@
         }
 
         javaModifiers = NsKeyModifiersToJavaModifiers([event modifierFlags], TRUE);
-<<<<<<< HEAD
-        if (javaModifiers == 0) {
-      // TODO: dead key chars
-//            testDeadChar = GetDeadKeyCharacter(event);
-        }
-=======
->>>>>>> bb6e3d8f
 
         NsCharToJavaVirtualKeyCode(testChar, NO,
                                    [event modifierFlags], [event keyCode],
@@ -880,13 +861,6 @@
     BOOL postsTyped = NO;
     unichar testChar, testDeadChar = 0;
     jint javaModifiers = NsKeyModifiersToJavaModifiers([nsEvent modifierFlags], TRUE);
-<<<<<<< HEAD
-
-    if (javaModifiers == 0) {
-        testDeadChar = [nsEvent deadKeyCharacter];
-    }
-=======
->>>>>>> bb6e3d8f
 
     NSString *theChars = [nsEvent characters];
     unsigned i, stringLength = [theChars length];
