/*
 * Copyright (c) 1999, 2015, Oracle and/or its affiliates. All rights reserved.
 * DO NOT ALTER OR REMOVE COPYRIGHT NOTICES OR THIS FILE HEADER.
 *
 * This code is free software; you can redistribute it and/or modify it
 * under the terms of the GNU General Public License version 2 only, as
 * published by the Free Software Foundation.  Oracle designates this
 * particular file as subject to the "Classpath" exception as provided
 * by Oracle in the LICENSE file that accompanied this code.
 *
 * This code is distributed in the hope that it will be useful, but WITHOUT
 * ANY WARRANTY; without even the implied warranty of MERCHANTABILITY or
 * FITNESS FOR A PARTICULAR PURPOSE.  See the GNU General Public License
 * version 2 for more details (a copy is included in the LICENSE file that
 * accompanied this code).
 *
 * You should have received a copy of the GNU General Public License version
 * 2 along with this work; if not, write to the Free Software Foundation,
 * Inc., 51 Franklin St, Fifth Floor, Boston, MA 02110-1301 USA.
 *
 * Please contact Oracle, 500 Oracle Parkway, Redwood Shores, CA 94065 USA
 * or visit www.oracle.com if you need additional information or have any
 * questions.
 */

package com.sun.tools.javac.comp;

import javax.tools.JavaFileObject;
import javax.tools.JavaFileManager;

import com.sun.tools.javac.code.*;
import com.sun.tools.javac.code.Kinds.KindSelector;
import com.sun.tools.javac.code.Scope.*;
import com.sun.tools.javac.code.Symbol.*;
import com.sun.tools.javac.code.Type.*;
import com.sun.tools.javac.main.Option.PkgInfo;
import com.sun.tools.javac.tree.*;
import com.sun.tools.javac.tree.JCTree.*;
import com.sun.tools.javac.util.*;
import com.sun.tools.javac.util.JCDiagnostic.DiagnosticPosition;
import com.sun.tools.javac.util.List;

import static com.sun.tools.javac.code.Flags.*;
import static com.sun.tools.javac.code.Kinds.Kind.*;

/** This class enters symbols for all encountered definitions into
 *  the symbol table. The pass consists of high-level two phases,
 *  organized as follows:
 *
 *  <p>In the first phase, all class symbols are entered into their
 *  enclosing scope, descending recursively down the tree for classes
 *  which are members of other classes. The class symbols are given a
 *  TypeEnter object as completer.
 *
 *  <p>In the second phase classes are completed using
 *  TypeEnter.complete(). Completion might occur on demand, but
 *  any classes that are not completed that way will be eventually
 *  completed by processing the `uncompleted' queue. Completion
 *  entails determination of a class's parameters, supertype and
 *  interfaces, as well as entering all symbols defined in the
 *  class into its scope, with the exception of class symbols which
 *  have been entered in phase 1.
 *
 *  <p>Whereas the first phase is organized as a sweep through all
 *  compiled syntax trees, the second phase is on-demand. Members of a
 *  class are entered when the contents of a class are first
 *  accessed. This is accomplished by installing completer objects in
 *  class symbols for compiled classes which invoke the type-enter
 *  phase for the corresponding class tree.
 *
 *  <p>Classes migrate from one phase to the next via queues:
 *
 *  <pre>{@literal
 *  class enter -> (Enter.uncompleted)         --> type enter
 *              -> (Todo)                      --> attribute
 *                                              (only for toplevel classes)
 *  }</pre>
 *
 *  <p><b>This is NOT part of any supported API.
 *  If you write code that depends on this, you do so at your own risk.
 *  This code and its internal interfaces are subject to change or
 *  deletion without notice.</b>
 */
public class Enter extends JCTree.Visitor {
    protected static final Context.Key<Enter> enterKey = new Context.Key<>();

    Annotate annotate;
    Log log;
    Symtab syms;
    Check chk;
    TreeMaker make;
    TypeEnter typeEnter;
    Types types;
    Lint lint;
    Names names;
    JavaFileManager fileManager;
    PkgInfo pkginfoOpt;
    TypeEnvs typeEnvs;
    Modules modules;
    JCDiagnostic.Factory diags;

    private final Todo todo;

    public static Enter instance(Context context) {
        Enter instance = context.get(enterKey);
        if (instance == null)
            instance = new Enter(context);
        return instance;
    }

    protected Enter(Context context) {
        context.put(enterKey, this);

        log = Log.instance(context);
        make = TreeMaker.instance(context);
        syms = Symtab.instance(context);
        chk = Check.instance(context);
        typeEnter = TypeEnter.instance(context);
        types = Types.instance(context);
        annotate = Annotate.instance(context);
        lint = Lint.instance(context);
        names = Names.instance(context);
        modules = Modules.instance(context);
        diags = JCDiagnostic.Factory.instance(context);

        predefClassDef = make.ClassDef(
            make.Modifiers(PUBLIC),
            syms.predefClass.name,
            List.<JCTypeParameter>nil(),
            null,
            List.<JCExpression>nil(),
            List.<JCTree>nil());
        predefClassDef.sym = syms.predefClass;
        todo = Todo.instance(context);
        fileManager = context.get(JavaFileManager.class);

        Options options = Options.instance(context);
        pkginfoOpt = PkgInfo.get(options);
        typeEnvs = TypeEnvs.instance(context);
    }

    /** Accessor for typeEnvs
     */
    public Env<AttrContext> getEnv(TypeSymbol sym) {
        return typeEnvs.get(sym);
    }

    public Iterable<Env<AttrContext>> getEnvs() {
        return typeEnvs.values();
    }

    public Env<AttrContext> getClassEnv(TypeSymbol sym) {
        Env<AttrContext> localEnv = getEnv(sym);
        Env<AttrContext> lintEnv = localEnv;
        while (lintEnv.info.lint == null)
            lintEnv = lintEnv.next;
        localEnv.info.lint = lintEnv.info.lint.augment(sym);
        return localEnv;
    }

    /** The queue of all classes that might still need to be completed;
     *  saved and initialized by main().
     */
    ListBuffer<ClassSymbol> uncompleted;

    /** A dummy class to serve as enclClass for toplevel environments.
     */
    private JCClassDecl predefClassDef;

/* ************************************************************************
 * environment construction
 *************************************************************************/


    /** Create a fresh environment for class bodies.
     *  This will create a fresh scope for local symbols of a class, referred
     *  to by the environments info.scope field.
     *  This scope will contain
     *    - symbols for this and super
     *    - symbols for any type parameters
     *  In addition, it serves as an anchor for scopes of methods and initializers
     *  which are nested in this scope via Scope.dup().
     *  This scope should not be confused with the members scope of a class.
     *
     *  @param tree     The class definition.
     *  @param env      The environment current outside of the class definition.
     */
    public Env<AttrContext> classEnv(JCClassDecl tree, Env<AttrContext> env) {
        Env<AttrContext> localEnv =
            env.dup(tree, env.info.dup(WriteableScope.create(tree.sym)));
        localEnv.enclClass = tree;
        localEnv.outer = env;
        localEnv.info.isSelfCall = false;
        localEnv.info.lint = null; // leave this to be filled in by Attr,
                                   // when annotations have been processed
        localEnv.info.isAnonymousDiamond = TreeInfo.isDiamond(env.tree);
        return localEnv;
    }

    /** Create a fresh environment for toplevels.
     *  @param tree     The toplevel tree.
     */
    Env<AttrContext> topLevelEnv(JCCompilationUnit tree) {
        Env<AttrContext> localEnv = new Env<>(tree, new AttrContext());
        localEnv.toplevel = tree;
        localEnv.enclClass = predefClassDef;
        tree.toplevelScope = WriteableScope.create(tree.packge);
        tree.namedImportScope = new NamedImportScope(tree.packge, tree.toplevelScope);
        tree.starImportScope = new StarImportScope(tree.packge);
        localEnv.info.scope = tree.toplevelScope;
        localEnv.info.lint = lint;
        return localEnv;
    }

    public Env<AttrContext> getTopLevelEnv(JCCompilationUnit tree) {
        Env<AttrContext> localEnv = new Env<>(tree, new AttrContext());
        localEnv.toplevel = tree;
        localEnv.enclClass = predefClassDef;
        localEnv.info.scope = tree.toplevelScope;
        localEnv.info.lint = lint;
        return localEnv;
    }

    /** The scope in which a member definition in environment env is to be entered
     *  This is usually the environment's scope, except for class environments,
     *  where the local scope is for type variables, and the this and super symbol
     *  only, and members go into the class member scope.
     */
    WriteableScope enterScope(Env<AttrContext> env) {
        return (env.tree.hasTag(JCTree.Tag.CLASSDEF))
            ? ((JCClassDecl) env.tree).sym.members_field
            : env.info.scope;
    }

    /** Create a fresh environment for modules.
     *
     *  @param tree     The module definition.
     *  @param env      The environment current outside of the module definition.
     */
    public Env<AttrContext> moduleEnv(JCModuleDecl tree, Env<AttrContext> env) {
        assert tree.sym != null;
        Env<AttrContext> localEnv =
            env.dup(tree, env.info.dup(WriteableScope.create(tree.sym)));
        localEnv.enclClass = predefClassDef;
        localEnv.outer = env;
        localEnv.info.isSelfCall = false;
        localEnv.info.lint = null; // leave this to be filled in by Attr,
                                   // when annotations have been processed
        return localEnv;
    }


/* ************************************************************************
 * Visitor methods for phase 1: class enter
 *************************************************************************/

    /** Visitor argument: the current environment.
     */
    protected Env<AttrContext> env;

    /** Visitor result: the computed type.
     */
    Type result;

    /** Visitor method: enter all classes in given tree, catching any
     *  completion failure exceptions. Return the tree's type.
     *
     *  @param tree    The tree to be visited.
     *  @param env     The environment visitor argument.
     */
    Type classEnter(JCTree tree, Env<AttrContext> env) {
        Env<AttrContext> prevEnv = this.env;
        try {
            this.env = env;
            annotate.blockAnnotations();
            tree.accept(this);
            return result;
        }  catch (CompletionFailure ex) {
            return chk.completionError(tree.pos(), ex);
        } finally {
            annotate.unblockAnnotations();
            this.env = prevEnv;
        }
    }

    /** Visitor method: enter classes of a list of trees, returning a list of types.
     */
    <T extends JCTree> List<Type> classEnter(List<T> trees, Env<AttrContext> env) {
        ListBuffer<Type> ts = new ListBuffer<>();
        for (List<T> l = trees; l.nonEmpty(); l = l.tail) {
            Type t = classEnter(l.head, env);
            if (t != null)
                ts.append(t);
        }
        return ts.toList();
    }

    @Override
    public void visitTopLevel(JCCompilationUnit tree) {
//        Assert.checkNonNull(tree.modle, tree.sourcefile.toString());

        JavaFileObject prev = log.useSource(tree.sourcefile);
        boolean addEnv = false;
        boolean isPkgInfo = tree.sourcefile.isNameCompatible("package-info",
                                                             JavaFileObject.Kind.SOURCE);
        if (TreeInfo.isModuleInfo(tree)) {
            tree.packge = syms.rootPackage;
            Env<AttrContext> topEnv = topLevelEnv(tree);
            classEnter(tree.defs, topEnv);
        } else {
            JCPackageDecl pd = tree.getPackage();
            if (pd != null) {
                tree.packge = pd.packge = syms.enterPackage(tree.modle, TreeInfo.fullName(pd.pid));
                if (   pd.annotations.nonEmpty()
                    || pkginfoOpt == PkgInfo.ALWAYS
                    || tree.docComments != null) {
                    if (isPkgInfo) {
                        addEnv = true;
                    } else if (pd.annotations.nonEmpty()) {
                        log.error(pd.annotations.head.pos(),
                                  "pkg.annotations.sb.in.package-info.java");
                    }
                }
            } else {
                tree.packge = syms.unnamedPackage;
            }

            // TODO: when javac supports multiple private packages in different
            // modules, this will need to be updated.
            if (tree.modle != null && tree.modle.name != null) {
                if (tree.packge.modle == null) {
                    tree.packge.modle = tree.modle;
                } else if (tree.packge.modle != tree.modle) {
                    log.warning(pd, "package.in.other.module", tree.packge.modle);
                }
            }

<<<<<<< HEAD
            tree.packge.complete(); // Find all classes in package.

            Env<AttrContext> topEnv = topLevelEnv(tree);
            Env<AttrContext> packageEnv = isPkgInfo ? topEnv.dup(pd) : null;

            // Save environment of package-info.java file.
            if (isPkgInfo) {
                Env<AttrContext> env0 = typeEnvs.get(tree.packge);
                if (env0 != null) {
                    JCCompilationUnit tree0 = env0.toplevel;
                    if (!fileManager.isSameFile(tree.sourcefile, tree0.sourcefile)) {
                        log.warning(pd != null ? pd.pid.pos() : null,
                                    "pkg-info.already.seen",
                                    tree.packge);
                    }
                }
                typeEnvs.put(tree.packge, packageEnv);

                for (Symbol q = tree.packge; q != null && q.kind == PCK; q = q.owner)
                    q.flags_field |= EXISTS;

                Name name = names.package_info;
                ClassSymbol c = syms.enterClass(name, tree.packge);
                c.flatname = names.fromString(tree.packge + "." + name);
                c.sourcefile = tree.sourcefile;
                c.completer = null;
                c.members_field = WriteableScope.create(c);
                tree.packge.package_info = c;
            }
            classEnter(tree.defs, topEnv);
            if (addEnv) {
                todo.append(packageEnv);
            }
=======
            Name name = names.package_info;
            ClassSymbol c = syms.enterClass(name, tree.packge);
            c.flatname = names.fromString(tree.packge + "." + name);
            c.sourcefile = tree.sourcefile;
            c.completer = Completer.NULL_COMPLETER;
            c.members_field = WriteableScope.create(c);
            tree.packge.package_info = c;
        }
        classEnter(tree.defs, topEnv);
        if (addEnv) {
            todo.append(packageEnv);
>>>>>>> c39c88cb
        }
        log.useSource(prev);
        result = null;
    }

    @Override
    public void visitClassDef(JCClassDecl tree) {
        Symbol owner = env.info.scope.owner;
        WriteableScope enclScope = enterScope(env);
        ClassSymbol c;
        if (owner.kind == PCK) {
            // We are seeing a toplevel class.
            PackageSymbol packge = (PackageSymbol)owner;
            for (Symbol q = packge; q != null && q.kind == PCK; q = q.owner)
                q.flags_field |= EXISTS;
            c = syms.enterClass(tree.name, packge);
            packge.members().enterIfAbsent(c);
            if ((tree.mods.flags & PUBLIC) != 0 && !classNameMatchesFileName(c, env)) {
                log.error(tree.pos(),
                          "class.public.should.be.in.file", tree.name);
            }
        } else {
            if (!tree.name.isEmpty() &&
                !chk.checkUniqueClassName(tree.pos(), tree.name, enclScope)) {
                result = null;
                return;
            }
            if (owner.kind == TYP) {
                // We are seeing a member class.
                c = syms.enterClass(tree.name, (TypeSymbol)owner);
                if ((owner.flags_field & INTERFACE) != 0) {
                    tree.mods.flags |= PUBLIC | STATIC;
                }
            } else {
                // We are seeing a local class.
                c = syms.defineClass(tree.name, owner);
                c.flatname = chk.localClassName(c);
                if (!c.name.isEmpty())
                    chk.checkTransparentClass(tree.pos(), c, env.info.scope);
            }
        }
        tree.sym = c;

        // Enter class into `compiled' table and enclosing scope.
        if (chk.compiled.get(c.flatname) != null) {
            duplicateClass(tree.pos(), c);
            result = types.createErrorType(tree.name, (TypeSymbol)owner, Type.noType);
            tree.sym = (ClassSymbol)result.tsym;
            return;
        }
        chk.compiled.put(c.flatname, c);
        enclScope.enter(c);

        // Set up an environment for class block and store in `typeEnvs'
        // table, to be retrieved later in memberEnter and attribution.
        Env<AttrContext> localEnv = classEnv(tree, env);
        typeEnvs.put(c, localEnv);

        // Fill out class fields.
        c.completer = Completer.NULL_COMPLETER; // do not allow the initial completer linger on.
        c.flags_field = chk.checkFlags(tree.pos(), tree.mods.flags, c, tree);
        c.sourcefile = env.toplevel.sourcefile;
        c.members_field = WriteableScope.create(c);
        c.modle = env.toplevel.modle;

        ClassType ct = (ClassType)c.type;
        if (owner.kind != PCK && (c.flags_field & STATIC) == 0) {
            // We are seeing a local or inner class.
            // Set outer_field of this class to closest enclosing class
            // which contains this class in a non-static context
            // (its "enclosing instance class"), provided such a class exists.
            Symbol owner1 = owner;
            while (owner1.kind.matches(KindSelector.VAL_MTH) &&
                   (owner1.flags_field & STATIC) == 0) {
                owner1 = owner1.owner;
            }
            if (owner1.kind == TYP) {
                ct.setEnclosingType(owner1.type);
            }
        }

        // Enter type parameters.
        ct.typarams_field = classEnter(tree.typarams, localEnv);

        // install further completer for this type.
        c.completer = typeEnter;

        // Add non-local class to uncompleted, to make sure it will be
        // completed later.
        if (!c.isLocal() && uncompleted != null) uncompleted.append(c);
//      System.err.println("entering " + c.fullname + " in " + c.owner);//DEBUG

        // Recursively enter all member classes.
        classEnter(tree.defs, localEnv);

//        Assert.checkNonNull(c.modle, c.sourcefile.toString());

        result = c.type;
    }
    //where
        /** Does class have the same name as the file it appears in?
         */
        private static boolean classNameMatchesFileName(ClassSymbol c,
                                                        Env<AttrContext> env) {
            return env.toplevel.sourcefile.isNameCompatible(c.name.toString(),
                                                            JavaFileObject.Kind.SOURCE);
        }

    /** Complain about a duplicate class. */
    protected void duplicateClass(DiagnosticPosition pos, ClassSymbol c) {
        log.error(pos, "duplicate.class", c.fullname);
    }

    /** Class enter visitor method for type parameters.
     *  Enter a symbol for type parameter in local scope, after checking that it
     *  is unique.
     */
    @Override
    public void visitTypeParameter(JCTypeParameter tree) {
        TypeVar a = (tree.type != null)
            ? (TypeVar)tree.type
            : new TypeVar(tree.name, env.info.scope.owner, syms.botType);
        tree.type = a;
        if (chk.checkUnique(tree.pos(), a.tsym, env.info.scope)) {
            env.info.scope.enter(a.tsym);
        }
        result = a;
    }

    @Override
    public void visitModuleDef(JCModuleDecl tree) {
        Env<AttrContext> moduleEnv = moduleEnv(tree, env);
        typeEnvs.put(tree.sym, moduleEnv);
        todo.append(moduleEnv);
    }

    /** Default class enter visitor method: do nothing.
     */
    @Override
    public void visitTree(JCTree tree) {
        result = null;
    }

    /** Main method: enter all classes in a list of toplevel trees.
     *  @param trees      The list of trees to be processed.
     */
    public void main(List<JCCompilationUnit> trees) {
        complete(trees, null);
    }

    /** Main method: enter classes from the list of toplevel trees, possibly
     *  skipping TypeEnter for all but 'c' by placing them on the uncompleted
     *  list.
     *  @param trees      The list of trees to be processed.
     *  @param c          The class symbol to be processed or null to process all.
     */
    public void complete(List<JCCompilationUnit> trees, ClassSymbol c) {
        // Process module declarations.
        // If module resolution fails, ignore trees, and if trying to
        // complete a specific symbol, throw CompletionFailure.
        // Note that if module resolution failed, we may not even
        // have enough modules available to access java.lang, and
        // so risk getting FatalError("no.java.lang") from MemberEnter.
        if (!modules.enter(trees, c)) {
            if (c != null)
                throw new CompletionFailure(c, diags.fragment("cant.resolve.modules"));
            return;
        }

        annotate.blockAnnotations();
        ListBuffer<ClassSymbol> prevUncompleted = uncompleted;
        if (typeEnter.completionEnabled) uncompleted = new ListBuffer<>();

        try {
            // enter all classes, and construct uncompleted list
            classEnter(trees, null);

            // complete all uncompleted classes in memberEnter
            if (typeEnter.completionEnabled) {
                while (uncompleted.nonEmpty()) {
                    ClassSymbol clazz = uncompleted.next();
                    if (c == null || c == clazz || prevUncompleted == null)
                        clazz.complete();
                    else
                        // defer
                        prevUncompleted.append(clazz);
                }

                typeEnter.ensureImportsChecked(trees);
            }
        } finally {
            uncompleted = prevUncompleted;
            annotate.unblockAnnotations();
        }
    }

    public void newRound() {
        typeEnvs.clear();
    }
}<|MERGE_RESOLUTION|>--- conflicted
+++ resolved
@@ -335,7 +335,6 @@
                 }
             }
 
-<<<<<<< HEAD
             tree.packge.complete(); // Find all classes in package.
 
             Env<AttrContext> topEnv = topLevelEnv(tree);
@@ -361,7 +360,7 @@
                 ClassSymbol c = syms.enterClass(name, tree.packge);
                 c.flatname = names.fromString(tree.packge + "." + name);
                 c.sourcefile = tree.sourcefile;
-                c.completer = null;
+            c.completer = Completer.NULL_COMPLETER;
                 c.members_field = WriteableScope.create(c);
                 tree.packge.package_info = c;
             }
@@ -369,19 +368,6 @@
             if (addEnv) {
                 todo.append(packageEnv);
             }
-=======
-            Name name = names.package_info;
-            ClassSymbol c = syms.enterClass(name, tree.packge);
-            c.flatname = names.fromString(tree.packge + "." + name);
-            c.sourcefile = tree.sourcefile;
-            c.completer = Completer.NULL_COMPLETER;
-            c.members_field = WriteableScope.create(c);
-            tree.packge.package_info = c;
-        }
-        classEnter(tree.defs, topEnv);
-        if (addEnv) {
-            todo.append(packageEnv);
->>>>>>> c39c88cb
         }
         log.useSource(prev);
         result = null;
