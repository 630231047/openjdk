--- conflicted
+++ resolved
@@ -28,11 +28,8 @@
 import java.io.IOException;
 import java.nio.file.Files;
 import java.nio.file.Path;
-<<<<<<< HEAD
 import java.nio.file.Paths;
-=======
 import java.util.Arrays;
->>>>>>> 991372ac
 import java.util.Collection;
 import java.util.Collections;
 import java.util.EnumSet;
@@ -259,23 +256,12 @@
      */
     public Set<JavaFileObject> getFileObjects() {
         if (fileObjects == null) {
-<<<<<<< HEAD
-            if (files == null) {
-                fileObjects = Collections.emptySet();
-            } else {
-                fileObjects = new LinkedHashSet<>();
-                JavacFileManager jfm = (JavacFileManager) getFileManager();
-                for (JavaFileObject fo: jfm.getJavaFileObjectsFromPaths(files))
-                    fileObjects.add(fo);
-            }
-=======
             fileObjects = new LinkedHashSet<>();
         }
         if (files != null) {
             JavacFileManager jfm = (JavacFileManager) getFileManager();
-            for (JavaFileObject fo: jfm.getJavaFileObjectsFromFiles(files))
+            for (JavaFileObject fo: jfm.getJavaFileObjectsFromPaths(files))
                 fileObjects.add(fo);
->>>>>>> 991372ac
         }
         return fileObjects;
     }
