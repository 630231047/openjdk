/*
 * Copyright (c) 2009, 2016, Oracle and/or its affiliates. All rights reserved.
 * DO NOT ALTER OR REMOVE COPYRIGHT NOTICES OR THIS FILE HEADER.
 *
 * This code is free software; you can redistribute it and/or modify it
 * under the terms of the GNU General Public License version 2 only, as
 * published by the Free Software Foundation.  Oracle designates this
 * particular file as subject to the "Classpath" exception as provided
 * by Oracle in the LICENSE file that accompanied this code.
 *
 * This code is distributed in the hope that it will be useful, but WITHOUT
 * ANY WARRANTY; without even the implied warranty of MERCHANTABILITY or
 * FITNESS FOR A PARTICULAR PURPOSE.  See the GNU General Public License
 * version 2 for more details (a copy is included in the LICENSE file that
 * accompanied this code).
 *
 * You should have received a copy of the GNU General Public License version
 * 2 along with this work; if not, write to the Free Software Foundation,
 * Inc., 51 Franklin St, Fifth Floor, Boston, MA 02110-1301 USA.
 *
 * Please contact Oracle, 500 Oracle Parkway, Redwood Shores, CA 94065 USA
 * or visit www.oracle.com if you need additional information or have any
 * questions.
 */


package com.sun.tools.javac.comp;

import java.io.IOException;
import java.util.Arrays;
import java.util.Collection;
import java.util.Collections;
import java.util.EnumSet;
import java.util.HashMap;
import java.util.HashSet;
import java.util.LinkedHashMap;
import java.util.LinkedHashSet;
import java.util.Map;
import java.util.Map.Entry;
import java.util.Set;
import java.util.function.Consumer;
import java.util.function.Predicate;
import java.util.regex.Matcher;
import java.util.regex.Pattern;
import java.util.stream.Stream;

import javax.lang.model.SourceVersion;
import javax.tools.JavaFileManager;
import javax.tools.JavaFileManager.Location;
import javax.tools.JavaFileObject;
import javax.tools.JavaFileObject.Kind;
import javax.tools.StandardLocation;

import com.sun.tools.javac.code.ClassFinder;
import com.sun.tools.javac.code.Directive;
import com.sun.tools.javac.code.Directive.ExportsDirective;
import com.sun.tools.javac.code.Directive.ExportsFlag;
import com.sun.tools.javac.code.Directive.RequiresDirective;
import com.sun.tools.javac.code.Directive.RequiresFlag;
import com.sun.tools.javac.code.Directive.UsesDirective;
import com.sun.tools.javac.code.Flags;
import com.sun.tools.javac.code.Kinds;
import com.sun.tools.javac.code.ModuleFinder;
import com.sun.tools.javac.code.Source;
import com.sun.tools.javac.code.Symbol;
import com.sun.tools.javac.code.Symbol.ClassSymbol;
import com.sun.tools.javac.code.Symbol.Completer;
import com.sun.tools.javac.code.Symbol.CompletionFailure;
import com.sun.tools.javac.code.Symbol.MethodSymbol;
import com.sun.tools.javac.code.Symbol.ModuleSymbol;
import com.sun.tools.javac.code.Symbol.PackageSymbol;
import com.sun.tools.javac.code.Symtab;
import com.sun.tools.javac.code.Type;
import com.sun.tools.javac.code.Types;
import com.sun.tools.javac.jvm.ClassWriter;
import com.sun.tools.javac.jvm.JNIWriter;
import com.sun.tools.javac.main.Option;
import com.sun.tools.javac.resources.CompilerProperties.Errors;
import com.sun.tools.javac.resources.CompilerProperties.Warnings;
import com.sun.tools.javac.tree.JCTree;
import com.sun.tools.javac.tree.JCTree.JCCompilationUnit;
import com.sun.tools.javac.tree.JCTree.JCExports;
import com.sun.tools.javac.tree.JCTree.JCExpression;
import com.sun.tools.javac.tree.JCTree.JCModuleDecl;
import com.sun.tools.javac.tree.JCTree.JCPackageDecl;
import com.sun.tools.javac.tree.JCTree.JCProvides;
import com.sun.tools.javac.tree.JCTree.JCRequires;
import com.sun.tools.javac.tree.JCTree.JCUses;
import com.sun.tools.javac.tree.TreeInfo;
import com.sun.tools.javac.util.Assert;
import com.sun.tools.javac.util.Context;
import com.sun.tools.javac.util.JCDiagnostic;
import com.sun.tools.javac.util.JCDiagnostic.DiagnosticPosition;
import com.sun.tools.javac.util.List;
import com.sun.tools.javac.util.ListBuffer;
import com.sun.tools.javac.util.Log;
import com.sun.tools.javac.util.Name;
import com.sun.tools.javac.util.Names;
import com.sun.tools.javac.util.Options;

import static com.sun.tools.javac.code.Flags.UNATTRIBUTED;
import static com.sun.tools.javac.code.Kinds.Kind.MDL;
import static com.sun.tools.javac.code.TypeTag.CLASS;

import com.sun.tools.javac.tree.JCTree.JCDirective;
import com.sun.tools.javac.tree.JCTree.Tag;
import com.sun.tools.javac.util.Abort;
import com.sun.tools.javac.util.Position;

import static com.sun.tools.javac.code.Flags.ABSTRACT;
import static com.sun.tools.javac.code.Flags.ENUM;
import com.sun.tools.javac.code.Symbol.ModuleFlags;

/**
 *  TODO: fill in
 *
 *  <p><b>This is NOT part of any supported API.
 *  If you write code that depends on this, you do so at your own risk.
 *  This code and its internal interfaces are subject to change or
 *  deletion without notice.</b>
 */
public class Modules extends JCTree.Visitor {
    private static final String ALL_SYSTEM = "ALL-SYSTEM";
    private static final String ALL_MODULE_PATH = "ALL-MODULE-PATH";

    private final Log log;
    private final Names names;
    private final Symtab syms;
    private final Attr attr;
    private final TypeEnvs typeEnvs;
    private final Types types;
    private final JavaFileManager fileManager;
    private final ModuleFinder moduleFinder;
    private final boolean allowModules;

    public final boolean multiModuleMode;

    private final String moduleOverride;

    private final Name java_se;
    private final Name java_;

    ModuleSymbol defaultModule;

    private final String addExportsOpt;
    private Map<ModuleSymbol, Set<ExportsDirective>> addExports;
    private final String addReadsOpt;
    private Map<ModuleSymbol, Set<RequiresDirective>> addReads;
    private final String addModsOpt;
    private final Set<String> extraAddMods = new HashSet<>();
    private final String limitModsOpt;
    private final Set<String> extraLimitMods = new HashSet<>();

    private Set<ModuleSymbol> rootModules = null;

    public static Modules instance(Context context) {
        Modules instance = context.get(Modules.class);
        if (instance == null)
            instance = new Modules(context);
        return instance;
    }

    protected Modules(Context context) {
        context.put(Modules.class, this);
        log = Log.instance(context);
        names = Names.instance(context);
        syms = Symtab.instance(context);
        attr = Attr.instance(context);
        typeEnvs = TypeEnvs.instance(context);
        moduleFinder = ModuleFinder.instance(context);
        types = Types.instance(context);
        fileManager = context.get(JavaFileManager.class);
        allowModules = Source.instance(context).allowModules();
        Options options = Options.instance(context);

        moduleOverride = options.get(Option.XMODULE);

        multiModuleMode = fileManager.hasLocation(StandardLocation.MODULE_SOURCE_PATH);
        ClassWriter classWriter = ClassWriter.instance(context);
        classWriter.multiModuleMode = multiModuleMode;
        JNIWriter jniWriter = JNIWriter.instance(context);
        jniWriter.multiModuleMode = multiModuleMode;

        java_se = names.fromString("java.se");
        java_ = names.fromString("java.");

        addExportsOpt = options.get(Option.ADD_EXPORTS);
        addReadsOpt = options.get(Option.ADD_READS);
        addModsOpt = options.get(Option.ADD_MODULES);
        limitModsOpt = options.get(Option.LIMIT_MODULES);
    }

    int depth = -1;
    private void dprintln(String msg) {
        for (int i = 0; i < depth; i++)
            System.err.print("  ");
        System.err.println(msg);
    }

    public void addExtraAddModules(String... extras) {
        extraAddMods.addAll(Arrays.asList(extras));
    }

    public void addExtraLimitModules(String... extras) {
        extraLimitMods.addAll(Arrays.asList(extras));
    }

    boolean inInitModules;
    public void initModules(List<JCCompilationUnit> trees) {
        Assert.check(!inInitModules);
        try {
            inInitModules = true;
            Assert.checkNull(rootModules);
            enter(trees, modules -> {
                Assert.checkNull(rootModules);
                Assert.checkNull(allModules);
                this.rootModules = modules;
                setupAllModules(); //initialize the module graph
                Assert.checkNonNull(allModules);
                inInitModules = false;
            }, null);
        } finally {
            inInitModules = false;
        }
    }

    public boolean enter(List<JCCompilationUnit> trees, ClassSymbol c) {
        Assert.check(rootModules != null || inInitModules || !allowModules);
        return enter(trees, modules -> {}, c);
    }

    private boolean enter(List<JCCompilationUnit> trees, Consumer<Set<ModuleSymbol>> init, ClassSymbol c) {
        if (!allowModules) {
            for (JCCompilationUnit tree: trees) {
                tree.modle = syms.noModule;
            }
            defaultModule = syms.noModule;
            return true;
        }

        int startErrors = log.nerrors;

        depth++;
        try {
            // scan trees for module defs
            Set<ModuleSymbol> roots = enterModules(trees, c);

            setCompilationUnitModules(trees, roots);

            init.accept(roots);

            for (ModuleSymbol msym: roots) {
                msym.complete();
            }
        } catch (CompletionFailure ex) {
            log.error(JCDiagnostic.DiagnosticFlag.NON_DEFERRABLE, Position.NOPOS, "cant.access", ex.sym, ex.getDetailValue());
            if (ex instanceof ClassFinder.BadClassFile) throw new Abort();
        } finally {
            depth--;
        }

        return (log.nerrors == startErrors);
    }

    public Completer getCompleter() {
        return mainCompleter;
    }

    public ModuleSymbol getDefaultModule() {
        return defaultModule;
    }

    private Set<ModuleSymbol> enterModules(List<JCCompilationUnit> trees, ClassSymbol c) {
        Set<ModuleSymbol> modules = new LinkedHashSet<>();
        for (JCCompilationUnit tree : trees) {
            JavaFileObject prev = log.useSource(tree.sourcefile);
            try {
                enterModule(tree, c, modules);
            } finally {
                log.useSource(prev);
            }
        }
        return modules;
    }


    private void enterModule(JCCompilationUnit toplevel, ClassSymbol c, Set<ModuleSymbol> modules) {
        boolean isModuleInfo = toplevel.sourcefile.isNameCompatible("module-info", Kind.SOURCE);
        boolean isModuleDecl = toplevel.getModuleDecl() != null;
        if (isModuleInfo && isModuleDecl) {
            JCModuleDecl decl = toplevel.getModuleDecl();
            Name name = TreeInfo.fullName(decl.qualId);
            ModuleSymbol sym;
            if (c != null) {
               sym = (ModuleSymbol) c.owner;
               if (sym.name == null) {
                   //ModuleFinder.findSingleModule creates a stub of a ModuleSymbol without a name,
                   //fill the name here after the module-info.java has been parsed
                   //also enter the ModuleSymbol among modules:
                   syms.enterModule(sym, name);
               } else {
                   // TODO: validate name
               }
            } else {
                sym = syms.enterModule(name);
                if (sym.module_info.sourcefile != null && sym.module_info.sourcefile != toplevel.sourcefile) {
                    log.error(decl.pos(), Errors.DuplicateModule(sym));
                    return;
                }
            }
            sym.completer = getSourceCompleter(toplevel);
            sym.module_info.sourcefile = toplevel.sourcefile;
            decl.sym = sym;

            if (multiModuleMode || modules.isEmpty()) {
                modules.add(sym);
            } else {
                log.error(toplevel.pos(), Errors.TooManyModules);
            }

            Env<AttrContext> provisionalEnv = new Env<>(decl, null);

            provisionalEnv.toplevel = toplevel;
            typeEnvs.put(sym, provisionalEnv);
        } else if (isModuleInfo) {
            if (multiModuleMode) {
                JCTree tree = toplevel.defs.isEmpty() ? toplevel : toplevel.defs.head;
                log.error(tree.pos(), Errors.ExpectedModule);
            }
        } else if (isModuleDecl) {
            JCTree tree = toplevel.defs.head;
            log.error(tree.pos(), Errors.ModuleDeclSbInModuleInfoJava);
        }
    }

    private void setCompilationUnitModules(List<JCCompilationUnit> trees, Set<ModuleSymbol> rootModules) {
        // update the module for each compilation unit
        if (multiModuleMode) {
            checkNoAllModulePath();
            for (JCCompilationUnit tree: trees) {
                if (tree.defs.isEmpty()) {
                    tree.modle = syms.unnamedModule;
                    continue;
                }

                JavaFileObject prev = log.useSource(tree.sourcefile);
                try {
                    Location locn = getModuleLocation(tree);
                    if (locn != null) {
                        Name name = names.fromString(fileManager.inferModuleName(locn));
                        ModuleSymbol msym;
                        JCModuleDecl decl = tree.getModuleDecl();
                        if (decl != null) {
                            msym = decl.sym;
                            if (msym.name != name) {
                                log.error(decl.qualId, Errors.ModuleNameMismatch(msym.name, name));
                            }
                        } else {
                            msym = syms.enterModule(name);
                        }
                        if (msym.sourceLocation == null) {
                            msym.sourceLocation = locn;
                            if (fileManager.hasLocation(StandardLocation.CLASS_OUTPUT)) {
                                msym.classLocation = fileManager.getModuleLocation(
                                        StandardLocation.CLASS_OUTPUT, msym.name.toString());
                            }
                        }
                        tree.modle = msym;
                        rootModules.add(msym);
                    } else {
                        log.error(tree.pos(), Errors.UnnamedPkgNotAllowedNamedModules);
                        tree.modle = syms.errModule;
                    }
                } catch (IOException e) {
                    throw new Error(e); // FIXME
                } finally {
                    log.useSource(prev);
                }
            }
            if (syms.unnamedModule.sourceLocation == null) {
                syms.unnamedModule.completer = getUnnamedModuleCompleter();
                syms.unnamedModule.sourceLocation = StandardLocation.SOURCE_PATH;
                syms.unnamedModule.classLocation = StandardLocation.CLASS_PATH;
            }
            defaultModule = syms.unnamedModule;
        } else {
            if (defaultModule == null) {
                switch (rootModules.size()) {
                    case 0:
                        defaultModule = moduleFinder.findSingleModule();
                        if (defaultModule == syms.unnamedModule) {
                            if (moduleOverride != null) {
                                checkNoAllModulePath();
                                defaultModule = moduleFinder.findModule(names.fromString(moduleOverride));
                                defaultModule.sourceLocation = StandardLocation.SOURCE_PATH;
                            } else {
                                // Question: why not do findAllModules and initVisiblePackages here?
                                // i.e. body of unnamedModuleCompleter
                                defaultModule.completer = getUnnamedModuleCompleter();
                                defaultModule.classLocation = StandardLocation.CLASS_PATH;
                            }
                        } else {
                            checkSpecifiedModule(trees, Errors.ModuleInfoWithXmoduleClasspath);
                            checkNoAllModulePath();
                            defaultModule.complete();
                            // Question: why not do completeModule here?
                            defaultModule.completer = new Completer() {
                                @Override
                                public void complete(Symbol sym) throws CompletionFailure {
                                    completeModule((ModuleSymbol) sym);
                                }
                            };
                        }
                        rootModules.add(defaultModule);
                        break;
                    case 1:
                        checkSpecifiedModule(trees, Errors.ModuleInfoWithXmoduleSourcepath);
                        checkNoAllModulePath();
                        defaultModule = rootModules.iterator().next();
                        defaultModule.classLocation = StandardLocation.CLASS_OUTPUT;
                        break;
                    default:
                        Assert.error("too many modules");
                }
                defaultModule.sourceLocation = StandardLocation.SOURCE_PATH;
            } else if (rootModules.size() == 1 && defaultModule == rootModules.iterator().next()) {
                defaultModule.complete();
                defaultModule.completer = sym -> completeModule((ModuleSymbol) sym);
            } else {
                Assert.check(rootModules.isEmpty());
                rootModules.add(defaultModule);
            }

            if (defaultModule != syms.unnamedModule) {
                syms.unnamedModule.completer = getUnnamedModuleCompleter();
                if (moduleOverride == null) {
                    syms.unnamedModule.sourceLocation = StandardLocation.SOURCE_PATH;
                }
                syms.unnamedModule.classLocation = StandardLocation.CLASS_PATH;
            }

            for (JCCompilationUnit tree: trees) {
                tree.modle = defaultModule;
            }
        }
    }

    private Location getModuleLocation(JCCompilationUnit tree) throws IOException {
        if (tree.getModuleDecl() != null) {
            return getModuleLocation(tree.sourcefile, null);
        } else if (tree.getPackage() != null) {
            JCPackageDecl pkg = tree.getPackage();
            return getModuleLocation(tree.sourcefile, TreeInfo.fullName(pkg.pid));
        } else {
            // code in unnamed module
            return null;
        }
    }

    private Location getModuleLocation(JavaFileObject fo, Name pkgName) throws IOException {
        // For now, just check module source path.
        // We may want to check source path as well.
        return fileManager.getModuleLocation(StandardLocation.MODULE_SOURCE_PATH,
                fo, (pkgName == null) ? null : pkgName.toString());
    }

    private void checkSpecifiedModule(List<JCCompilationUnit> trees, JCDiagnostic.Error error) {
        if (moduleOverride != null) {
            JavaFileObject prev = log.useSource(trees.head.sourcefile);
            try {
                log.error(trees.head.pos(), error);
            } finally {
                log.useSource(prev);
            }
        }
    }

    private void checkNoAllModulePath() {
        if (addModsOpt != null && Arrays.asList(addModsOpt.split(",")).contains(ALL_MODULE_PATH)) {
            log.error(Errors.AddmodsAllModulePathInvalid);
        }
    }

    private final Completer mainCompleter = new Completer() {
        @Override
        public void complete(Symbol sym) throws CompletionFailure {
            ModuleSymbol msym = moduleFinder.findModule((ModuleSymbol) sym);

            if (msym.kind == Kinds.Kind.ERR) {
                log.error(Errors.CantFindModule(msym));
                //make sure the module is initialized:
                msym.directives = List.nil();
                msym.exports = List.nil();
                msym.provides = List.nil();
                msym.requires = List.nil();
                msym.uses = List.nil();
            } else if ((msym.flags_field & Flags.AUTOMATIC_MODULE) != 0) {
                setupAutomaticModule(msym);
            } else {
                msym.module_info.complete();
            }

            // If module-info comes from a .java file, the underlying
            // call of classFinder.fillIn will have called through the
            // source completer, to Enter, and then to Modules.enter,
            // which will call completeModule.
            // But, if module-info comes from a .class file, the underlying
            // call of classFinder.fillIn will just call ClassReader to read
            // the .class file, and so we call completeModule here.
            if (msym.module_info.classfile == null || msym.module_info.classfile.getKind() == Kind.CLASS) {
                completeModule(msym);
            }
        }

        @Override
        public String toString() {
            return "mainCompleter";
        }
    };

    private void setupAutomaticModule(ModuleSymbol msym) throws CompletionFailure {
        try {
            ListBuffer<Directive> directives = new ListBuffer<>();
            ListBuffer<ExportsDirective> exports = new ListBuffer<>();
            Set<String> seenPackages = new HashSet<>();

            for (JavaFileObject clazz : fileManager.list(msym.classLocation, "", EnumSet.of(Kind.CLASS), true)) {
                String binName = fileManager.inferBinaryName(msym.classLocation, clazz);
                String pack = binName.lastIndexOf('.') != (-1) ? binName.substring(0, binName.lastIndexOf('.')) : ""; //unnamed package????
                if (seenPackages.add(pack)) {
                    ExportsDirective d = new ExportsDirective(syms.enterPackage(msym, names.fromString(pack)), null);
                    directives.add(d);
                    exports.add(d);
                }
            }

            msym.exports = exports.toList();
            msym.provides = List.nil();
            msym.requires = List.nil();
            msym.uses = List.nil();
            msym.directives = directives.toList();
            msym.flags_field |= Flags.ACYCLIC;
        } catch (IOException ex) {
            throw new IllegalStateException(ex);
        }
    }

    private void completeAutomaticModule(ModuleSymbol msym) throws CompletionFailure {
        ListBuffer<Directive> directives = new ListBuffer<>();

        directives.addAll(msym.directives);

        ListBuffer<RequiresDirective> requires = new ListBuffer<>();

        for (ModuleSymbol ms : allModules()) {
            if (ms == syms.unnamedModule || ms == msym)
                continue;
            Set<RequiresFlag> flags = (ms.flags_field & Flags.AUTOMATIC_MODULE) != 0 ?
                    EnumSet.of(RequiresFlag.TRANSITIVE) : EnumSet.noneOf(RequiresFlag.class);
            RequiresDirective d = new RequiresDirective(ms, flags);
            directives.add(d);
            requires.add(d);
        }

        RequiresDirective requiresUnnamed = new RequiresDirective(syms.unnamedModule);
        directives.add(requiresUnnamed);
        requires.add(requiresUnnamed);

        msym.requires = requires.toList();
        msym.directives = directives.toList();
    }

    private Completer getSourceCompleter(JCCompilationUnit tree) {
        return new Completer() {
            @Override
            public void complete(Symbol sym) throws CompletionFailure {
                ModuleSymbol msym = (ModuleSymbol) sym;
                msym.flags_field |= UNATTRIBUTED;
                ModuleVisitor v = new ModuleVisitor();
                JavaFileObject prev = log.useSource(tree.sourcefile);
                try {
                    JCModuleDecl moduleDecl = tree.getModuleDecl();
                    moduleDecl.accept(v);
                    completeModule(msym);
                    checkCyclicDependencies(moduleDecl);
                } finally {
                    log.useSource(prev);
                    msym.flags_field &= ~UNATTRIBUTED;
                }
            }

            @Override
            public String toString() {
                return "SourceCompleter: " + tree.sourcefile.getName();
            }

        };
    }

    class ModuleVisitor extends JCTree.Visitor {
        private ModuleSymbol sym;
        private final Set<ModuleSymbol> allRequires = new HashSet<>();
        private final Map<PackageSymbol,List<ExportsDirective>> allExports = new HashMap<>();

        @Override
        public void visitModuleDef(JCModuleDecl tree) {
            sym = Assert.checkNonNull(tree.sym);

            if (tree.weak) {
                sym.flags.add(ModuleFlags.WEAK);
            }

            sym.requires = List.nil();
            sym.exports = List.nil();
            tree.directives.forEach(t -> t.accept(this));
            sym.requires = sym.requires.reverse();
            sym.exports = sym.exports.reverse();
            ensureJavaBase();
        }

        @Override
        public void visitRequires(JCRequires tree) {
            ModuleSymbol msym = lookupModule(tree.moduleName);
            if (msym.kind != MDL) {
                log.error(tree.moduleName.pos(), Errors.ModuleNotFound(msym));
            } else if (allRequires.contains(msym)) {
                log.error(tree.moduleName.pos(), Errors.DuplicateRequires(msym));
            } else {
                allRequires.add(msym);
                Set<RequiresFlag> flags = EnumSet.noneOf(RequiresFlag.class);
                if (tree.isTransitive)
                    flags.add(RequiresFlag.TRANSITIVE);
                if (tree.isStaticPhase)
                    flags.add(RequiresFlag.STATIC_PHASE);
                RequiresDirective d = new RequiresDirective(msym, flags);
                tree.directive = d;
                sym.requires = sym.requires.prepend(d);
            }
        }

        @Override
        public void visitExports(JCExports tree) {
            PackageSymbol packge;

            Name name = TreeInfo.fullName(tree.qualid);
            packge = syms.enterPackage(sym, name);
            attr.setPackageSymbols(tree.qualid, packge);

            if (sym.flags.contains(ModuleFlags.WEAK)) {
                log.error(tree.pos(), Errors.NoExportsInWeak);
            }
            List<ExportsDirective> exportsForPackage = allExports.computeIfAbsent(packge, p -> List.nil());
            for (ExportsDirective d : exportsForPackage) {
                checkDuplicateExports(tree, packge, d);
            }

            List<ModuleSymbol> toModules = null;
            if (tree.moduleNames != null) {
                Set<ModuleSymbol> to = new LinkedHashSet<>();
                for (JCExpression n: tree.moduleNames) {
                    ModuleSymbol msym = lookupModule(n);
                    if (msym.kind != MDL) {
                        log.error(n.pos(), Errors.ModuleNotFound(msym));
                    } else {
                        for (ExportsDirective d : exportsForPackage) {
                            checkDuplicateExportsToModule(n, msym, d);
                        }
                        if (!to.add(msym)) {
                            reportExportConflictToModule(n, msym);
                        }
                    }
                }
                toModules = List.from(to);
            }

            if (toModules == null || !toModules.isEmpty()) {
                Set<ExportsFlag> flags = EnumSet.noneOf(ExportsFlag.class);
                if (tree.isPrivate) {
                    flags.add(ExportsFlag.REFLECTION);
                }
                ExportsDirective d = new ExportsDirective(packge, toModules, flags);
                tree.directive = d;
                sym.exports = sym.exports.prepend(d);

                allExports.put(packge, exportsForPackage.prepend(d));
            }
        }

        /**
         * Check if an exports tree conflicts with an earlier exports, represented by an exports directive
         * @param tree the tree to check
         * @param packge the package being exported, or null for exports default
         * @param d the directive to compare against
         */
        private void checkDuplicateExports(JCExports tree, PackageSymbol packge, ExportsDirective d) {
            if (tree.moduleNames == null) {
                if (d.modules == null) {
                    // both are unqualified: error
                    reportExportConflict(tree, packge);
                } else {
                    // tree unqualified, directive qualified:
                    // error if directive (i.e. qualified) does not add private
                    if (tree.isPrivate || !d.isPrivate()) {
                        reportExportConflict(tree, packge);
                    }
                }
            } else {
                if (d.modules == null) {
                    // tree qualified, directive unqualified:
                    // error if tree (i.e. qualified) does not add private
                    if (d.isPrivate() || !tree.isPrivate) {
                        reportExportConflict(tree, packge);
                    }
                } else {
                    // both are qualified: error
                    reportExportConflict(tree, packge);
                }
            }
        }

        private void reportExportConflict(JCExports tree, PackageSymbol packge) {
            log.error(tree.qualid.pos(), Errors.ConflictingExports(packge));
        }

        private void checkDuplicateExportsToModule(JCExpression name, ModuleSymbol msym,
                ExportsDirective d) {
            if (d.modules != null) {
                for (ModuleSymbol other : d.modules) {
                    if (msym == other) {
                        reportExportConflictToModule(name, msym);
                    }
                }
            }
        }

        private void reportExportConflictToModule(JCExpression name, ModuleSymbol msym) {
            log.error(name.pos(), Errors.ConflictingExportsToModule(msym));
        }

        @Override
        public void visitProvides(JCProvides tree) { }

        @Override
        public void visitUses(JCUses tree) { }

        private void ensureJavaBase() {
            if (sym.name == names.java_base)
                return;

            for (RequiresDirective d: sym.requires) {
                if (d.module.name == names.java_base)
                    return;
            }

            ModuleSymbol java_base = syms.enterModule(names.java_base);
            Directive.RequiresDirective d =
                    new Directive.RequiresDirective(java_base,
                            EnumSet.of(Directive.RequiresFlag.MANDATED));
            sym.requires = sym.requires.prepend(d);
        }

        private ModuleSymbol lookupModule(JCExpression moduleName) {
            Name name = TreeInfo.fullName(moduleName);
            ModuleSymbol msym = moduleFinder.findModule(name);
            TreeInfo.setSymbol(moduleName, msym);
            return msym;
        }
    }

    public Completer getUsesProvidesCompleter() {
        return sym -> {
            ModuleSymbol msym = (ModuleSymbol) sym;

            msym.complete();

            Env<AttrContext> env = typeEnvs.get(msym);
            UsesProvidesVisitor v = new UsesProvidesVisitor(msym, env);
            JavaFileObject prev = log.useSource(env.toplevel.sourcefile);
            try {
                env.toplevel.getModuleDecl().accept(v);
            } finally {
                log.useSource(prev);
            }
        };
    }

    class UsesProvidesVisitor extends JCTree.Visitor {
        private final ModuleSymbol msym;
        private final Env<AttrContext> env;

        private final Set<Directive.UsesDirective> allUses = new HashSet<>();
        private final Set<Directive.ProvidesDirective> allProvides = new HashSet<>();

        public UsesProvidesVisitor(ModuleSymbol msym, Env<AttrContext> env) {
            this.msym = msym;
            this.env = env;
        }

        @Override @SuppressWarnings("unchecked")
        public void visitModuleDef(JCModuleDecl tree) {
            msym.directives = List.nil();
            msym.provides = List.nil();
            msym.uses = List.nil();
            tree.directives.forEach(t -> t.accept(this));
            msym.directives = msym.directives.reverse();
            msym.provides = msym.provides.reverse();
            msym.uses = msym.uses.reverse();

            if (msym.requires.nonEmpty() && msym.requires.head.flags.contains(RequiresFlag.MANDATED))
                msym.directives = msym.directives.prepend(msym.requires.head);

            msym.directives = msym.directives.appendList(List.from(addReads.getOrDefault(msym, Collections.emptySet())));

            checkForCorrectness();
        }

        @Override
        public void visitExports(JCExports tree) {
            if (tree.directive.packge.members().isEmpty() &&
                (!tree.directive.isPrivate() || (tree.directive.packge.flags() & Flags.HAS_RESOURCE) == 0)) {
                log.error(tree.qualid.pos(), Errors.PackageEmptyOrNotFound(tree.directive.packge));
            }
            msym.directives = msym.directives.prepend(tree.directive);
        }

        MethodSymbol noArgsConstructor(ClassSymbol tsym) {
            for (Symbol sym : tsym.members().getSymbolsByName(names.init)) {
                MethodSymbol mSym = (MethodSymbol)sym;
                if (mSym.params().isEmpty()) {
                    return mSym;
                }
            }
            return null;
        }

        Map<Directive.ProvidesDirective, JCProvides> directiveToTreeMap = new HashMap<>();

        @Override
        public void visitProvides(JCProvides tree) {
            Type st = attr.attribType(tree.serviceName, env, syms.objectType);
            boolean prevIgnoreAccessModifiers = env.info.ignoreAccessModifiers;
            Type it;
            try {
                env.info.ignoreAccessModifiers = true;
                it = attr.attribType(tree.implName, env, syms.objectType);
            } finally {
                env.info.ignoreAccessModifiers = prevIgnoreAccessModifiers;
            }
            ClassSymbol service = (ClassSymbol) st.tsym;
            ClassSymbol impl = (ClassSymbol) it.tsym;
            if (!types.isSubtype(it, st)) {
                log.error(tree.implName.pos(), Errors.ServiceImplementationMustBeSubtypeOfServiceInterface);
            }
            if ((impl.flags() & ABSTRACT) != 0) {
                log.error(tree.implName.pos(), Errors.ServiceImplementationIsAbstract(impl));
            } else if (impl.isInner()) {
                log.error(tree.implName.pos(), Errors.ServiceImplementationIsInner(impl));
            } else if (service.isInner()) {
                log.error(tree.serviceName.pos(), Errors.ServiceDefinitionIsInner(service));
            } else {
                MethodSymbol constr = noArgsConstructor(impl);
                if (constr == null) {
                    log.error(tree.implName.pos(), Errors.ServiceImplementationDoesntHaveANoArgsConstructor(impl));
                }
            }
            if (st.hasTag(CLASS) && it.hasTag(CLASS)) {
                Directive.ProvidesDirective d = new Directive.ProvidesDirective(service, impl);
                if (!allProvides.add(d)) {
                    log.error(tree.pos(), Errors.DuplicateProvides(service, impl));
                }
                msym.provides = msym.provides.prepend(d);
                msym.directives = msym.directives.prepend(d);
                directiveToTreeMap.put(d, tree);
            }
        }

        @Override
        public void visitRequires(JCRequires tree) {
            if (tree.directive != null) {
                msym.directives = msym.directives.prepend(tree.directive);
            }
        }

        @Override
        public void visitUses(JCUses tree) {
            Type st = attr.attribType(tree.qualid, env, syms.objectType);
            Symbol sym = TreeInfo.symbol(tree.qualid);
            if ((sym.flags() & ENUM) != 0) {
                log.error(tree.qualid.pos(), Errors.ServiceDefinitionIsEnum(st.tsym));
            } else if (st.hasTag(CLASS)) {
                ClassSymbol service = (ClassSymbol) st.tsym;
                Directive.UsesDirective d = new Directive.UsesDirective(service);
                if (!allUses.add(d)) {
                    log.error(tree.pos(), Errors.DuplicateUses(service));
                }
                msym.uses = msym.uses.prepend(d);
                msym.directives = msym.directives.prepend(d);
            }
        }

        private void checkForCorrectness() {
            for (Directive.ProvidesDirective provides : allProvides) {
                JCProvides tree = directiveToTreeMap.get(provides);
                /* The implementation must be defined in the same module as the provides directive
                 * (else, error)
                 */
                PackageSymbol implementationDefiningPackage = provides.impl.packge();
                if (implementationDefiningPackage.modle != msym) {
                    log.error(tree.pos(), Errors.ServiceImplementationNotInRightModule(implementationDefiningPackage.modle));
                }

                /* There is no inherent requirement that module that provides a service should actually
                 * use it itself. However, it is a pointless declaration if the service package is not
                 * exported and there is no uses for the service.
                 */
                PackageSymbol interfaceDeclaringPackage = provides.service.packge();
                boolean isInterfaceDeclaredInCurrentModule = interfaceDeclaringPackage.modle == msym;
                boolean isInterfaceExportedFromAReadableModule =
                        msym.visiblePackages.get(interfaceDeclaringPackage.fullname) == interfaceDeclaringPackage;
                if (isInterfaceDeclaredInCurrentModule && !isInterfaceExportedFromAReadableModule) {
                    // ok the interface is declared in this module. Let's check if it's exported
                    boolean warn = true;
                    for (ExportsDirective export : msym.exports) {
                        if (interfaceDeclaringPackage == export.packge) {
                            warn = false;
                            break;
                        }
                    }
                    if (warn) {
                        for (UsesDirective uses : msym.uses) {
                            if (provides.service == uses.service) {
                                warn = false;
                                break;
                            }
                        }
                    }
                    if (warn) {
                        log.warning(tree.pos(), Warnings.ServiceProvidedButNotExportedOrUsed(provides.service));
                    }
                }
            }
        }
    }

    private Set<ModuleSymbol> allModules;

    public Set<ModuleSymbol> allModules() {
        Assert.checkNonNull(allModules);
        return allModules;
    }

    private void setupAllModules() {
        Assert.checkNonNull(rootModules);
        Assert.checkNull(allModules);

        Set<ModuleSymbol> observable;

        if (limitModsOpt == null && extraLimitMods.isEmpty()) {
            observable = null;
        } else {
            Set<ModuleSymbol> limitMods = new HashSet<>();
            if (limitModsOpt != null) {
                for (String limit : limitModsOpt.split(",")) {
                    limitMods.add(syms.enterModule(names.fromString(limit)));
                }
            }
            for (String limit : extraLimitMods) {
                limitMods.add(syms.enterModule(names.fromString(limit)));
            }
            observable = computeTransitiveClosure(limitMods, null);
            observable.addAll(rootModules);
        }

        Predicate<ModuleSymbol> observablePred = sym -> observable == null || observable.contains(sym);
        Predicate<ModuleSymbol> systemModulePred = sym -> (sym.flags() & Flags.SYSTEM_MODULE) != 0;
        Set<ModuleSymbol> enabledRoot = new LinkedHashSet<>();

        if (rootModules.contains(syms.unnamedModule)) {
            ModuleSymbol javaSE = syms.getModule(java_se);
            Predicate<ModuleSymbol> jdkModulePred;

            if (javaSE != null && (observable == null || observable.contains(javaSE))) {
                jdkModulePred = sym -> {
                    sym.complete();
                    return   !sym.name.startsWith(java_)
                           && sym.exports.stream().anyMatch(e -> e.modules == null);
                };
                enabledRoot.add(javaSE);
            } else {
                jdkModulePred = sym -> true;
            }

            for (ModuleSymbol sym : new HashSet<>(syms.getAllModules())) {
                if (systemModulePred.test(sym) && observablePred.test(sym) && jdkModulePred.test(sym)) {
                    enabledRoot.add(sym);
                }
            }
        }

        enabledRoot.addAll(rootModules);

        if (addModsOpt != null || !extraAddMods.isEmpty()) {
            Set<String> fullAddMods = new HashSet<>();
            fullAddMods.addAll(extraAddMods);

            if (addModsOpt != null) {
                fullAddMods.addAll(Arrays.asList(addModsOpt.split(",")));
            }

            for (String added : fullAddMods) {
                Stream<ModuleSymbol> modules;
                switch (added) {
                    case ALL_SYSTEM:
                        modules = syms.getAllModules()
                                      .stream()
                                      .filter(systemModulePred.and(observablePred));
                        break;
                    case ALL_MODULE_PATH:
                        modules = syms.getAllModules()
                                      .stream()
                                      .filter(systemModulePred.negate().and(observablePred));
                        break;
                    default:
                        modules = Stream.of(syms.enterModule(names.fromString(added)));
                        break;
                }
                modules.forEach(sym -> {
                    enabledRoot.add(sym);
                    if (observable != null)
                        observable.add(sym);
                });
            }
        }

        Set<ModuleSymbol> result = computeTransitiveClosure(enabledRoot, observable);

        result.add(syms.unnamedModule);

        allModules = result;
    }

    public boolean isInModuleGraph(ModuleSymbol msym) {
        return allModules == null || allModules.contains(msym);
    }

    private Set<ModuleSymbol> computeTransitiveClosure(Iterable<? extends ModuleSymbol> base, Set<ModuleSymbol> observable) {
        List<ModuleSymbol> todo = List.nil();

        for (ModuleSymbol ms : base) {
            todo = todo.prepend(ms);
        }

        Set<ModuleSymbol> result = new LinkedHashSet<>();
        result.add(syms.java_base);

        while (todo.nonEmpty()) {
            ModuleSymbol current = todo.head;
            todo = todo.tail;
            if (observable != null && !observable.contains(current))
                continue;
            if (!result.add(current) || current == syms.unnamedModule || ((current.flags_field & Flags.AUTOMATIC_MODULE) != 0))
                continue;
            current.complete();
            for (RequiresDirective rd : current.requires) {
                todo = todo.prepend(rd.module);
            }
        }

        return result;
    }

    public ModuleSymbol getObservableModule(Name name) {
        ModuleSymbol mod = syms.getModule(name);

        if (allModules().contains(mod)) {
            return mod;
        }

        return null;
    }

    private Completer getUnnamedModuleCompleter() {
        moduleFinder.findAllModules();
        return new Symbol.Completer() {
            @Override
            public void complete(Symbol sym) throws CompletionFailure {
                ModuleSymbol msym = (ModuleSymbol) sym;
                Set<ModuleSymbol> allModules = new HashSet<>(allModules());
                allModules.remove(syms.unnamedModule);
                for (ModuleSymbol m : allModules) {
                    m.complete();
                }
                initVisiblePackages(msym, allModules);
            }

            @Override
            public String toString() {
                return "unnamedModule Completer";
            }
        };
    }

    private final Map<ModuleSymbol, Set<ModuleSymbol>> requiresTransitiveCache = new HashMap<>();

    private void completeModule(ModuleSymbol msym) {
        if (inInitModules) {
            msym.completer = sym -> completeModule(msym);
            return ;
        }

        if ((msym.flags_field & Flags.AUTOMATIC_MODULE) != 0) {
            completeAutomaticModule(msym);
        }

        Assert.checkNonNull(msym.requires);

        initAddReads();

        msym.requires = msym.requires.appendList(List.from(addReads.getOrDefault(msym, Collections.emptySet())));

        List<RequiresDirective> requires = msym.requires;
        List<RequiresDirective> previous = null;

        while (requires.nonEmpty()) {
            if (!allModules().contains(requires.head.module)) {
                Env<AttrContext> env = typeEnvs.get(msym);
                if (env != null) {
                    JavaFileObject origSource = log.useSource(env.toplevel.sourcefile);
                    try {
                        log.error(/*XXX*/env.tree, Errors.ModuleNotFound(requires.head.module));
                    } finally {
                        log.useSource(origSource);
                    }
                } else {
                    Assert.check((msym.flags() & Flags.AUTOMATIC_MODULE) == 0);
                }
                if (previous != null) {
                    previous.tail = requires.tail;
                } else {
                    msym.requires.tail = requires.tail;
                }
            } else {
                previous = requires;
            }
            requires = requires.tail;
        }

        Set<ModuleSymbol> readable = new LinkedHashSet<>();
        Set<ModuleSymbol> requiresTransitive = new HashSet<>();

        for (RequiresDirective d : msym.requires) {
            d.module.complete();
            readable.add(d.module);
            Set<ModuleSymbol> s = retrieveRequiresTransitive(d.module);
            Assert.checkNonNull(s, () -> "no entry in cache for " + d.module);
            readable.addAll(s);
            if (d.flags.contains(RequiresFlag.TRANSITIVE)) {
                requiresTransitive.add(d.module);
                requiresTransitive.addAll(s);
            }
        }

        requiresTransitiveCache.put(msym, requiresTransitive);
        initVisiblePackages(msym, readable);
        for (ExportsDirective d: msym.exports) {
            if (d.packge != null) {
                d.packge.modle = msym;
            }
        }

    }

    private Set<ModuleSymbol> retrieveRequiresTransitive(ModuleSymbol msym) {
        Set<ModuleSymbol> requiresTransitive = requiresTransitiveCache.get(msym);

<<<<<<< HEAD
        if (requiresTransitive == null) {
            //the module graph may contain cycles involving automatic modules or -XaddReads edges
            requiresTransitive = new HashSet<>();
=======
        if (requiresPublic == null) {
            //the module graph may contain cycles involving automatic modules or --add-reads edges
            requiresPublic = new HashSet<>();
>>>>>>> 20434964

            Set<ModuleSymbol> seen = new HashSet<>();
            List<ModuleSymbol> todo = List.of(msym);

            while (todo.nonEmpty()) {
                ModuleSymbol current = todo.head;
                todo = todo.tail;
                if (!seen.add(current))
                    continue;
                requiresTransitive.add(current);
                current.complete();
                Iterable<? extends RequiresDirective> requires;
                if (current != syms.unnamedModule) {
                    Assert.checkNonNull(current.requires, () -> current + ".requires == null; " + msym);
                    requires = current.requires;
                    for (RequiresDirective rd : requires) {
                        if (rd.isTransitive())
                            todo = todo.prepend(rd.module);
                    }
                } else {
                    for (ModuleSymbol mod : allModules()) {
                        todo = todo.prepend(mod);
                    }
                }
            }

            requiresTransitive.remove(msym);
        }

        return requiresTransitive;
    }

    private void initVisiblePackages(ModuleSymbol msym, Collection<ModuleSymbol> readable) {
        initAddExports();

        msym.readModules = readable;
        msym.visiblePackages = new LinkedHashMap<>();

        Map<Name, ModuleSymbol> seen = new HashMap<>();

        for (ModuleSymbol rm : readable) {
            if (rm == syms.unnamedModule)
                continue;
            addVisiblePackages(msym, seen, rm, rm.exports);
        }

        for (Entry<ModuleSymbol, Set<ExportsDirective>> addExportsEntry : addExports.entrySet())
            addVisiblePackages(msym, seen, addExportsEntry.getKey(), addExportsEntry.getValue());
    }

    private void addVisiblePackages(ModuleSymbol msym,
                                    Map<Name, ModuleSymbol> seenPackages,
                                    ModuleSymbol exportsFrom,
                                    Collection<ExportsDirective> exports) {
        for (ExportsDirective d : exports) {
            if (d.modules == null || d.modules.contains(msym)) {
                Name packageName = d.packge.fullname;
                ModuleSymbol previousModule = seenPackages.get(packageName);

                if (previousModule != null && previousModule != exportsFrom) {
                    Env<AttrContext> env = typeEnvs.get(msym);
                    JavaFileObject origSource = env != null ? log.useSource(env.toplevel.sourcefile)
                                                            : null;
                    DiagnosticPosition pos = env != null ? env.tree.pos() : null;
                    try {
                        log.error(pos, Errors.PackageClashFromRequires(msym, packageName,
                                                                      previousModule, exportsFrom));
                    } finally {
                        if (env != null)
                            log.useSource(origSource);
                    }
                    continue;
                }

                seenPackages.put(packageName, exportsFrom);
                msym.visiblePackages.put(d.packge.fullname, d.packge);
            }
        }
    }

    private void initAddExports() {
        if (addExports != null)
            return;

        addExports = new LinkedHashMap<>();

        if (addExportsOpt == null)
            return;

//        System.err.println("Modules.addExports:\n   " + addExportsOpt.replace("\0", "\n   "));

        Pattern ep = Pattern.compile("([^/]+)/([^=]+)=(.*)");
        for (String s: addExportsOpt.split("\0+")) {
            if (s.isEmpty())
                continue;
            Matcher em = ep.matcher(s);
            if (!em.matches()) {
                continue;
            }

            // Terminology comes from
            //  --add-exports module/package=target,...
            // Compare to
            //  module module { exports package to target, ... }
            String moduleName = em.group(1);
            String packageName = em.group(2);
            String targetNames = em.group(3);

            ModuleSymbol msym = syms.enterModule(names.fromString(moduleName));
            PackageSymbol p = syms.enterPackage(msym, names.fromString(packageName));
            p.modle = msym;  // TODO: do we need this?

            List<ModuleSymbol> targetModules = List.nil();
            for (String toModule : targetNames.split("[ ,]+")) {
                ModuleSymbol m;
                if (toModule.equals("ALL-UNNAMED")) {
                    m = syms.unnamedModule;
                } else {
                    if (!SourceVersion.isName(toModule)) {
                        // TODO: error: invalid module name
                        continue;
                    }
                    m = syms.enterModule(names.fromString(toModule));
                }
                targetModules = targetModules.prepend(m);
            }

            Set<ExportsDirective> extra = addExports.computeIfAbsent(msym, _x -> new LinkedHashSet<>());
            ExportsDirective d = new ExportsDirective(p, targetModules);
            extra.add(d);
        }
    }

    private void initAddReads() {
        if (addReads != null)
            return;

        addReads = new LinkedHashMap<>();

        if (addReadsOpt == null)
            return;

//        System.err.println("Modules.addReads:\n   " + addReadsOpt.replace("\0", "\n   "));

        Pattern rp = Pattern.compile("([^=]+)=(.*)");
        for (String s : addReadsOpt.split("\0+")) {
            if (s.isEmpty())
                continue;
            Matcher rm = rp.matcher(s);
            if (!rm.matches()) {
                continue;
            }

            // Terminology comes from
            //  --add-reads target-module=source-module,...
            // Compare to
            //  module target-module { requires source-module; ... }
            String targetName = rm.group(1);
            String sources = rm.group(2);

            ModuleSymbol msym = syms.enterModule(names.fromString(targetName));
            for (String source : sources.split("[ ,]+")) {
                ModuleSymbol sourceModule;
                if (source.equals("ALL-UNNAMED")) {
                    sourceModule = syms.unnamedModule;
                } else {
                    if (!SourceVersion.isName(source)) {
                        // TODO: error: invalid module name
                        continue;
                    }
                    sourceModule = syms.enterModule(names.fromString(source));
                }
                addReads.computeIfAbsent(msym, m -> new HashSet<>())
                        .add(new RequiresDirective(sourceModule, EnumSet.of(RequiresFlag.EXTRA)));
            }
        }
    }

    private void checkCyclicDependencies(JCModuleDecl mod) {
        for (JCDirective d : mod.directives) {
            JCRequires rd;
            if (!d.hasTag(Tag.REQUIRES) || (rd = (JCRequires) d).directive == null)
                continue;
            Set<ModuleSymbol> nonSyntheticDeps = new HashSet<>();
            List<ModuleSymbol> queue = List.of(rd.directive.module);
            while (queue.nonEmpty()) {
                ModuleSymbol current = queue.head;
                queue = queue.tail;
                if (!nonSyntheticDeps.add(current))
                    continue;
                current.complete();
                if ((current.flags() & Flags.ACYCLIC) != 0)
                    continue;
                Assert.checkNonNull(current.requires, () -> current.toString());
                for (RequiresDirective dep : current.requires) {
                    if (!dep.flags.contains(RequiresFlag.EXTRA))
                        queue = queue.prepend(dep.module);
                }
            }
            if (nonSyntheticDeps.contains(mod.sym)) {
                log.error(rd.moduleName.pos(), Errors.CyclicRequires(rd.directive.module));
            }
            mod.sym.flags_field |= Flags.ACYCLIC;
        }
    }

    // DEBUG
    private String toString(ModuleSymbol msym) {
        return msym.name + "["
                + "kind:" + msym.kind + ";"
                + "locn:" + toString(msym.sourceLocation) + "," + toString(msym.classLocation) + ";"
                + "info:" + toString(msym.module_info.sourcefile) + ","
                            + toString(msym.module_info.classfile) + ","
                            + msym.module_info.completer
                + "]";
    }

    // DEBUG
    String toString(Location locn) {
        return (locn == null) ? "--" : locn.getName();
    }

    // DEBUG
    String toString(JavaFileObject fo) {
        return (fo == null) ? "--" : fo.getName();
    }

    public void newRound() {
        rootModules = null;
        allModules = null;
    }
}<|MERGE_RESOLUTION|>--- conflicted
+++ resolved
@@ -1173,15 +1173,9 @@
     private Set<ModuleSymbol> retrieveRequiresTransitive(ModuleSymbol msym) {
         Set<ModuleSymbol> requiresTransitive = requiresTransitiveCache.get(msym);
 
-<<<<<<< HEAD
         if (requiresTransitive == null) {
-            //the module graph may contain cycles involving automatic modules or -XaddReads edges
+            //the module graph may contain cycles involving automatic modules or --add-reads edges
             requiresTransitive = new HashSet<>();
-=======
-        if (requiresPublic == null) {
-            //the module graph may contain cycles involving automatic modules or --add-reads edges
-            requiresPublic = new HashSet<>();
->>>>>>> 20434964
 
             Set<ModuleSymbol> seen = new HashSet<>();
             List<ModuleSymbol> todo = List.of(msym);
