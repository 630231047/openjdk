--- conflicted
+++ resolved
@@ -305,18 +305,12 @@
 
     private void enterModule(JCCompilationUnit toplevel, ClassSymbol c, Set<ModuleSymbol> modules) {
         boolean isModuleInfo = toplevel.sourcefile.isNameCompatible("module-info", Kind.SOURCE);
-<<<<<<< HEAD
         boolean isModuleDecl = toplevel.getModuleDecl() != null;
-        if (isModuleInfo && isModuleDecl) {
+        if (isModuleDecl) {
             JCModuleDecl decl = toplevel.getModuleDecl();
-=======
-        boolean isModuleDecl = toplevel.defs.nonEmpty() && toplevel.defs.head.hasTag(MODULEDEF);
-        if (isModuleDecl) {
-            JCModuleDecl decl = (JCModuleDecl) toplevel.defs.head;
             if (!isModuleInfo) {
                 log.error(decl.pos(), Errors.ModuleDeclSbInModuleInfoJava);
             }
->>>>>>> 09be8bd2
             Name name = TreeInfo.fullName(decl.qualId);
             ModuleSymbol sym;
             if (c != null) {
