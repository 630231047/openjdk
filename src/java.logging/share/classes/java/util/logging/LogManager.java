/*
 * Copyright (c) 2000, 2015, Oracle and/or its affiliates. All rights reserved.
 * DO NOT ALTER OR REMOVE COPYRIGHT NOTICES OR THIS FILE HEADER.
 *
 * This code is free software; you can redistribute it and/or modify it
 * under the terms of the GNU General Public License version 2 only, as
 * published by the Free Software Foundation.  Oracle designates this
 * particular file as subject to the "Classpath" exception as provided
 * by Oracle in the LICENSE file that accompanied this code.
 *
 * This code is distributed in the hope that it will be useful, but WITHOUT
 * ANY WARRANTY; without even the implied warranty of MERCHANTABILITY or
 * FITNESS FOR A PARTICULAR PURPOSE.  See the GNU General Public License
 * version 2 for more details (a copy is included in the LICENSE file that
 * accompanied this code).
 *
 * You should have received a copy of the GNU General Public License version
 * 2 along with this work; if not, write to the Free Software Foundation,
 * Inc., 51 Franklin St, Fifth Floor, Boston, MA 02110-1301 USA.
 *
 * Please contact Oracle, 500 Oracle Parkway, Redwood Shores, CA 94065 USA
 * or visit www.oracle.com if you need additional information or have any
 * questions.
 */


package java.util.logging;

import java.io.*;
import java.util.*;
import java.security.*;
import java.lang.ref.ReferenceQueue;
import java.lang.ref.WeakReference;
import java.lang.reflect.Module;
import java.util.concurrent.ConcurrentHashMap;
import java.util.concurrent.CopyOnWriteArrayList;
import java.util.concurrent.locks.ReentrantLock;
import sun.misc.JavaAWTAccess;
import sun.misc.ManagedLocalsThread;
import sun.misc.SharedSecrets;

/**
 * There is a single global LogManager object that is used to
 * maintain a set of shared state about Loggers and log services.
 * <p>
 * This LogManager object:
 * <ul>
 * <li> Manages a hierarchical namespace of Logger objects.  All
 *      named Loggers are stored in this namespace.
 * <li> Manages a set of logging control properties.  These are
 *      simple key-value pairs that can be used by Handlers and
 *      other logging objects to configure themselves.
 * </ul>
 * <p>
 * The global LogManager object can be retrieved using LogManager.getLogManager().
 * The LogManager object is created during class initialization and
 * cannot subsequently be changed.
 * <p>
 * At startup the LogManager class is located using the
 * java.util.logging.manager system property.
 * <p>
 * The LogManager defines two optional system properties that allow control over
 * the initial configuration:
 * <ul>
 * <li>"java.util.logging.config.class"
 * <li>"java.util.logging.config.file"
 * </ul>
 * These two properties may be specified on the command line to the "java"
 * command, or as system property definitions passed to JNI_CreateJavaVM.
 * <p>
 * If the "java.util.logging.config.class" property is set, then the
 * property value is treated as a class name.  The given class will be
 * loaded, an object will be instantiated, and that object's constructor
 * is responsible for reading in the initial configuration.  (That object
 * may use other system properties to control its configuration.)  The
 * alternate configuration class can use <tt>readConfiguration(InputStream)</tt>
 * to define properties in the LogManager.
 * <p>
 * If "java.util.logging.config.class" property is <b>not</b> set,
 * then the "java.util.logging.config.file" system property can be used
 * to specify a properties file (in java.util.Properties format). The
 * initial logging configuration will be read from this file.
 * <p>
 * If neither of these properties is defined then the LogManager uses its
 * default configuration. The default configuration is typically loaded from the
 * properties file "{@code conf/logging.properties}" in the Java installation
 * directory.
 * <p>
 * The properties for loggers and Handlers will have names starting
 * with the dot-separated name for the handler or logger.
 * <p>
 * The global logging properties may include:
 * <ul>
 * <li>A property "handlers".  This defines a whitespace or comma separated
 * list of class names for handler classes to load and register as
 * handlers on the root Logger (the Logger named "").  Each class
 * name must be for a Handler class which has a default constructor.
 * Note that these Handlers may be created lazily, when they are
 * first used.
 *
 * <li>A property "&lt;logger&gt;.handlers". This defines a whitespace or
 * comma separated list of class names for handlers classes to
 * load and register as handlers to the specified logger. Each class
 * name must be for a Handler class which has a default constructor.
 * Note that these Handlers may be created lazily, when they are
 * first used.
 *
 * <li>A property "&lt;logger&gt;.handlers.ensureCloseOnReset". This defines a
 * a boolean value. If "&lt;logger&gt;.handlers" is not defined or is empty,
 * this property is ignored. Otherwise it defaults to {@code true}. When the
 * value is {@code true}, the handlers associated with the logger are guaranteed
 * to be closed on {@linkplain #reset} and shutdown. This can be turned off
 * by explicitly setting "&lt;logger&gt;.handlers.ensureCloseOnReset=false" in
 * the configuration. Note that turning this property off causes the risk of
 * introducing a resource leak, as the logger may get garbage collected before
 * {@code reset()} is called, thus preventing its handlers from being closed
 * on {@code reset()}. In that case it is the responsibility of the application
 * to ensure that the handlers are closed before the logger is garbage
 * collected.
 *
 * <li>A property "&lt;logger&gt;.useParentHandlers". This defines a boolean
 * value. By default every logger calls its parent in addition to
 * handling the logging message itself, this often result in messages
 * being handled by the root logger as well. When setting this property
 * to false a Handler needs to be configured for this logger otherwise
 * no logging messages are delivered.
 *
 * <li>A property "config".  This property is intended to allow
 * arbitrary configuration code to be run.  The property defines a
 * whitespace or comma separated list of class names.  A new instance will be
 * created for each named class.  The default constructor of each class
 * may execute arbitrary code to update the logging configuration, such as
 * setting logger levels, adding handlers, adding filters, etc.
 * </ul>
 * <p>
 * Note that all classes loaded during LogManager configuration are
 * first searched on the system class path before any user class path.
 * That includes the LogManager class, any config classes, and any
 * handler classes.
 * <p>
 * Loggers are organized into a naming hierarchy based on their
 * dot separated names.  Thus "a.b.c" is a child of "a.b", but
 * "a.b1" and a.b2" are peers.
 * <p>
 * All properties whose names end with ".level" are assumed to define
 * log levels for Loggers.  Thus "foo.level" defines a log level for
 * the logger called "foo" and (recursively) for any of its children
 * in the naming hierarchy.  Log Levels are applied in the order they
 * are defined in the properties file.  Thus level settings for child
 * nodes in the tree should come after settings for their parents.
 * The property name ".level" can be used to set the level for the
 * root of the tree.
 * <p>
 * All methods on the LogManager object are multi-thread safe.
 *
 * @since 1.4
*/

public class LogManager {
    // The global LogManager object
    private static final LogManager manager;

    // 'props' is assigned within a lock but accessed without it.
    // Declaring it volatile makes sure that another thread will not
    // be able to see a partially constructed 'props' object.
    // (seeing a partially constructed 'props' object can result in
    // NPE being thrown in Hashtable.get(), because it leaves the door
    // open for props.getProperties() to be called before the construcor
    // of Hashtable is actually completed).
    private volatile Properties props = new Properties();
    private final static Level defaultLevel = Level.INFO;

    // LoggerContext for system loggers and user loggers
    private final LoggerContext systemContext = new SystemLoggerContext();
    private final LoggerContext userContext = new LoggerContext();
    // non final field - make it volatile to make sure that other threads
    // will see the new value once ensureLogManagerInitialized() has finished
    // executing.
    private volatile Logger rootLogger;
    // Have we done the primordial reading of the configuration file?
    // (Must be done after a suitable amount of java.lang.System
    // initialization has been done)
    private volatile boolean readPrimordialConfiguration;
    // Have we initialized global (root) handlers yet?
    // This gets set to STATE_UNINITIALIZED in readConfiguration
    private static final int
            STATE_INITIALIZED = 0, // initial state
            STATE_INITIALIZING = 1,
            STATE_READING_CONFIG = 2,
            STATE_UNINITIALIZED = 3,
            STATE_SHUTDOWN = 4;    // terminal state
    private volatile int globalHandlersState; // = STATE_INITIALIZED;
    // A concurrency lock for reset(), readConfiguration() and Cleaner.
    private final ReentrantLock configurationLock = new ReentrantLock();

    // This list contains the loggers for which some handlers have been
    // explicitly configured in the configuration file.
    // It prevents these loggers from being arbitrarily garbage collected.
    private static final class CloseOnReset {
        private final Logger logger;
        private CloseOnReset(Logger ref) {
            this.logger = Objects.requireNonNull(ref);
        }
        @Override
        public boolean equals(Object other) {
            return (other instanceof CloseOnReset) && ((CloseOnReset)other).logger == logger;
        }
        @Override
        public int hashCode() {
            return System.identityHashCode(logger);
        }
        public Logger get() {
            return logger;
        }
        public static CloseOnReset create(Logger logger) {
            return new CloseOnReset(logger);
        }
    }
    private final CopyOnWriteArrayList<CloseOnReset> closeOnResetLoggers =
            new CopyOnWriteArrayList<>();


    private final Map<Object, Runnable> listeners =
            Collections.synchronizedMap(new IdentityHashMap<>());

    static {
        manager = AccessController.doPrivileged(new PrivilegedAction<LogManager>() {
            @Override
            public LogManager run() {
                LogManager mgr = null;
                String cname = null;
                try {
                    cname = System.getProperty("java.util.logging.manager");
                    if (cname != null) {
                        try {
                            Class<?> clz = ClassLoader.getSystemClassLoader()
                                    .loadClass(cname);
                            ensureReadable(clz.getModule());
                            mgr = (LogManager) clz.newInstance();
                        } catch (ClassNotFoundException ex) {
                            Class<?> clz = Thread.currentThread()
                                    .getContextClassLoader().loadClass(cname);
                            ensureReadable(clz.getModule());
                            mgr = (LogManager) clz.newInstance();
                        }
                    }
                } catch (Exception ex) {
                    System.err.println("Could not load Logmanager \"" + cname + "\"");
                    ex.printStackTrace();
                }
                if (mgr == null) {
                    mgr = new LogManager();
                }
                return mgr;

            }
        });
    }

    // This private class is used as a shutdown hook.
    // It does a "reset" to close all open handlers.
    private class Cleaner extends ManagedLocalsThread {

        private Cleaner() {
            /* Set context class loader to null in order to avoid
             * keeping a strong reference to an application classloader.
             */
            this.setContextClassLoader(null);
        }

        @Override
        public void run() {
            // This is to ensure the LogManager.<clinit> is completed
            // before synchronized block. Otherwise deadlocks are possible.
            LogManager mgr = manager;

            // set globalHandlersState to STATE_SHUTDOWN atomically so that
            // no attempts are made to (re)initialize the handlers or (re)read
            // the configuration again. This is terminal state.
            configurationLock.lock();
            globalHandlersState = STATE_SHUTDOWN;
            configurationLock.unlock();

            // Do a reset to close all active handlers.
            reset();
        }
    }


    /**
     * Protected constructor.  This is protected so that container applications
     * (such as J2EE containers) can subclass the object.  It is non-public as
     * it is intended that there only be one LogManager object, whose value is
     * retrieved by calling LogManager.getLogManager.
     */
    protected LogManager() {
        this(checkSubclassPermissions());
    }

    private LogManager(Void checked) {

        // Add a shutdown hook to close the global handlers.
        try {
            Runtime.getRuntime().addShutdownHook(new Cleaner());
        } catch (IllegalStateException e) {
            // If the VM is already shutting down,
            // We do not need to register shutdownHook.
        }
    }

    private static Void checkSubclassPermissions() {
        final SecurityManager sm = System.getSecurityManager();
        if (sm != null) {
            // These permission will be checked in the LogManager constructor,
            // in order to register the Cleaner() thread as a shutdown hook.
            // Check them here to avoid the penalty of constructing the object
            // etc...
            sm.checkPermission(new RuntimePermission("shutdownHooks"));
            sm.checkPermission(new RuntimePermission("setContextClassLoader"));
        }
        return null;
    }

    /**
     * Lazy initialization: if this instance of manager is the global
     * manager then this method will read the initial configuration and
     * add the root logger and global logger by calling addLogger().
     *
     * Note that it is subtly different from what we do in LoggerContext.
     * In LoggerContext we're patching up the logger context tree in order to add
     * the root and global logger *to the context tree*.
     *
     * For this to work, addLogger() must have already have been called
     * once on the LogManager instance for the default logger being
     * added.
     *
     * This is why ensureLogManagerInitialized() needs to be called before
     * any logger is added to any logger context.
     *
     */
    private boolean initializedCalled = false;
    private volatile boolean initializationDone = false;
    final void ensureLogManagerInitialized() {
        final LogManager owner = this;
        if (initializationDone || owner != manager) {
            // we don't want to do this twice, and we don't want to do
            // this on private manager instances.
            return;
        }

        // Maybe another thread has called ensureLogManagerInitialized()
        // before us and is still executing it. If so we will block until
        // the log manager has finished initialized, then acquire the monitor,
        // notice that initializationDone is now true and return.
        // Otherwise - we have come here first! We will acquire the monitor,
        // see that initializationDone is still false, and perform the
        // initialization.
        //
        synchronized(this) {
            // If initializedCalled is true it means that we're already in
            // the process of initializing the LogManager in this thread.
            // There has been a recursive call to ensureLogManagerInitialized().
            final boolean isRecursiveInitialization = (initializedCalled == true);

            assert initializedCalled || !initializationDone
                    : "Initialization can't be done if initialized has not been called!";

            if (isRecursiveInitialization || initializationDone) {
                // If isRecursiveInitialization is true it means that we're
                // already in the process of initializing the LogManager in
                // this thread. There has been a recursive call to
                // ensureLogManagerInitialized(). We should not proceed as
                // it would lead to infinite recursion.
                //
                // If initializationDone is true then it means the manager
                // has finished initializing; just return: we're done.
                return;
            }
            // Calling addLogger below will in turn call requiresDefaultLogger()
            // which will call ensureLogManagerInitialized().
            // We use initializedCalled to break the recursion.
            initializedCalled = true;
            try {
                AccessController.doPrivileged(new PrivilegedAction<Object>() {
                    @Override
                    public Object run() {
                        assert rootLogger == null;
                        assert initializedCalled && !initializationDone;

                        // Read configuration.
                        owner.readPrimordialConfiguration();

                        // Create and retain Logger for the root of the namespace.
                        owner.rootLogger = owner.new RootLogger();
                        owner.addLogger(owner.rootLogger);
                        if (!owner.rootLogger.isLevelInitialized()) {
                            owner.rootLogger.setLevel(defaultLevel);
                        }

                        // Adding the global Logger.
                        // Do not call Logger.getGlobal() here as this might trigger
                        // subtle inter-dependency issues.
                        @SuppressWarnings("deprecation")
                        final Logger global = Logger.global;

                        // Make sure the global logger will be registered in the
                        // global manager
                        owner.addLogger(global);
                        return null;
                    }
                });
            } finally {
                initializationDone = true;
            }
        }
    }

    /**
     * Returns the global LogManager object.
     * @return the global LogManager object
     */
    public static LogManager getLogManager() {
        if (manager != null) {
            manager.ensureLogManagerInitialized();
        }
        return manager;
    }

    private void readPrimordialConfiguration() {
        if (!readPrimordialConfiguration) {
            synchronized (this) {
                if (!readPrimordialConfiguration) {
                    // If System.in/out/err are null, it's a good
                    // indication that we're still in the
                    // bootstrapping phase
                    if (System.out == null) {
                        return;
                    }
                    readPrimordialConfiguration = true;

                    try {
                        AccessController.doPrivileged(new PrivilegedExceptionAction<Void>() {
                                @Override
                                public Void run() throws Exception {
                                    readConfiguration();

                                    // Platform loggers begin to delegate to java.util.logging.Logger
                                    sun.util.logging.PlatformLogger.redirectPlatformLoggers();
                                    return null;
                                }
                            });
                    } catch (Exception ex) {
                        assert false : "Exception raised while reading logging configuration: " + ex;
                    }
                }
            }
        }
    }

    // LoggerContext maps from AppContext
    private WeakHashMap<Object, LoggerContext> contextsMap = null;

    // Returns the LoggerContext for the user code (i.e. application or AppContext).
    // Loggers are isolated from each AppContext.
    private LoggerContext getUserContext() {
        LoggerContext context = null;

        SecurityManager sm = System.getSecurityManager();
        JavaAWTAccess javaAwtAccess = SharedSecrets.getJavaAWTAccess();
        if (sm != null && javaAwtAccess != null) {
            // for each applet, it has its own LoggerContext isolated from others
            final Object ecx = javaAwtAccess.getAppletContext();
            if (ecx != null) {
                synchronized (javaAwtAccess) {
                    // find the AppContext of the applet code
                    // will be null if we are in the main app context.
                    if (contextsMap == null) {
                        contextsMap = new WeakHashMap<>();
                    }
                    context = contextsMap.get(ecx);
                    if (context == null) {
                        // Create a new LoggerContext for the applet.
                        context = new LoggerContext();
                        contextsMap.put(ecx, context);
                    }
                }
            }
        }
        // for standalone app, return userContext
        return context != null ? context : userContext;
    }

    // The system context.
    final LoggerContext getSystemContext() {
        return systemContext;
    }

    private List<LoggerContext> contexts() {
        List<LoggerContext> cxs = new ArrayList<>();
        cxs.add(getSystemContext());
        cxs.add(getUserContext());
        return cxs;
    }

    // Find or create a specified logger instance. If a logger has
    // already been created with the given name it is returned.
    // Otherwise a new logger instance is created and registered
    // in the LogManager global namespace.
    // This method will always return a non-null Logger object.
    // Synchronization is not required here. All synchronization for
    // adding a new Logger object is handled by addLogger().
    //
    // This method must delegate to the LogManager implementation to
    // add a new Logger or return the one that has been added previously
    // as a LogManager subclass may override the addLogger, getLogger,
    // readConfiguration, and other methods.
    Logger demandLogger(String name, String resourceBundleName, Class<?> caller) {
        Logger result = getLogger(name);
        if (result == null) {
            // only allocate the new logger once
            Logger newLogger = new Logger(name, resourceBundleName, caller, this, false);
            do {
                if (addLogger(newLogger)) {
                    // We successfully added the new Logger that we
                    // created above so return it without refetching.
                    return newLogger;
                }

                // We didn't add the new Logger that we created above
                // because another thread added a Logger with the same
                // name after our null check above and before our call
                // to addLogger(). We have to refetch the Logger because
                // addLogger() returns a boolean instead of the Logger
                // reference itself. However, if the thread that created
                // the other Logger is not holding a strong reference to
                // the other Logger, then it is possible for the other
                // Logger to be GC'ed after we saw it in addLogger() and
                // before we can refetch it. If it has been GC'ed then
                // we'll just loop around and try again.
                result = getLogger(name);
            } while (result == null);
        }
        return result;
    }

    Logger demandSystemLogger(String name, String resourceBundleName) {
        // Add a system logger in the system context's namespace
        final Logger sysLogger = getSystemContext().demandLogger(name, resourceBundleName);

        // Add the system logger to the LogManager's namespace if not exist
        // so that there is only one single logger of the given name.
        // System loggers are visible to applications unless a logger of
        // the same name has been added.
        Logger logger;
        do {
            // First attempt to call addLogger instead of getLogger
            // This would avoid potential bug in custom LogManager.getLogger
            // implementation that adds a logger if does not exist
            if (addLogger(sysLogger)) {
                // successfully added the new system logger
                logger = sysLogger;
            } else {
                logger = getLogger(name);
            }
        } while (logger == null);

        // LogManager will set the sysLogger's handlers via LogManager.addLogger method.
        if (logger != sysLogger && sysLogger.accessCheckedHandlers().length == 0) {
            // if logger already exists but handlers not set
            final Logger l = logger;
            AccessController.doPrivileged(new PrivilegedAction<Void>() {
                @Override
                public Void run() {
                    for (Handler hdl : l.accessCheckedHandlers()) {
                        sysLogger.addHandler(hdl);
                    }
                    return null;
                }
            });
        }
        return sysLogger;
    }

    // LoggerContext maintains the logger namespace per context.
    // The default LogManager implementation has one system context and user
    // context.  The system context is used to maintain the namespace for
    // all system loggers and is queried by the system code.  If a system logger
    // doesn't exist in the user context, it'll also be added to the user context.
    // The user context is queried by the user code and all other loggers are
    // added in the user context.
    class LoggerContext {
        // Table of named Loggers that maps names to Loggers.
        private final ConcurrentHashMap<String,LoggerWeakRef> namedLoggers =
                new ConcurrentHashMap<>();
        // Tree of named Loggers
        private final LogNode root;
        private LoggerContext() {
            this.root = new LogNode(null, this);
        }


        // Tells whether default loggers are required in this context.
        // If true, the default loggers will be lazily added.
        final boolean requiresDefaultLoggers() {
            final boolean requiresDefaultLoggers = (getOwner() == manager);
            if (requiresDefaultLoggers) {
                getOwner().ensureLogManagerInitialized();
            }
            return requiresDefaultLoggers;
        }

        // This context's LogManager.
        final LogManager getOwner() {
            return LogManager.this;
        }

        // This context owner's root logger, which if not null, and if
        // the context requires default loggers, will be added to the context
        // logger's tree.
        final Logger getRootLogger() {
            return getOwner().rootLogger;
        }

        // The global logger, which if not null, and if
        // the context requires default loggers, will be added to the context
        // logger's tree.
        final Logger getGlobalLogger() {
            @SuppressWarnings("deprecation") // avoids initialization cycles.
            final Logger global = Logger.global;
            return global;
        }

        Logger demandLogger(String name, String resourceBundleName) {
            // a LogManager subclass may have its own implementation to add and
            // get a Logger.  So delegate to the LogManager to do the work.
            final LogManager owner = getOwner();
            return owner.demandLogger(name, resourceBundleName, null);
        }


        // Due to subtle deadlock issues getUserContext() no longer
        // calls addLocalLogger(rootLogger);
        // Therefore - we need to add the default loggers later on.
        // Checks that the context is properly initialized
        // This is necessary before calling e.g. find(name)
        // or getLoggerNames()
        //
        private void ensureInitialized() {
            if (requiresDefaultLoggers()) {
                // Ensure that the root and global loggers are set.
                ensureDefaultLogger(getRootLogger());
                ensureDefaultLogger(getGlobalLogger());
            }
        }


        Logger findLogger(String name) {
            // Attempt to find logger without locking.
            LoggerWeakRef ref = namedLoggers.get(name);
            Logger logger = ref == null ? null : ref.get();

            // if logger is not null, then we can return it right away.
            // if name is "" or "global" and logger is null
            // we need to fall through and check that this context is
            // initialized.
            // if ref is not null and logger is null we also need to
            // fall through.
            if (logger != null || (ref == null && !name.isEmpty()
                    && !name.equals(Logger.GLOBAL_LOGGER_NAME))) {
                return logger;
            }

            // We either found a stale reference, or we were looking for
            // "" or "global" and didn't find them.
            // Make sure context is initialized (has the default loggers),
            // and look up again, cleaning the stale reference if it hasn't
            // been cleaned up in between. All this needs to be done inside
            // a synchronized block.
            synchronized(this) {
                // ensure that this context is properly initialized before
                // looking for loggers.
                ensureInitialized();
                ref = namedLoggers.get(name);
                if (ref == null) {
                    return null;
                }
                logger = ref.get();
                if (logger == null) {
                    // The namedLoggers map holds stale weak reference
                    // to a logger which has been GC-ed.
                    ref.dispose();
                }
                return logger;
            }
        }

        // This method is called before adding a logger to the
        // context.
        // 'logger' is the context that will be added.
        // This method will ensure that the defaults loggers are added
        // before adding 'logger'.
        //
        private void ensureAllDefaultLoggers(Logger logger) {
            if (requiresDefaultLoggers()) {
                final String name = logger.getName();
                if (!name.isEmpty()) {
                    ensureDefaultLogger(getRootLogger());
                    if (!Logger.GLOBAL_LOGGER_NAME.equals(name)) {
                        ensureDefaultLogger(getGlobalLogger());
                    }
                }
            }
        }

        private void ensureDefaultLogger(Logger logger) {
            // Used for lazy addition of root logger and global logger
            // to a LoggerContext.

            // This check is simple sanity: we do not want that this
            // method be called for anything else than Logger.global
            // or owner.rootLogger.
            if (!requiresDefaultLoggers() || logger == null
                    || logger != getGlobalLogger() && logger != LogManager.this.rootLogger ) {

                // the case where we have a non null logger which is neither
                // Logger.global nor manager.rootLogger indicates a serious
                // issue - as ensureDefaultLogger should never be called
                // with any other loggers than one of these two (or null - if
                // e.g manager.rootLogger is not yet initialized)...
                assert logger == null;

                return;
            }

            // Adds the logger if it's not already there.
            if (!namedLoggers.containsKey(logger.getName())) {
                // It is important to prevent addLocalLogger to
                // call ensureAllDefaultLoggers when we're in the process
                // off adding one of those default loggers - as this would
                // immediately cause a stack overflow.
                // Therefore we must pass addDefaultLoggersIfNeeded=false,
                // even if requiresDefaultLoggers is true.
                addLocalLogger(logger, false);
            }
        }

        boolean addLocalLogger(Logger logger) {
            // no need to add default loggers if it's not required
            return addLocalLogger(logger, requiresDefaultLoggers());
        }

        // Add a logger to this context.  This method will only set its level
        // and process parent loggers.  It doesn't set its handlers.
        synchronized boolean addLocalLogger(Logger logger, boolean addDefaultLoggersIfNeeded) {
            // addDefaultLoggersIfNeeded serves to break recursion when adding
            // default loggers. If we're adding one of the default loggers
            // (we're being called from ensureDefaultLogger()) then
            // addDefaultLoggersIfNeeded will be false: we don't want to
            // call ensureAllDefaultLoggers again.
            //
            // Note: addDefaultLoggersIfNeeded can also be false when
            //       requiresDefaultLoggers is false - since calling
            //       ensureAllDefaultLoggers would have no effect in this case.
            if (addDefaultLoggersIfNeeded) {
                ensureAllDefaultLoggers(logger);
            }

            final String name = logger.getName();
            if (name == null) {
                throw new NullPointerException();
            }
            LoggerWeakRef ref = namedLoggers.get(name);
            if (ref != null) {
                if (ref.get() == null) {
                    // It's possible that the Logger was GC'ed after a
                    // drainLoggerRefQueueBounded() call above so allow
                    // a new one to be registered.
                    ref.dispose();
                } else {
                    // We already have a registered logger with the given name.
                    return false;
                }
            }

            // We're adding a new logger.
            // Note that we are creating a weak reference here.
            final LogManager owner = getOwner();
            logger.setLogManager(owner);
            ref = owner.new LoggerWeakRef(logger);

            // Apply any initial level defined for the new logger, unless
            // the logger's level is already initialized
            Level level = owner.getLevelProperty(name + ".level", null);
            if (level != null && !logger.isLevelInitialized()) {
                doSetLevel(logger, level);
            }

            // instantiation of the handler is done in the LogManager.addLogger
            // implementation as a handler class may be only visible to LogManager
            // subclass for the custom log manager case
            processParentHandlers(logger, name);

            // Find the new node and its parent.
            LogNode node = getNode(name);
            node.loggerRef = ref;
            Logger parent = null;
            LogNode nodep = node.parent;
            while (nodep != null) {
                LoggerWeakRef nodeRef = nodep.loggerRef;
                if (nodeRef != null) {
                    parent = nodeRef.get();
                    if (parent != null) {
                        break;
                    }
                }
                nodep = nodep.parent;
            }

            if (parent != null) {
                doSetParent(logger, parent);
            }
            // Walk over the children and tell them we are their new parent.
            node.walkAndSetParent(logger);
            // new LogNode is ready so tell the LoggerWeakRef about it
            ref.setNode(node);

            // Do not publish 'ref' in namedLoggers before the logger tree
            // is fully updated - because the named logger will be visible as
            // soon as it is published in namedLoggers (findLogger takes
            // benefit of the ConcurrentHashMap implementation of namedLoggers
            // to avoid synchronizing on retrieval when that is possible).
            namedLoggers.put(name, ref);
            return true;
        }

        void removeLoggerRef(String name, LoggerWeakRef ref) {
            namedLoggers.remove(name, ref);
        }

        synchronized Enumeration<String> getLoggerNames() {
            // ensure that this context is properly initialized before
            // returning logger names.
            ensureInitialized();
            return Collections.enumeration(namedLoggers.keySet());
        }

        // If logger.getUseParentHandlers() returns 'true' and any of the logger's
        // parents have levels or handlers defined, make sure they are instantiated.
        private void processParentHandlers(final Logger logger, final String name) {
            final LogManager owner = getOwner();
            AccessController.doPrivileged(new PrivilegedAction<Void>() {
                @Override
                public Void run() {
                    if (logger != owner.rootLogger) {
                        boolean useParent = owner.getBooleanProperty(name + ".useParentHandlers", true);
                        if (!useParent) {
                            logger.setUseParentHandlers(false);
                        }
                    }
                    return null;
                }
            });

            int ix = 1;
            for (;;) {
                int ix2 = name.indexOf('.', ix);
                if (ix2 < 0) {
                    break;
                }
                String pname = name.substring(0, ix2);
                if (owner.getProperty(pname + ".level") != null ||
                    owner.getProperty(pname + ".handlers") != null) {
                    // This pname has a level/handlers definition.
                    // Make sure it exists.
                    demandLogger(pname, null);
                }
                ix = ix2+1;
            }
        }

        // Gets a node in our tree of logger nodes.
        // If necessary, create it.
        LogNode getNode(String name) {
            if (name == null || name.equals("")) {
                return root;
            }
            LogNode node = root;
            while (name.length() > 0) {
                int ix = name.indexOf('.');
                String head;
                if (ix > 0) {
                    head = name.substring(0, ix);
                    name = name.substring(ix + 1);
                } else {
                    head = name;
                    name = "";
                }
                if (node.children == null) {
                    node.children = new HashMap<>();
                }
                LogNode child = node.children.get(head);
                if (child == null) {
                    child = new LogNode(node, this);
                    node.children.put(head, child);
                }
                node = child;
            }
            return node;
        }
    }

    final class SystemLoggerContext extends LoggerContext {
        // Add a system logger in the system context's namespace as well as
        // in the LogManager's namespace if not exist so that there is only
        // one single logger of the given name.  System loggers are visible
        // to applications unless a logger of the same name has been added.
        @Override
        Logger demandLogger(String name, String resourceBundleName) {
            Logger result = findLogger(name);
            if (result == null) {
                // only allocate the new system logger once
                Logger newLogger = new Logger(name, resourceBundleName, null, getOwner(), true);
                do {
                    if (addLocalLogger(newLogger)) {
                        // We successfully added the new Logger that we
                        // created above so return it without refetching.
                        result = newLogger;
                    } else {
                        // We didn't add the new Logger that we created above
                        // because another thread added a Logger with the same
                        // name after our null check above and before our call
                        // to addLogger(). We have to refetch the Logger because
                        // addLogger() returns a boolean instead of the Logger
                        // reference itself. However, if the thread that created
                        // the other Logger is not holding a strong reference to
                        // the other Logger, then it is possible for the other
                        // Logger to be GC'ed after we saw it in addLogger() and
                        // before we can refetch it. If it has been GC'ed then
                        // we'll just loop around and try again.
                        result = findLogger(name);
                    }
                } while (result == null);
            }
            return result;
        }
    }

    // Add new per logger handlers.
    // We need to raise privilege here. All our decisions will
    // be made based on the logging configuration, which can
    // only be modified by trusted code.
    private void loadLoggerHandlers(final Logger logger, final String name,
                                    final String handlersPropertyName)
    {
        AccessController.doPrivileged(new PrivilegedAction<Object>() {
            @Override
            public Object run() {
                String names[] = parseClassNames(handlersPropertyName);
                final boolean ensureCloseOnReset = names.length > 0
                    && getBooleanProperty(handlersPropertyName + ".ensureCloseOnReset",true);

                int count = 0;
                for (String type : names) {
                    try {
                        Class<?> clz = ClassLoader.getSystemClassLoader().loadClass(type);
                        ensureReadable(clz.getModule());
                        Handler hdl = (Handler) clz.newInstance();
                        // Check if there is a property defining the
                        // this handler's level.
                        String levs = getProperty(type + ".level");
                        if (levs != null) {
                            Level l = Level.findLevel(levs);
                            if (l != null) {
                                hdl.setLevel(l);
                            } else {
                                // Probably a bad level. Drop through.
                                System.err.println("Can't set level for " + type);
                            }
                        }
                        // Add this Handler to the logger
                        logger.addHandler(hdl);
                        if (++count == 1 && ensureCloseOnReset) {
                            // add this logger to the closeOnResetLoggers list.
                            closeOnResetLoggers.addIfAbsent(CloseOnReset.create(logger));
                        }
                    } catch (Exception ex) {
                        System.err.println("Can't load log handler \"" + type + "\"");
                        System.err.println("" + ex);
                        ex.printStackTrace();
                    }
                }

                return null;
            }
        });
    }


    // loggerRefQueue holds LoggerWeakRef objects for Logger objects
    // that have been GC'ed.
    private final ReferenceQueue<Logger> loggerRefQueue
        = new ReferenceQueue<>();

    // Package-level inner class.
    // Helper class for managing WeakReferences to Logger objects.
    //
    // LogManager.namedLoggers
    //     - has weak references to all named Loggers
    //     - namedLoggers keeps the LoggerWeakRef objects for the named
    //       Loggers around until we can deal with the book keeping for
    //       the named Logger that is being GC'ed.
    // LogManager.LogNode.loggerRef
    //     - has a weak reference to a named Logger
    //     - the LogNode will also keep the LoggerWeakRef objects for
    //       the named Loggers around; currently LogNodes never go away.
    // Logger.kids
    //     - has a weak reference to each direct child Logger; this
    //       includes anonymous and named Loggers
    //     - anonymous Loggers are always children of the rootLogger
    //       which is a strong reference; rootLogger.kids keeps the
    //       LoggerWeakRef objects for the anonymous Loggers around
    //       until we can deal with the book keeping.
    //
    final class LoggerWeakRef extends WeakReference<Logger> {
        private String                name;       // for namedLoggers cleanup
        private LogNode               node;       // for loggerRef cleanup
        private WeakReference<Logger> parentRef;  // for kids cleanup
        private boolean disposed = false;         // avoid calling dispose twice

        LoggerWeakRef(Logger logger) {
            super(logger, loggerRefQueue);

            name = logger.getName();  // save for namedLoggers cleanup
        }

        // dispose of this LoggerWeakRef object
        void dispose() {
            // Avoid calling dispose twice. When a Logger is gc'ed, its
            // LoggerWeakRef will be enqueued.
            // However, a new logger of the same name may be added (or looked
            // up) before the queue is drained. When that happens, dispose()
            // will be called by addLocalLogger() or findLogger().
            // Later when the queue is drained, dispose() will be called again
            // for the same LoggerWeakRef. Marking LoggerWeakRef as disposed
            // avoids processing the data twice (even though the code should
            // now be reentrant).
            synchronized(this) {
                // Note to maintainers:
                // Be careful not to call any method that tries to acquire
                // another lock from within this block - as this would surely
                // lead to deadlocks, given that dispose() can be called by
                // multiple threads, and from within different synchronized
                // methods/blocks.
                if (disposed) return;
                disposed = true;
            }

            final LogNode n = node;
            if (n != null) {
                // n.loggerRef can only be safely modified from within
                // a lock on LoggerContext. removeLoggerRef is already
                // synchronized on LoggerContext so calling
                // n.context.removeLoggerRef from within this lock is safe.
                synchronized (n.context) {
                    // if we have a LogNode, then we were a named Logger
                    // so clear namedLoggers weak ref to us
                    n.context.removeLoggerRef(name, this);
                    name = null;  // clear our ref to the Logger's name

                    // LogNode may have been reused - so only clear
                    // LogNode.loggerRef if LogNode.loggerRef == this
                    if (n.loggerRef == this) {
                        n.loggerRef = null;  // clear LogNode's weak ref to us
                    }
                    node = null;            // clear our ref to LogNode
                }
            }

            if (parentRef != null) {
                // this LoggerWeakRef has or had a parent Logger
                Logger parent = parentRef.get();
                if (parent != null) {
                    // the parent Logger is still there so clear the
                    // parent Logger's weak ref to us
                    parent.removeChildLogger(this);
                }
                parentRef = null;  // clear our weak ref to the parent Logger
            }
        }

        // set the node field to the specified value
        void setNode(LogNode node) {
            this.node = node;
        }

        // set the parentRef field to the specified value
        void setParentRef(WeakReference<Logger> parentRef) {
            this.parentRef = parentRef;
        }
    }

    // Package-level method.
    // Drain some Logger objects that have been GC'ed.
    //
    // drainLoggerRefQueueBounded() is called by addLogger() below
    // and by Logger.getAnonymousLogger(String) so we'll drain up to
    // MAX_ITERATIONS GC'ed Loggers for every Logger we add.
    //
    // On a WinXP VMware client, a MAX_ITERATIONS value of 400 gives
    // us about a 50/50 mix in increased weak ref counts versus
    // decreased weak ref counts in the AnonLoggerWeakRefLeak test.
    // Here are stats for cleaning up sets of 400 anonymous Loggers:
    //   - test duration 1 minute
    //   - sample size of 125 sets of 400
    //   - average: 1.99 ms
    //   - minimum: 0.57 ms
    //   - maximum: 25.3 ms
    //
    // The same config gives us a better decreased weak ref count
    // than increased weak ref count in the LoggerWeakRefLeak test.
    // Here are stats for cleaning up sets of 400 named Loggers:
    //   - test duration 2 minutes
    //   - sample size of 506 sets of 400
    //   - average: 0.57 ms
    //   - minimum: 0.02 ms
    //   - maximum: 10.9 ms
    //
    private final static int MAX_ITERATIONS = 400;
    final void drainLoggerRefQueueBounded() {
        for (int i = 0; i < MAX_ITERATIONS; i++) {
            if (loggerRefQueue == null) {
                // haven't finished loading LogManager yet
                break;
            }

            LoggerWeakRef ref = (LoggerWeakRef) loggerRefQueue.poll();
            if (ref == null) {
                break;
            }
            // a Logger object has been GC'ed so clean it up
            ref.dispose();
        }
    }

    /**
     * Add a named logger.  This does nothing and returns false if a logger
     * with the same name is already registered.
     * <p>
     * The Logger factory methods call this method to register each
     * newly created Logger.
     * <p>
     * The application should retain its own reference to the Logger
     * object to avoid it being garbage collected.  The LogManager
     * may only retain a weak reference.
     *
     * @param   logger the new logger.
     * @return  true if the argument logger was registered successfully,
     *          false if a logger of that name already exists.
     * @exception NullPointerException if the logger name is null.
     */
    public boolean addLogger(Logger logger) {
        final String name = logger.getName();
        if (name == null) {
            throw new NullPointerException();
        }
        drainLoggerRefQueueBounded();
        LoggerContext cx = getUserContext();
        if (cx.addLocalLogger(logger)) {
            // Do we have a per logger handler too?
            // Note: this will add a 200ms penalty
            loadLoggerHandlers(logger, name, name + ".handlers");
            return true;
        } else {
            return false;
        }
    }

    // Private method to set a level on a logger.
    // If necessary, we raise privilege before doing the call.
    private static void doSetLevel(final Logger logger, final Level level) {
        SecurityManager sm = System.getSecurityManager();
        if (sm == null) {
            // There is no security manager, so things are easy.
            logger.setLevel(level);
            return;
        }
        // There is a security manager.  Raise privilege before
        // calling setLevel.
        AccessController.doPrivileged(new PrivilegedAction<Object>() {
            @Override
            public Object run() {
                logger.setLevel(level);
                return null;
            }});
    }

    // Private method to set a parent on a logger.
    // If necessary, we raise privilege before doing the setParent call.
    private static void doSetParent(final Logger logger, final Logger parent) {
        SecurityManager sm = System.getSecurityManager();
        if (sm == null) {
            // There is no security manager, so things are easy.
            logger.setParent(parent);
            return;
        }
        // There is a security manager.  Raise privilege before
        // calling setParent.
        AccessController.doPrivileged(new PrivilegedAction<Object>() {
            @Override
            public Object run() {
                logger.setParent(parent);
                return null;
            }});
    }

    /**
     * Method to find a named logger.
     * <p>
     * Note that since untrusted code may create loggers with
     * arbitrary names this method should not be relied on to
     * find Loggers for security sensitive logging.
     * It is also important to note that the Logger associated with the
     * String {@code name} may be garbage collected at any time if there
     * is no strong reference to the Logger. The caller of this method
     * must check the return value for null in order to properly handle
     * the case where the Logger has been garbage collected.
     *
     * @param name name of the logger
     * @return  matching logger or null if none is found
     */
    public Logger getLogger(String name) {
        return getUserContext().findLogger(name);
    }

    /**
     * Get an enumeration of known logger names.
     * <p>
     * Note:  Loggers may be added dynamically as new classes are loaded.
     * This method only reports on the loggers that are currently registered.
     * It is also important to note that this method only returns the name
     * of a Logger, not a strong reference to the Logger itself.
     * The returned String does nothing to prevent the Logger from being
     * garbage collected. In particular, if the returned name is passed
     * to {@code LogManager.getLogger()}, then the caller must check the
     * return value from {@code LogManager.getLogger()} for null to properly
     * handle the case where the Logger has been garbage collected in the
     * time since its name was returned by this method.
     *
     * @return  enumeration of logger name strings
     */
    public Enumeration<String> getLoggerNames() {
        return getUserContext().getLoggerNames();
    }

    /**
     * Reinitialize the logging properties and reread the logging configuration.
     * <p>
     * The same rules are used for locating the configuration properties
     * as are used at startup.  So normally the logging properties will
     * be re-read from the same file that was used at startup.
     * <P>
     * Any log level definitions in the new configuration file will be
     * applied using Logger.setLevel(), if the target Logger exists.
     * <p>
     * Any {@linkplain #addConfigurationListener registered configuration
     * listener} will be invoked after the properties are read.
     *
     * @exception  SecurityException  if a security manager exists and if
     *             the caller does not have LoggingPermission("control").
     * @exception  IOException if there are IO problems reading the configuration.
     */
    public void readConfiguration() throws IOException, SecurityException {
        checkPermission();

        // if a configuration class is specified, load it and use it.
        String cname = System.getProperty("java.util.logging.config.class");
        if (cname != null) {
            try {
                // Instantiate the named class.  It is its constructor's
                // responsibility to initialize the logging configuration, by
                // calling readConfiguration(InputStream) with a suitable stream.
                Class<?> clz;
                try {
                    clz = ClassLoader.getSystemClassLoader().loadClass(cname);
                } catch (ClassNotFoundException ex) {
                    clz = Thread.currentThread().getContextClassLoader().loadClass(cname);
                }
                ensureReadable(clz.getModule());
                clz.newInstance();
                return;
            } catch (Exception ex) {
                System.err.println("Logging configuration class \"" + cname + "\" failed");
                System.err.println("" + ex);
                // keep going and useful config file.
            }
        }

        String fname = System.getProperty("java.util.logging.config.file");
        if (fname == null) {
            fname = System.getProperty("java.home");
            if (fname == null) {
                throw new Error("Can't find java.home ??");
            }
            File f = new File(fname, "conf");
            f = new File(f, "logging.properties");
            fname = f.getCanonicalPath();
        }
        try (final InputStream in = new FileInputStream(fname)) {
            final BufferedInputStream bin = new BufferedInputStream(in);
            readConfiguration(bin);
        }
    }

    /**
     * Reset the logging configuration.
     * <p>
     * For all named loggers, the reset operation removes and closes
     * all Handlers and (except for the root logger) sets the level
     * to null.  The root logger's level is set to Level.INFO.
     *
     * @exception  SecurityException  if a security manager exists and if
     *             the caller does not have LoggingPermission("control").
     */

    public void reset() throws SecurityException {
        checkPermission();

        List<CloseOnReset> persistent;

        // We don't want reset() and readConfiguration()
        // to run in parallel
        configurationLock.lock();
        try {
            // install new empty properties
            props = new Properties();
            // make sure we keep the loggers persistent until reset is done.
            // Those are the loggers for which we previously created a
            // handler from the configuration, and we need to prevent them
            // from being gc'ed until those handlers are closed.
            persistent = new ArrayList<>(closeOnResetLoggers);
            closeOnResetLoggers.clear();

            // if reset has been called from shutdown-hook (Cleaner),
            // or if reset has been called from readConfiguration() which
            // already holds the lock and will change the state itself,
            // then do not change state here...
            if (globalHandlersState != STATE_SHUTDOWN &&
                globalHandlersState != STATE_READING_CONFIG) {
                // ...else user called reset()...
                // Since we are doing a reset we no longer want to initialize
                // the global handlers, if they haven't been initialized yet.
                globalHandlersState = STATE_INITIALIZED;
            }

            for (LoggerContext cx : contexts()) {
                resetLoggerContext(cx);
            }

            persistent.clear();
        } finally {
            configurationLock.unlock();
        }
    }

    private void resetLoggerContext(LoggerContext cx) {
        Enumeration<String> enum_ = cx.getLoggerNames();
        while (enum_.hasMoreElements()) {
            String name = enum_.nextElement();
            Logger logger = cx.findLogger(name);
            if (logger != null) {
                resetLogger(logger);
            }
        }
    }

    private void closeHandlers(Logger logger) {
        Handler[] targets = logger.getHandlers();
        for (Handler h : targets) {
            logger.removeHandler(h);
            try {
                h.close();
            } catch (Exception ex) {
                // Problems closing a handler?  Keep going...
            }
        }
    }

    // Private method to reset an individual target logger.
    private void resetLogger(Logger logger) {
        // Close all the Logger handlers.
        closeHandlers(logger);

        // Reset Logger level
        String name = logger.getName();
        if (name != null && name.equals("")) {
            // This is the root logger.
            logger.setLevel(defaultLevel);
        } else {
            logger.setLevel(null);
        }
    }

    // get a list of whitespace separated classnames from a property.
    private String[] parseClassNames(String propertyName) {
        String hands = getProperty(propertyName);
        if (hands == null) {
            return new String[0];
        }
        hands = hands.trim();
        int ix = 0;
        final List<String> result = new ArrayList<>();
        while (ix < hands.length()) {
            int end = ix;
            while (end < hands.length()) {
                if (Character.isWhitespace(hands.charAt(end))) {
                    break;
                }
                if (hands.charAt(end) == ',') {
                    break;
                }
                end++;
            }
            String word = hands.substring(ix, end);
            ix = end+1;
            word = word.trim();
            if (word.length() == 0) {
                continue;
            }
            result.add(word);
        }
        return result.toArray(new String[result.size()]);
    }

    /**
     * Reinitialize the logging properties and reread the logging configuration
     * from the given stream, which should be in java.util.Properties format.
     * Any {@linkplain #addConfigurationListener registered configuration
     * listener} will be invoked after the properties are read.
     * <p>
     * Any log level definitions in the new configuration file will be
     * applied using Logger.setLevel(), if the target Logger exists.
     *
     * @param ins       stream to read properties from
     * @exception  SecurityException  if a security manager exists and if
     *             the caller does not have LoggingPermission("control").
     * @exception  IOException if there are problems reading from the stream.
     */
    public void readConfiguration(InputStream ins) throws IOException, SecurityException {
        checkPermission();

        // We don't want reset() and readConfiguration() to run
        // in parallel.
        configurationLock.lock();
        try {
<<<<<<< HEAD
            props.load(ins);
        } catch (IllegalArgumentException x) {
            // props.load may throw an IllegalArgumentException if the stream
            // contains malformed Unicode escape sequences.
            // We wrap that in an IOException as readConfiguration is
            // specified to throw IOException if there are problems reading
            // from the stream.
            // Note: new IOException(x.getMessage(), x) allow us to get a more
            // concise error message than new IOException(x);
            throw new IOException(x.getMessage(), x);
        }

        // Instantiate new configuration objects.
        String names[] = parseClassNames("config");

        for (String word : names) {
            try {
                Class<?> clz = ClassLoader.getSystemClassLoader().loadClass(word);
                ensureReadable(clz.getModule());
                clz.newInstance();
            } catch (Exception ex) {
                System.err.println("Can't load config class \"" + word + "\"");
                System.err.println("" + ex);
                // ex.printStackTrace();
=======
            if (globalHandlersState == STATE_SHUTDOWN) {
                // already in terminal state: don't even bother
                // to read the configuration
                return;
>>>>>>> ca9472c2
            }

            // change state to STATE_READING_CONFIG to signal reset() to not change it
            globalHandlersState = STATE_READING_CONFIG;
            try {
                // reset configuration which leaves globalHandlersState at STATE_READING_CONFIG
                // so that while reading configuration, any ongoing logging requests block and
                // wait for the outcome (see the end of this try statement)
                reset();

                try {
                    // Load the properties
                    props.load(ins);
                } catch (IllegalArgumentException x) {
                    // props.load may throw an IllegalArgumentException if the stream
                    // contains malformed Unicode escape sequences.
                    // We wrap that in an IOException as readConfiguration is
                    // specified to throw IOException if there are problems reading
                    // from the stream.
                    // Note: new IOException(x.getMessage(), x) allow us to get a more
                    // concise error message than new IOException(x);
                    throw new IOException(x.getMessage(), x);
                }

                // Instantiate new configuration objects.
                String names[] = parseClassNames("config");

                for (String word : names) {
                    try {
                        Class<?> clz = ClassLoader.getSystemClassLoader().loadClass(word);
                        clz.newInstance();
                    } catch (Exception ex) {
                        System.err.println("Can't load config class \"" + word + "\"");
                        System.err.println("" + ex);
                        // ex.printStackTrace();
                    }
                }

                // Set levels on any pre-existing loggers, based on the new properties.
                setLevelsOnExistingLoggers();

                // Note that we need to reinitialize global handles when
                // they are first referenced.
                globalHandlersState = STATE_UNINITIALIZED;
            } catch (Throwable t) {
                // If there were any trouble, then set state to STATE_INITIALIZED
                // so that no global handlers reinitialization is performed on not fully
                // initialized configuration.
                globalHandlersState = STATE_INITIALIZED;
                // re-throw
                throw t;
            }
        } finally {
            configurationLock.unlock();
        }

        // should be called out of lock to avoid dead-lock situations
        // when user code is involved
        invokeConfigurationListeners();
    }

    /**
     * Get the value of a logging property.
     * The method returns null if the property is not found.
     * @param name      property name
     * @return          property value
     */
    public String getProperty(String name) {
        return props.getProperty(name);
    }

    // Package private method to get a String property.
    // If the property is not defined we return the given
    // default value.
    String getStringProperty(String name, String defaultValue) {
        String val = getProperty(name);
        if (val == null) {
            return defaultValue;
        }
        return val.trim();
    }

    // Package private method to get an integer property.
    // If the property is not defined or cannot be parsed
    // we return the given default value.
    int getIntProperty(String name, int defaultValue) {
        String val = getProperty(name);
        if (val == null) {
            return defaultValue;
        }
        try {
            return Integer.parseInt(val.trim());
        } catch (Exception ex) {
            return defaultValue;
        }
    }

    // Package private method to get a long property.
    // If the property is not defined or cannot be parsed
    // we return the given default value.
    long getLongProperty(String name, long defaultValue) {
        String val = getProperty(name);
        if (val == null) {
            return defaultValue;
        }
        try {
            return Long.parseLong(val.trim());
        } catch (Exception ex) {
            return defaultValue;
        }
    }

    // Package private method to get a boolean property.
    // If the property is not defined or cannot be parsed
    // we return the given default value.
    boolean getBooleanProperty(String name, boolean defaultValue) {
        String val = getProperty(name);
        if (val == null) {
            return defaultValue;
        }
        val = val.toLowerCase();
        if (val.equals("true") || val.equals("1")) {
            return true;
        } else if (val.equals("false") || val.equals("0")) {
            return false;
        }
        return defaultValue;
    }

    // Package private method to get a Level property.
    // If the property is not defined or cannot be parsed
    // we return the given default value.
    Level getLevelProperty(String name, Level defaultValue) {
        String val = getProperty(name);
        if (val == null) {
            return defaultValue;
        }
        Level l = Level.findLevel(val.trim());
        return l != null ? l : defaultValue;
    }

    // Package private method to get a filter property.
    // We return an instance of the class named by the "name"
    // property. If the property is not defined or has problems
    // we return the defaultValue.
    Filter getFilterProperty(String name, Filter defaultValue) {
        String val = getProperty(name);
        try {
            if (val != null) {
                Class<?> clz = ClassLoader.getSystemClassLoader().loadClass(val);
                ensureReadable(clz.getModule());
                return (Filter) clz.newInstance();
            }
        } catch (Exception ex) {
            // We got one of a variety of exceptions in creating the
            // class or creating an instance.
            // Drop through.
        }
        // We got an exception.  Return the defaultValue.
        return defaultValue;
    }


    // Package private method to get a formatter property.
    // We return an instance of the class named by the "name"
    // property. If the property is not defined or has problems
    // we return the defaultValue.
    Formatter getFormatterProperty(String name, Formatter defaultValue) {
        String val = getProperty(name);
        try {
            if (val != null) {
                Class<?> clz = ClassLoader.getSystemClassLoader().loadClass(val);
                ensureReadable(clz.getModule());
                return (Formatter) clz.newInstance();
            }
        } catch (Exception ex) {
            // We got one of a variety of exceptions in creating the
            // class or creating an instance.
            // Drop through.
        }
        // We got an exception.  Return the defaultValue.
        return defaultValue;
    }

    // Private method to load the global handlers.
    // We do the real work lazily, when the global handlers
    // are first used.
    private void initializeGlobalHandlers() {
        int state = globalHandlersState;
        if (state == STATE_INITIALIZED ||
            state == STATE_SHUTDOWN) {
            // Nothing to do: return.
            return;
        }

        // If we have not initialized global handlers yet (or need to
        // reinitialize them), lets do it now (this case is indicated by
        // globalHandlersState == STATE_UNINITIALIZED).
        // If we are in the process of initializing global handlers we
        // also need to lock & wait (this case is indicated by
        // globalHandlersState == STATE_INITIALIZING).
        // If we are in the process of reading configuration we also need to
        // wait to see what the outcome will be (this case
        // is indicated by globalHandlersState == STATE_READING_CONFIG)
        // So in either case we need to wait for the lock.
        configurationLock.lock();
        try {
            if (globalHandlersState != STATE_UNINITIALIZED) {
                return; // recursive call or nothing to do
            }
            // set globalHandlersState to STATE_INITIALIZING first to avoid
            // getting an infinite recursion when loadLoggerHandlers(...)
            // is going to call addHandler(...)
            globalHandlersState = STATE_INITIALIZING;
            try {
                loadLoggerHandlers(rootLogger, null, "handlers");
            } finally {
                globalHandlersState = STATE_INITIALIZED;
            }
        } finally {
            configurationLock.unlock();
        }
    }

    static final Permission controlPermission = new LoggingPermission("control", null);

    void checkPermission() {
        SecurityManager sm = System.getSecurityManager();
        if (sm != null)
            sm.checkPermission(controlPermission);
    }

    /**
     * Check that the current context is trusted to modify the logging
     * configuration.  This requires LoggingPermission("control").
     * <p>
     * If the check fails we throw a SecurityException, otherwise
     * we return normally.
     *
     * @exception  SecurityException  if a security manager exists and if
     *             the caller does not have LoggingPermission("control").
     */
    public void checkAccess() throws SecurityException {
        checkPermission();
    }

    // Nested class to represent a node in our tree of named loggers.
    private static class LogNode {
        HashMap<String,LogNode> children;
        LoggerWeakRef loggerRef;
        LogNode parent;
        final LoggerContext context;

        LogNode(LogNode parent, LoggerContext context) {
            this.parent = parent;
            this.context = context;
        }

        // Recursive method to walk the tree below a node and set
        // a new parent logger.
        void walkAndSetParent(Logger parent) {
            if (children == null) {
                return;
            }
            for (LogNode node : children.values()) {
                LoggerWeakRef ref = node.loggerRef;
                Logger logger = (ref == null) ? null : ref.get();
                if (logger == null) {
                    node.walkAndSetParent(parent);
                } else {
                    doSetParent(logger, parent);
                }
            }
        }
    }

    // We use a subclass of Logger for the root logger, so
    // that we only instantiate the global handlers when they
    // are first needed.
    private final class RootLogger extends Logger {
        private RootLogger() {
            // We do not call the protected Logger two args constructor here,
            // to avoid calling LogManager.getLogManager() from within the
            // RootLogger constructor.
            super("", null, null, LogManager.this, true);
        }

        @Override
        public void log(LogRecord record) {
            // Make sure that the global handlers have been instantiated.
            initializeGlobalHandlers();
            super.log(record);
        }

        @Override
        public void addHandler(Handler h) {
            initializeGlobalHandlers();
            super.addHandler(h);
        }

        @Override
        public void removeHandler(Handler h) {
            initializeGlobalHandlers();
            super.removeHandler(h);
        }

        @Override
        Handler[] accessCheckedHandlers() {
            initializeGlobalHandlers();
            return super.accessCheckedHandlers();
        }
    }


    // Private method to be called when the configuration has
    // changed to apply any level settings to any pre-existing loggers.
    private void setLevelsOnExistingLoggers() {
        Enumeration<?> enum_ = props.propertyNames();
        while (enum_.hasMoreElements()) {
            String key = (String)enum_.nextElement();
            if (!key.endsWith(".level")) {
                // Not a level definition.
                continue;
            }
            int ix = key.length() - 6;
            String name = key.substring(0, ix);
            Level level = getLevelProperty(key, null);
            if (level == null) {
                System.err.println("Bad level value for property: " + key);
                continue;
            }
            for (LoggerContext cx : contexts()) {
                Logger l = cx.findLogger(name);
                if (l == null) {
                    continue;
                }
                l.setLevel(level);
            }
        }
    }

    // Management Support
    private static LoggingMXBean loggingMXBean = null;
    /**
     * String representation of the
     * {@link javax.management.ObjectName} for the management interface
     * for the logging facility.
     *
     * @see java.lang.management.PlatformLoggingMXBean
     * @see java.util.logging.LoggingMXBean
     *
     * @since 1.5
     */
    public final static String LOGGING_MXBEAN_NAME
        = "java.util.logging:type=Logging";

    /**
     * Returns <tt>LoggingMXBean</tt> for managing loggers.
     * An alternative way to manage loggers is through the
     * {@link java.lang.management.PlatformLoggingMXBean} interface
     * that can be obtained by calling:
     * <pre>
     *     PlatformLoggingMXBean logging = {@link java.lang.management.ManagementFactory#getPlatformMXBean(Class)
     *         ManagementFactory.getPlatformMXBean}(PlatformLoggingMXBean.class);
     * </pre>
     *
     * @return a {@link LoggingMXBean} object.
     *
     * @see java.lang.management.PlatformLoggingMXBean
     * @since 1.5
     */
    public static synchronized LoggingMXBean getLoggingMXBean() {
        if (loggingMXBean == null) {
            loggingMXBean =  new Logging();
        }
        return loggingMXBean;
    }

    /**
     * Adds a configuration listener to be invoked each time the logging
     * configuration is read.
     * If the listener is already registered the method does nothing.
     * <p>
     * The listener is invoked with privileges that are restricted by the
     * calling context of this method.
     * The order in which the listeners are invoked is unspecified.
     * <p>
     * It is recommended that listeners do not throw errors or exceptions.
     *
     * If a listener terminates with an uncaught error or exception then
     * the first exception will be propagated to the caller of
     * {@link #readConfiguration()} (or {@link #readConfiguration(java.io.InputStream)})
     * after all listeners have been invoked.
     *
     * @implNote If more than one listener terminates with an uncaught error or
     * exception, an implementation may record the additional errors or
     * exceptions as {@linkplain Throwable#addSuppressed(java.lang.Throwable)
     * suppressed exceptions}.
     *
     * @param listener A configuration listener that will be invoked after the
     *        configuration changed.
     * @return This LogManager.
     * @throws SecurityException if a security manager exists and if the
     * caller does not have LoggingPermission("control").
     * @throws NullPointerException if the listener is null.
     *
     * @since 1.9
     */
    public LogManager addConfigurationListener(Runnable listener) {
        final Runnable r = Objects.requireNonNull(listener);
        checkPermission();
        final SecurityManager sm = System.getSecurityManager();
        final AccessControlContext acc =
                sm == null ? null : AccessController.getContext();
        final PrivilegedAction<Void> pa =
                acc == null ? null : () -> { r.run() ; return null; };
        final Runnable pr =
                acc == null ? r : () -> AccessController.doPrivileged(pa, acc);
        // Will do nothing if already registered.
        listeners.putIfAbsent(r, pr);
        return this;
    }

    /**
     * Removes a previously registered configuration listener.
     *
     * Returns silently if the listener is not found.
     *
     * @param listener the configuration listener to remove.
     * @throws NullPointerException if the listener is null.
     * @throws SecurityException if a security manager exists and if the
     * caller does not have LoggingPermission("control").
     *
     * @since 1.9
     */
    public void removeConfigurationListener(Runnable listener) {
        final Runnable key = Objects.requireNonNull(listener);
        checkPermission();
        listeners.remove(key);
    }

    private void invokeConfigurationListeners() {
        Throwable t = null;

        // We're using an IdentityHashMap because we want to compare
        // keys using identity (==).
        // We don't want to loop within a block synchronized on 'listeners'
        // to avoid invoking listeners from yet another synchronized block.
        // So we're taking a snapshot of the values list to avoid the risk of
        // ConcurrentModificationException while looping.
        //
        for (Runnable c : listeners.values().toArray(new Runnable[0])) {
            try {
                c.run();
            } catch (ThreadDeath death) {
                throw death;
            } catch (Error | RuntimeException x) {
                if (t == null) t = x;
                else t.addSuppressed(x);
            }
        }
        // Listeners are not supposed to throw exceptions, but if that
        // happens, we will rethrow the first error or exception that is raised
        // after all listeners have been invoked.
        if (t instanceof Error) throw (Error)t;
        if (t instanceof RuntimeException) throw (RuntimeException)t;
    }

    static void ensureReadable(Module targetModule) {
        Module thisModule = LogManager.class.getModule();
        if (thisModule.canRead(targetModule))
            return;
        PrivilegedAction<Void> pa =
            () -> { thisModule.addReads(targetModule); return null; };
        AccessController.doPrivileged(pa);
    }

}<|MERGE_RESOLUTION|>--- conflicted
+++ resolved
@@ -1452,37 +1452,10 @@
         // in parallel.
         configurationLock.lock();
         try {
-<<<<<<< HEAD
-            props.load(ins);
-        } catch (IllegalArgumentException x) {
-            // props.load may throw an IllegalArgumentException if the stream
-            // contains malformed Unicode escape sequences.
-            // We wrap that in an IOException as readConfiguration is
-            // specified to throw IOException if there are problems reading
-            // from the stream.
-            // Note: new IOException(x.getMessage(), x) allow us to get a more
-            // concise error message than new IOException(x);
-            throw new IOException(x.getMessage(), x);
-        }
-
-        // Instantiate new configuration objects.
-        String names[] = parseClassNames("config");
-
-        for (String word : names) {
-            try {
-                Class<?> clz = ClassLoader.getSystemClassLoader().loadClass(word);
-                ensureReadable(clz.getModule());
-                clz.newInstance();
-            } catch (Exception ex) {
-                System.err.println("Can't load config class \"" + word + "\"");
-                System.err.println("" + ex);
-                // ex.printStackTrace();
-=======
             if (globalHandlersState == STATE_SHUTDOWN) {
                 // already in terminal state: don't even bother
                 // to read the configuration
                 return;
->>>>>>> ca9472c2
             }
 
             // change state to STATE_READING_CONFIG to signal reset() to not change it
@@ -1513,6 +1486,7 @@
                 for (String word : names) {
                     try {
                         Class<?> clz = ClassLoader.getSystemClassLoader().loadClass(word);
+                ensureReadable(clz.getModule());
                         clz.newInstance();
                     } catch (Exception ex) {
                         System.err.println("Can't load config class \"" + word + "\"");
