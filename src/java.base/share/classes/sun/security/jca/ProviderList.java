/*
 * Copyright (c) 2003, 2015, Oracle and/or its affiliates. All rights reserved.
 * DO NOT ALTER OR REMOVE COPYRIGHT NOTICES OR THIS FILE HEADER.
 *
 * This code is free software; you can redistribute it and/or modify it
 * under the terms of the GNU General Public License version 2 only, as
 * published by the Free Software Foundation.  Oracle designates this
 * particular file as subject to the "Classpath" exception as provided
 * by Oracle in the LICENSE file that accompanied this code.
 *
 * This code is distributed in the hope that it will be useful, but WITHOUT
 * ANY WARRANTY; without even the implied warranty of MERCHANTABILITY or
 * FITNESS FOR A PARTICULAR PURPOSE.  See the GNU General Public License
 * version 2 for more details (a copy is included in the LICENSE file that
 * accompanied this code).
 *
 * You should have received a copy of the GNU General Public License version
 * 2 along with this work; if not, write to the Free Software Foundation,
 * Inc., 51 Franklin St, Fifth Floor, Boston, MA 02110-1301 USA.
 *
 * Please contact Oracle, 500 Oracle Parkway, Redwood Shores, CA 94065 USA
 * or visit www.oracle.com if you need additional information or have any
 * questions.
 */

package sun.security.jca;

import java.util.*;

import java.security.*;
import java.security.Provider.Service;

/**
 * List of Providers. Used to represent the provider preferences.
 *
 * The system starts out with a ProviderList that only has the names
 * of the Providers.
 * When using ServiceLoader to load the providers, Providers are created
 * semi-eagerly as we iterate through them looking for a match.
 * VALTBD: support the legacy signed jars for maximum backward compatibility.
 *
 * For compatibility reasons, Providers that could not be loaded are ignored
 * and internally presented as the instance EMPTY_PROVIDER. However, those
 * objects cannot be presented to applications. Call the convert() method
 * to force all Providers to be loaded and to obtain a ProviderList with
 * invalid entries removed. All this is handled by the Security class.
 *
 * Note that all indices used by this class are 0-based per general Java
 * convention. These must be converted to the 1-based indices used by the
 * Security class externally when needed.
 *
 * Instances of this class are immutable. This eliminates the need for
 * cloning and synchronization in consumers. The add() and remove() style
 * methods are static in order to avoid confusion about the immutability.
 *
 * @author  Andreas Sterbenz
 * @since   1.5
 */
public final class ProviderList {

    final static sun.security.util.Debug debug =
        sun.security.util.Debug.getInstance("jca", "ProviderList");

    private final static ProviderConfig[] PC0 = new ProviderConfig[0];

    private final static Provider[] P0 = new Provider[0];

    // constant for an ProviderList with no elements
    static final ProviderList EMPTY = new ProviderList(PC0, true);

    // dummy provider object to use during initialization
    // used to avoid explicit null checks in various places
    private static final Provider EMPTY_PROVIDER =
        new Provider("##Empty##", 1.0d, "initialization in progress") {
            private static final long serialVersionUID = 1151354171352296389L;
            // override getService() to return null slightly faster
            public Service getService(String type, String algorithm) {
                return null;
            }
        };

    // construct a ProviderList from the security properties
    // (static provider configuration in the java.security file)
    static ProviderList fromSecurityProperties() {
        // doPrivileged() because of Security.getProperty()
        return AccessController.doPrivileged(
                        new PrivilegedAction<ProviderList>() {
            public ProviderList run() {
                return new ProviderList();
            }
        });
    }

    public static ProviderList add(ProviderList providerList, Provider p) {
        return insertAt(providerList, p, -1);
    }

    public static ProviderList insertAt(ProviderList providerList, Provider p,
            int position) {
        if (providerList.getProvider(p.getName()) != null) {
            return providerList;
        }
        List<ProviderConfig> list = new ArrayList<>
                                    (Arrays.asList(providerList.configs));
        int n = list.size();
        if ((position < 0) || (position > n)) {
            position = n;
        }
        list.add(position, new ProviderConfig(p));
        return new ProviderList(list.toArray(PC0), true);
    }

    public static ProviderList remove(ProviderList providerList, String name) {
        // make sure provider exists
        if (providerList.getProvider(name) == null) {
            return providerList;
        }
        // copy all except matching to new list
        ProviderConfig[] configs = new ProviderConfig[providerList.size() - 1];
        int j = 0;
        for (ProviderConfig config : providerList.configs) {
            if (config.getProvider().getName().equals(name) == false) {
                configs[j++] = config;
            }
        }
        return new ProviderList(configs, true);
    }

    // Create a new ProviderList from the specified Providers.
    // This method is for use by SunJSSE.
    public static ProviderList newList(Provider ... providers) {
        ProviderConfig[] configs = new ProviderConfig[providers.length];
        for (int i = 0; i < providers.length; i++) {
            configs[i] = new ProviderConfig(providers[i]);
        }
        return new ProviderList(configs, true);
    }

    // configuration of the providers
    private final ProviderConfig[] configs;

    // flag indicating whether all configs have been loaded successfully
    private volatile boolean allLoaded;

    // List returned by providers()
    private final List<Provider> userList = new AbstractList<Provider>() {
        public int size() {
            return configs.length;
        }
        public Provider get(int index) {
            return getProvider(index);
        }
    };

    /**
     * Create a new ProviderList from an array of configs
     */
    private ProviderList(ProviderConfig[] configs, boolean allLoaded) {
        this.configs = configs;
        this.allLoaded = allLoaded;
    }

    /**
     * Return a new ProviderList parsed from the java.security Properties.
     */
    private ProviderList() {
        List<ProviderConfig> configList = new ArrayList<>();
        for (int i = 1; true; i++) {
            String entry = Security.getProperty("security.provider." + i);
            if (entry == null) {
                break;
            }
            entry = entry.trim();
            if (entry.length() == 0) {
                System.err.println("invalid entry for " +
                                   "security.provider." + i);
                break;
            }
            int k = entry.indexOf(' ');
            ProviderConfig config;
            if (k == -1) {
                config = new ProviderConfig(entry);
            } else {
                String provName = entry.substring(0, k);
<<<<<<< HEAD
                String arguments = entry.substring(k + 1).trim();
                config = new ProviderConfig(provName, arguments);
=======
                String argument = entry.substring(k + 1).trim();
                config = new ProviderConfig(provName, argument);
>>>>>>> 92da3fbe
            }

            // Get rid of duplicate providers.
            if (configList.contains(config) == false) {
                configList.add(config);
            }
        }
        configs = configList.toArray(PC0);
        if (debug != null) {
            debug.println("provider configuration: " + configList);
        }
    }

    /**
     * Construct a special ProviderList for JAR verification. It consists
     * of the providers specified via jarClassNames, which must be on the
     * bootclasspath and cannot be in signed JAR files. This is to avoid
     * possible recursion and deadlock during verification.
     */
    ProviderList getJarList(String[] jarProvNames) {
        List<ProviderConfig> newConfigs = new ArrayList<>();
        for (String provName : jarProvNames) {
            ProviderConfig newConfig = new ProviderConfig(provName);
            for (ProviderConfig config : configs) {
                // if the equivalent object is present in this provider list,
                // use the old object rather than the new object.
                // this ensures that when the provider is loaded in the
                // new thread local list, it will also become available
                // in this provider list
                if (config.equals(newConfig)) {
                    newConfig = config;
                    break;
                }
            }
            newConfigs.add(newConfig);
        }
        ProviderConfig[] configArray = newConfigs.toArray(PC0);
        return new ProviderList(configArray, false);
    }

    public int size() {
        return configs.length;
    }

    /**
     * Return the Provider at the specified index. Returns EMPTY_PROVIDER
     * if the provider could not be loaded at this time.
     */
    Provider getProvider(int index) {
        Provider p = configs[index].getProvider();
        return (p != null) ? p : EMPTY_PROVIDER;
    }

    /**
     * Return an unmodifiable List of all Providers in this List. The
     * individual Providers are loaded on demand. Elements that could not
     * be initialized are replaced with EMPTY_PROVIDER.
     */
    public List<Provider> providers() {
        return userList;
    }

    private ProviderConfig getProviderConfig(String name) {
        int index = getIndex(name);
        return (index != -1) ? configs[index] : null;
    }

    // return the Provider with the specified name or null
    public Provider getProvider(String name) {
        ProviderConfig config = getProviderConfig(name);
        return (config == null) ? null : config.getProvider();
    }

    /**
     * Return the index at which the provider with the specified name is
     * installed or -1 if it is not present in this ProviderList.
     */
    public int getIndex(String name) {
        for (int i = 0; i < configs.length; i++) {
            Provider p = getProvider(i);
            if (p.getName().equals(name)) {
                return i;
            }
        }
        return -1;
    }

    // attempt to load all Providers not already loaded
    private int loadAll() {
        if (allLoaded) {
            return configs.length;
        }
        if (debug != null) {
            debug.println("Loading all providers");
            new Exception("Call trace").printStackTrace();
        }
        int n = 0;
        for (int i = 0; i < configs.length; i++) {
            Provider p = configs[i].getProvider();
            if (p != null) {
                n++;
            }
        }
        if (n == configs.length) {
            allLoaded = true;
        }
        return n;
    }

    /**
     * Try to load all Providers and return the ProviderList. If one or
     * more Providers could not be loaded, a new ProviderList with those
     * entries removed is returned. Otherwise, the method returns this.
     */
    ProviderList removeInvalid() {
        int n = loadAll();
        if (n == configs.length) {
            return this;
        }
        ProviderConfig[] newConfigs = new ProviderConfig[n];
        for (int i = 0, j = 0; i < configs.length; i++) {
            ProviderConfig config = configs[i];
            if (config.isLoaded()) {
                newConfigs[j++] = config;
            }
        }
        return new ProviderList(newConfigs, true);
    }

    // return the providers as an array
    public Provider[] toArray() {
        return providers().toArray(P0);
    }

    // return a String representation of this ProviderList
    public String toString() {
        return Arrays.asList(configs).toString();
    }

    /**
     * Return a Service describing an implementation of the specified
     * algorithm from the Provider with the highest precedence that
     * supports that algorithm. Return null if no Provider supports this
     * algorithm.
     */
    public Service getService(String type, String name) {
        for (int i = 0; i < configs.length; i++) {
            Provider p = getProvider(i);
            Service s = p.getService(type, name);
            if (s != null) {
                return s;
            }
        }
        return null;
    }

    /**
     * Return a List containing all the Services describing implementations
     * of the specified algorithms in precedence order. If no implementation
     * exists, this method returns an empty List.
     *
     * The elements of this list are determined lazily on demand.
     *
     * The List returned is NOT thread safe.
     */
    public List<Service> getServices(String type, String algorithm) {
        return new ServiceList(type, algorithm);
    }

    /**
     * This method exists for compatibility with JCE only. It will be removed
     * once JCE has been changed to use the replacement method.
     * @deprecated use {@code getServices(List<ServiceId>)} instead
     */
    @Deprecated
    public List<Service> getServices(String type, List<String> algorithms) {
        List<ServiceId> ids = new ArrayList<>();
        for (String alg : algorithms) {
            ids.add(new ServiceId(type, alg));
        }
        return getServices(ids);
    }

    public List<Service> getServices(List<ServiceId> ids) {
        return new ServiceList(ids);
    }

    /**
     * Inner class for a List of Services. Custom List implementation in
     * order to delay Provider initialization and lookup.
     * Not thread safe.
     */
    private final class ServiceList extends AbstractList<Service> {

        // type and algorithm for simple lookup
        // avoid allocating/traversing the ServiceId list for these lookups
        private final String type;
        private final String algorithm;

        // list of ids for parallel lookup
        // if ids is non-null, type and algorithm are null
        private final List<ServiceId> ids;

        // first service we have found
        // it is stored in a separate variable so that we can avoid
        // allocating the services list if we do not need the second service.
        // this is the case if we don't failover (failovers are typically rare)
        private Service firstService;

        // list of the services we have found so far
        private List<Service> services;

        // index into config[] of the next provider we need to query
        private int providerIndex;

        ServiceList(String type, String algorithm) {
            this.type = type;
            this.algorithm = algorithm;
            this.ids = null;
        }

        ServiceList(List<ServiceId> ids) {
            this.type = null;
            this.algorithm = null;
            this.ids = ids;
        }

        private void addService(Service s) {
            if (firstService == null) {
                firstService = s;
            } else {
                if (services == null) {
                    services = new ArrayList<Service>(4);
                    services.add(firstService);
                }
                services.add(s);
            }
        }

        private Service tryGet(int index) {
            while (true) {
                if ((index == 0) && (firstService != null)) {
                    return firstService;
                } else if ((services != null) && (services.size() > index)) {
                    return services.get(index);
                }
                if (providerIndex >= configs.length) {
                    return null;
                }
                // check all algorithms in this provider before moving on
                Provider p = getProvider(providerIndex++);
                if (type != null) {
                    // simple lookup
                    Service s = p.getService(type, algorithm);
                    if (s != null) {
                        addService(s);
                    }
                } else {
                    // parallel lookup
                    for (ServiceId id : ids) {
                        Service s = p.getService(id.type, id.algorithm);
                        if (s != null) {
                            addService(s);
                        }
                    }
                }
            }
        }

        public Service get(int index) {
            Service s = tryGet(index);
            if (s == null) {
                throw new IndexOutOfBoundsException();
            }
            return s;
        }

        public int size() {
            int n;
            if (services != null) {
                n = services.size();
            } else {
                n = (firstService != null) ? 1 : 0;
            }
            while (tryGet(n) != null) {
                n++;
            }
            return n;
        }

        // override isEmpty() and iterator() to not call size()
        // this avoids loading + checking all Providers

        public boolean isEmpty() {
            return (tryGet(0) == null);
        }

        public Iterator<Service> iterator() {
            return new Iterator<Service>() {
                int index;

                public boolean hasNext() {
                    return tryGet(index) != null;
                }

                public Service next() {
                    Service s = tryGet(index);
                    if (s == null) {
                        throw new NoSuchElementException();
                    }
                    index++;
                    return s;
                }

                public void remove() {
                    throw new UnsupportedOperationException();
                }
            };
        }
    }

}<|MERGE_RESOLUTION|>--- conflicted
+++ resolved
@@ -33,11 +33,8 @@
 /**
  * List of Providers. Used to represent the provider preferences.
  *
- * The system starts out with a ProviderList that only has the names
- * of the Providers.
- * When using ServiceLoader to load the providers, Providers are created
- * semi-eagerly as we iterate through them looking for a match.
- * VALTBD: support the legacy signed jars for maximum backward compatibility.
+ * The system starts out with a ProviderList that only has the classNames
+ * of the Providers. Providers are loaded on demand only when needed.
  *
  * For compatibility reasons, Providers that could not be loaded are ignored
  * and internally presented as the instance EMPTY_PROVIDER. However, those
@@ -182,13 +179,8 @@
                 config = new ProviderConfig(entry);
             } else {
                 String provName = entry.substring(0, k);
-<<<<<<< HEAD
-                String arguments = entry.substring(k + 1).trim();
-                config = new ProviderConfig(provName, arguments);
-=======
                 String argument = entry.substring(k + 1).trim();
                 config = new ProviderConfig(provName, argument);
->>>>>>> 92da3fbe
             }
 
             // Get rid of duplicate providers.
