--- conflicted
+++ resolved
@@ -168,15 +168,13 @@
      * is true. </p>
      *
      * @param flag {@inheritDoc}
-<<<<<<< HEAD
-     * @since 9
-     * @spec JPMS
-=======
      *
      * @throws InaccessibleObjectException {@inheritDoc}
      * @throws SecurityException if the request is denied by the security manager
      *         or this is a constructor for {@code java.lang.Class}
->>>>>>> 49d29d78
+     *
+     * @since 9
+     * @spec JPMS
      */
     @Override
     @CallerSensitive
