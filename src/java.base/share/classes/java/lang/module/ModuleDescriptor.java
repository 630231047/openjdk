/*
 * Copyright (c) 2009, 2016, Oracle and/or its affiliates. All rights reserved.
 * DO NOT ALTER OR REMOVE COPYRIGHT NOTICES OR THIS FILE HEADER.
 *
 * This code is free software; you can redistribute it and/or modify it
 * under the terms of the GNU General Public License version 2 only, as
 * published by the Free Software Foundation.  Oracle designates this
 * particular file as subject to the "Classpath" exception as provided
 * by Oracle in the LICENSE file that accompanied this code.
 *
 * This code is distributed in the hope that it will be useful, but WITHOUT
 * ANY WARRANTY; without even the implied warranty of MERCHANTABILITY or
 * FITNESS FOR A PARTICULAR PURPOSE.  See the GNU General Public License
 * version 2 for more details (a copy is included in the LICENSE file that
 * accompanied this code).
 *
 * You should have received a copy of the GNU General Public License version
 * 2 along with this work; if not, write to the Free Software Foundation,
 * Inc., 51 Franklin St, Fifth Floor, Boston, MA 02110-1301 USA.
 *
 * Please contact Oracle, 500 Oracle Parkway, Redwood Shores, CA 94065 USA
 * or visit www.oracle.com if you need additional information or have any
 * questions.
 */

package java.lang.module;

import java.io.InputStream;
import java.io.IOException;
import java.io.PrintStream;
import java.io.UncheckedIOException;
import java.net.URI;
import java.nio.ByteBuffer;
import java.nio.file.Path;
import java.util.ArrayList;
import java.util.Collection;
import java.util.Collections;
import java.util.EnumSet;
import java.util.HashMap;
import java.util.HashSet;
import java.util.LinkedHashSet;
import java.util.List;
import java.util.Map;
import java.util.Objects;
import java.util.Optional;
import java.util.Set;
import java.util.function.Supplier;
import java.util.stream.Collectors;
import java.util.stream.Stream;

import static jdk.internal.module.Checks.*;
import static java.util.Objects.*;

import jdk.internal.module.Checks;
import jdk.internal.module.ModuleHashes;


/**
 * A module descriptor.
 *
 * <p> A {@code ModuleDescriptor} is typically created from the binary form
 * of a module declaration. Alternatively, the {@link ModuleDescriptor.Builder}
 * class can be used to create a {@code ModuleDescriptor} from its components.
 * The {@link #module module}, {@link #openModule openModule}, and {@link
 * #automaticModule automaticModule} methods create builders for building
 * different kinds of modules. </p>
 *
 * <p> {@code ModuleDescriptor} objects are immutable and safe for use by
 * multiple concurrent threads.</p>
 *
 * @since 9
 * @see java.lang.reflect.Module
 */

public class ModuleDescriptor
    implements Comparable<ModuleDescriptor>
{

    /**
     * <p> A dependence upon a module </p>
     *
     * @see ModuleDescriptor#requires()
     * @since 9
     */

    public final static class Requires
        implements Comparable<Requires>
    {

        /**
         * A modifier on a module dependence.
         *
         * @since 9
         */
        public static enum Modifier {

            /**
             * The dependence causes any module which depends on the <i>current
             * module</i> to have an implicitly declared dependence on the module
             * named by the {@code Requires}.
             */
            TRANSITIVE,

            /**
             * The dependence is mandatory in the static phase, during compilation,
             * but is optional in the dynamic phase, during execution.
             */
            STATIC,

            /**
             * The dependence was not explicitly or implicitly declared in the
             * source of the module declaration.
             */
            SYNTHETIC,

            /**
             * The dependence was implicitly declared in the source of the module
             * declaration.
             */
            MANDATED;

        }

        private final Set<Modifier> mods;
        private final String name;

        private Requires(Set<Modifier> ms, String mn) {
            if (ms.isEmpty()) {
                ms = Collections.emptySet();
            } else {
                ms = Collections.unmodifiableSet(EnumSet.copyOf(ms));
            }
            this.mods = ms;
            this.name = mn;
        }

        private Requires(Set<Modifier> ms, String mn, boolean unused) {
            this.mods = ms;
            this.name = mn;
        }

        /**
         * Returns the set of modifiers.
         *
         * @return A possibly-empty unmodifiable set of modifiers
         */
        public Set<Modifier> modifiers() {
            return mods;
        }

        /**
         * Return the module name.
         *
         * @return The module name
         */
        public String name() {
            return name;
        }

        /**
         * Compares this module dependence to another.
         *
         * <p> Two {@code Requires} objects are compared by comparing their
         * module name lexicographically.  Where the module names are equal then
         * the sets of modifiers are compared based on a value computed from the
         * ordinal of each modifier. </p>
         *
         * @return A negative integer, zero, or a positive integer if this module
         *         dependence is less than, equal to, or greater than the given
         *         module dependence
         */
        @Override
        public int compareTo(Requires that) {
            int c = this.name().compareTo(that.name());
            if (c != 0)
                return c;
            // same name, compare by modifiers
            return Long.compare(this.modsValue(), that.modsValue());
        }

        /**
         * Return a value for the modifiers to allow sets of modifiers to be
         * compared.
         */
        private long modsValue() {
            long value = 0;
            for (Modifier m : mods) {
                value += 1 << m.ordinal();
            }
            return value;
        }

        /**
         * Tests this module dependence for equality with the given object.
         *
         * <p> If the given object is not a {@code Requires} then this method
         * returns {@code false}. Two module dependence objects are equal if
         * the module names are equal and set of modifiers are equal. </p>
         *
         * <p> This method satisfies the general contract of the {@link
         * java.lang.Object#equals(Object) Object.equals} method. </p>
         *
         * @param   ob
         *          the object to which this object is to be compared
         *
         * @return  {@code true} if, and only if, the given object is a module
         *          dependence that is equal to this module dependence
         */
        @Override
        public boolean equals(Object ob) {
            if (!(ob instanceof Requires))
                return false;
            Requires that = (Requires)ob;
            return (name.equals(that.name) && mods.equals(that.mods));
        }

        /**
         * Computes a hash code for this module dependence.
         *
         * <p> The hash code is based upon the module name and modifiers. It
         * satisfies the general contract of the {@link Object#hashCode
         * Object.hashCode} method. </p>
         *
         * @return The hash-code value for this module dependence
         */
        @Override
        public int hashCode() {
            return name.hashCode() * 43 + mods.hashCode();
        }

        /**
         * Returns a string describing module dependence.
         *
         * @return A string describing module dependence
         */
        @Override
        public String toString() {
            return toString(mods, name);
        }

        private <T> Stream<String> toStringStream(Set<T> s) {
            return s.stream().map(e -> e.toString().toLowerCase());
        }

        private <M> String toString(Set<M> mods, String what) {
            return (Stream.concat(toStringStream(mods), Stream.of(what)))
                    .collect(Collectors.joining(" "));
        }
    }



    /**
     * <p> A module export, may be qualified or unqualified. </p>
     *
     * @see ModuleDescriptor#exports()
     * @since 9
     */

    public final static class Exports {

        /**
         * A modifier on a module export.
         *
         * @since 9
         */
        public static enum Modifier {

            /**
             * The export was not explicitly or implicitly declared in the
             * source of the module declaration.
             */
            SYNTHETIC,

            /**
             * The export was implicitly declared in the source of the module
             * declaration.
             */
            MANDATED;

        }

        private final Set<Modifier> mods;
        private final String source;
        private final Set<String> targets;  // empty if unqualified export

        /**
         * Constructs an export
         */
        private Exports(Set<Modifier> ms, String source, Set<String> targets) {
            if (ms.isEmpty()) {
                ms = Collections.emptySet();
            } else {
                ms = Collections.unmodifiableSet(EnumSet.copyOf(ms));
            }
            this.mods = ms;
            this.source = source;
            this.targets = emptyOrUnmodifiableSet(targets);
        }

        private Exports(Set<Modifier> ms,
                        String source,
                        Set<String> targets,
                        boolean unused) {
            this.mods = ms;
            this.source = source;
            this.targets = targets;
        }

        /**
         * Returns the set of modifiers.
         *
         * @return A possibly-empty unmodifiable set of modifiers
         */
        public Set<Modifier> modifiers() {
            return mods;
        }

        /**
         * Returns {@code true} if this is a qualified export.
         *
         * @return {@code true} if this is a qualified export
         */
        public boolean isQualified() {
            return !targets.isEmpty();
        }

        /**
         * Returns the package name.
         *
         * @return The package name
         */
        public String source() {
            return source;
        }

        /**
         * For a qualified export, returns the non-empty and immutable set
         * of the module names to which the package is exported. For an
         * unqualified export, returns an empty set.
         *
         * @return The set of target module names or for an unqualified
         *         export, an empty set
         */
        public Set<String> targets() {
            return targets;
        }

        /**
         * Computes a hash code for this module export.
         *
         * <p> The hash code is based upon the modifiers, the package name,
         * and for a qualified export, the set of modules names to which the
         * package is exported. It satisfies the general contract of the
         * {@link Object#hashCode Object.hashCode} method.
         *
         * @return The hash-code value for this module export
         */
        @Override
        public int hashCode() {
            int hash = mods.hashCode();
            hash = hash * 43 + source.hashCode();
            return hash * 43 + targets.hashCode();
        }

        /**
         * Tests this module export for equality with the given object.
         *
         * <p> If the given object is not an {@code Exports} then this method
         * returns {@code false}. Two module exports objects are equal if their
         * set of modifiers is equals, the package names are equal and the set
         * of target module names is equal. </p>
         *
         * <p> This method satisfies the general contract of the {@link
         * java.lang.Object#equals(Object) Object.equals} method. </p>
         *
         * @param   ob
         *          the object to which this object is to be compared
         *
         * @return  {@code true} if, and only if, the given object is a module
         *          dependence that is equal to this module dependence
         */
        @Override
        public boolean equals(Object ob) {
            if (!(ob instanceof Exports))
                return false;
            Exports other = (Exports)ob;
            return Objects.equals(this.mods, other.mods)
                    && Objects.equals(this.source, other.source)
                    && Objects.equals(this.targets, other.targets);
        }

        /**
         * Returns a string describing module export.
         *
         * @return A string describing module export
         */
        @Override
        public String toString() {
            String s = toString(mods, source);
            if (targets.isEmpty())
                return s;
            else
                return s + " to " + targets;
        }

        private <T> Stream<String> toStringStream(Set<T> s) {
            return s.stream().map(e -> e.toString().toLowerCase());
        }

        private <M> String toString(Set<M> mods, String what) {
            return (Stream.concat(toStringStream(mods), Stream.of(what)))
                    .collect(Collectors.joining(" "));
        }
    }


    /**
     * <p> Represents a module <em>opens</em> directive, may be qualified or
     * unqualified. </p>
     *
     * <p> The <em>opens</em> directive in a module declaration declares a
     * package to be open to allow all types in the package, and all their
     * members, not just public types and their public members to be reflected
     * on when using APIs that bypass or suppress default Java language access
     * control checks. </p>
     *
     * @see ModuleDescriptor#opens()
     * @since 9
     */

    public final static class Opens {

        /**
         * A modifier on a module <em>opens</em> directive.
         *
         * @since 9
         */
        public static enum Modifier {

            /**
             * The opens was not explicitly or implicitly declared in the
             * source of the module declaration.
             */
            SYNTHETIC,

            /**
             * The opens was implicitly declared in the source of the module
             * declaration.
             */
            MANDATED;

        }

        private final Set<Modifier> mods;
        private final String source;
        private final Set<String> targets;  // empty if unqualified export

        /**
         * Constructs an Opens
         */
        private Opens(Set<Modifier> ms, String source, Set<String> targets) {
            if (ms.isEmpty()) {
                ms = Collections.emptySet();
            } else {
                ms = Collections.unmodifiableSet(EnumSet.copyOf(ms));
            }
            this.mods = ms;
            this.source = source;
            this.targets = emptyOrUnmodifiableSet(targets);
        }

        private Opens(Set<Modifier> ms,
                      String source,
                      Set<String> targets,
                      boolean unused) {
            this.mods = ms;
            this.source = source;
            this.targets = targets;
        }

        /**
         * Returns the set of modifiers.
         *
         * @return A possibly-empty unmodifiable set of modifiers
         */
        public Set<Modifier> modifiers() {
            return mods;
        }

        /**
         * Returns {@code true} if this is a qualified opens.
         *
         * @return {@code true} if this is a qualified opens
         */
        public boolean isQualified() {
            return !targets.isEmpty();
        }

        /**
         * Returns the package name.
         *
         * @return The package name
         */
        public String source() {
            return source;
        }

        /**
         * For a qualified opens, returns the non-empty and immutable set
         * of the module names to which the package is open. For an
         * unqualified opens, returns an empty set.
         *
         * @return The set of target module names or for an unqualified
         *         opens, an empty set
         */
        public Set<String> targets() {
            return targets;
        }

        /**
         * Computes a hash code for this module opens.
         *
         * <p> The hash code is based upon the modifiers, the package name,
         * and for a qualified opens, the set of modules names to which the
         * package is opened. It satisfies the general contract of the
         * {@link Object#hashCode Object.hashCode} method.
         *
         * @return The hash-code value for this module opens
         */
        @Override
        public int hashCode() {
            int hash = mods.hashCode();
            hash = hash * 43 + source.hashCode();
            return hash * 43 + targets.hashCode();
        }

        /**
         * Tests this module opens for equality with the given object.
         *
         * <p> If the given object is not an {@code Opens} then this method
         * returns {@code false}. Two {@code Opens} objects are equal if their
         * set of modifiers is equals, the package names are equal and the set
         * of target module names is equal. </p>
         *
         * <p> This method satisfies the general contract of the {@link
         * java.lang.Object#equals(Object) Object.equals} method. </p>
         *
         * @param   ob
         *          the object to which this object is to be compared
         *
         * @return  {@code true} if, and only if, the given object is a module
         *          dependence that is equal to this module dependence
         */
        @Override
        public boolean equals(Object ob) {
            if (!(ob instanceof Opens))
                return false;
            Opens other = (Opens)ob;
            return Objects.equals(this.mods, other.mods)
                    && Objects.equals(this.source, other.source)
                    && Objects.equals(this.targets, other.targets);
        }

        /**
         * Returns a string describing module opens.
         *
         * @return A string describing module opens
         */
        @Override
        public String toString() {
            String s = toString(mods, source);
            if (targets.isEmpty())
                return s;
            else
                return s + " to " + targets;
        }

        private <T> Stream<String> toStringStream(Set<T> s) {
            return s.stream().map(e -> e.toString().toLowerCase());
        }

        private <M> String toString(Set<M> mods, String what) {
            return (Stream.concat(toStringStream(mods), Stream.of(what)))
                    .collect(Collectors.joining(" "));
        }
    }


    /**
     * <p> A service that a module provides one or more implementations of. </p>
     *
     * @see ModuleDescriptor#provides()
     * @since 9
     */

    public final static class Provides {

        private final String service;
        private final List<String> providers;

        private Provides(String service, List<String> providers) {
            this.service = service;
            this.providers = Collections.unmodifiableList(providers);
        }

        private Provides(String service, List<String> providers, boolean unused) {
            this.service = service;
            this.providers = providers;
        }

        /**
         * Returns the fully qualified class name of the service type.
         *
         * @return The fully qualified class name of the service type.
         */
        public String service() { return service; }

        /**
         * Returns the list of the fully qualified class names of the providers
         * or provider factories.
         *
         * @return A non-empty and unmodifiable list of the fully qualified class
         *         names of the providers or provider factories
         */
        public List<String> providers() { return providers; }

        /**
         * Computes a hash code for this provides.
         *
         * <p> The hash code is based upon the service type and the set of
         * providers. It satisfies the general contract of the {@link
         * Object#hashCode Object.hashCode} method. </p>
         *
         * @return The hash-code value for this module provides
         */
        @Override
        public int hashCode() {
            return service.hashCode() * 43 + providers.hashCode();
        }

        /**
         * Tests this provides for equality with the given object.
         *
         * <p> If the given object is not a {@code Provides} then this method
         * returns {@code false}. Two {@code Provides} objects are equal if the
         * service type is equal and the list of providers is equal. </p>
         *
         * <p> This method satisfies the general contract of the {@link
         * java.lang.Object#equals(Object) Object.equals} method. </p>
         *
         * @param   ob
         *          the object to which this object is to be compared
         *
         * @return  {@code true} if, and only if, the given object is a
         *          {@code Provides} that is equal to this {@code Provides}
         */
        @Override
        public boolean equals(Object ob) {
            if (!(ob instanceof Provides))
                return false;
            Provides other = (Provides)ob;
            return Objects.equals(this.service, other.service) &&
                    Objects.equals(this.providers, other.providers);
        }

        /**
         * Returns a string describing this provides.
         *
         * @return A string describing this provides
         */
        @Override
        public String toString() {
            return service + " with " + providers;
        }

    }



    /**
     * A module's version string.
     *
     * <p> A version string has three components: The version number itself, an
     * optional pre-release version, and an optional build version.  Each
     * component is sequence of tokens; each token is either a non-negative
     * integer or a string.  Tokens are separated by the punctuation characters
     * {@code '.'}, {@code '-'}, or {@code '+'}, or by transitions from a
     * sequence of digits to a sequence of characters that are neither digits
     * nor punctuation characters, or vice versa.
     *
     * <ul>
     *
     *   <li> The <i>version number</i> is a sequence of tokens separated by
     *   {@code '.'} characters, terminated by the first {@code '-'} or {@code
     *   '+'} character. </li>
     *
     *   <li> The <i>pre-release version</i> is a sequence of tokens separated
     *   by {@code '.'} or {@code '-'} characters, terminated by the first
     *   {@code '+'} character. </li>
     *
     *   <li> The <i>build version</i> is a sequence of tokens separated by
     *   {@code '.'}, {@code '-'}, or {@code '+'} characters.
     *
     * </ul>
     *
     * <p> When comparing two version strings, the elements of their
     * corresponding components are compared in pointwise fashion.  If one
     * component is longer than the other, but otherwise equal to it, then the
     * first component is considered the greater of the two; otherwise, if two
     * corresponding elements are integers then they are compared as such;
     * otherwise, at least one of the elements is a string, so the other is
     * converted into a string if it is an integer and the two are compared
     * lexicographically.  Trailing integer elements with the value zero are
     * ignored.
     *
     * <p> Given two version strings, if their version numbers differ then the
     * result of comparing them is the result of comparing their version
     * numbers; otherwise, if one of them has a pre-release version but the
     * other does not then the first is considered to precede the second,
     * otherwise the result of comparing them is the result of comparing their
     * pre-release versions; otherwise, the result of comparing them is the
     * result of comparing their build versions.
     *
     * @see ModuleDescriptor#version()
     * @since 9
     */

    public final static class Version
        implements Comparable<Version>
    {

        private final String version;

        // If Java had disjunctive types then we'd write List<Integer|String> here
        //
        private final List<Object> sequence;
        private final List<Object> pre;
        private final List<Object> build;

        // Take a numeric token starting at position i
        // Append it to the given list
        // Return the index of the first character not taken
        // Requires: s.charAt(i) is (decimal) numeric
        //
        private static int takeNumber(String s, int i, List<Object> acc) {
            char c = s.charAt(i);
            int d = (c - '0');
            int n = s.length();
            while (++i < n) {
                c = s.charAt(i);
                if (c >= '0' && c <= '9') {
                    d = d * 10 + (c - '0');
                    continue;
                }
                break;
            }
            acc.add(d);
            return i;
        }

        // Take a string token starting at position i
        // Append it to the given list
        // Return the index of the first character not taken
        // Requires: s.charAt(i) is not '.'
        //
        private static int takeString(String s, int i, List<Object> acc) {
            int b = i;
            int n = s.length();
            while (++i < n) {
                char c = s.charAt(i);
                if (c != '.' && c != '-' && c != '+' && !(c >= '0' && c <= '9'))
                    continue;
                break;
            }
            acc.add(s.substring(b, i));
            return i;
        }

        // Syntax: tok+ ( '-' tok+)? ( '+' tok+)?
        // First token string is sequence, second is pre, third is build
        // Tokens are separated by '.' or '-', or by changes between alpha & numeric
        // Numeric tokens are compared as decimal integers
        // Non-numeric tokens are compared lexicographically
        // A version with a non-empty pre is less than a version with same seq but no pre
        // Tokens in build may contain '-' and '+'
        //
        private Version(String v) {

            if (v == null)
                throw new IllegalArgumentException("Null version string");
            int n = v.length();
            if (n == 0)
                throw new IllegalArgumentException("Empty version string");

            int i = 0;
            char c = v.charAt(i);
            if (!(c >= '0' && c <= '9'))
                throw new IllegalArgumentException(v
                                                   + ": Version string does not start"
                                                   + " with a number");

            List<Object> sequence = new ArrayList<>(4);
            List<Object> pre = new ArrayList<>(2);
            List<Object> build = new ArrayList<>(2);

            i = takeNumber(v, i, sequence);

            while (i < n) {
                c = v.charAt(i);
                if (c == '.') {
                    i++;
                    continue;
                }
                if (c == '-' || c == '+') {
                    i++;
                    break;
                }
                if (c >= '0' && c <= '9')
                    i = takeNumber(v, i, sequence);
                else
                    i = takeString(v, i, sequence);
            }

            if (c == '-' && i >= n)
                throw new IllegalArgumentException(v + ": Empty pre-release");

            while (i < n) {
                c = v.charAt(i);
                if (c >= '0' && c <= '9')
                    i = takeNumber(v, i, pre);
                else
                    i = takeString(v, i, pre);
                if (i >= n)
                    break;
                c = v.charAt(i);
                if (c == '.' || c == '-') {
                    i++;
                    continue;
                }
                if (c == '+') {
                    i++;
                    break;
                }
            }

            if (c == '+' && i >= n)
                throw new IllegalArgumentException(v + ": Empty pre-release");

            while (i < n) {
                c = v.charAt(i);
                if (c >= '0' && c <= '9')
                    i = takeNumber(v, i, build);
                else
                    i = takeString(v, i, build);
                if (i >= n)
                    break;
                c = v.charAt(i);
                if (c == '.' || c == '-' || c == '+') {
                    i++;
                    continue;
                }
            }

            this.version = v;
            this.sequence = sequence;
            this.pre = pre;
            this.build = build;
        }

        /**
         * Parses the given string as a version string.
         *
         * @param  v
         *         The string to parse
         *
         * @return The resulting {@code Version}
         *
         * @throws IllegalArgumentException
         *         If {@code v} is {@code null}, an empty string, or cannot be
         *         parsed as a version string
         */
        public static Version parse(String v) {
            return new Version(v);
        }

        @SuppressWarnings("unchecked")
        private int cmp(Object o1, Object o2) {
            return ((Comparable)o1).compareTo(o2);
        }

        private int compareTokens(List<Object> ts1, List<Object> ts2) {
            int n = Math.min(ts1.size(), ts2.size());
            for (int i = 0; i < n; i++) {
                Object o1 = ts1.get(i);
                Object o2 = ts2.get(i);
                if ((o1 instanceof Integer && o2 instanceof Integer)
                    || (o1 instanceof String && o2 instanceof String))
                {
                    int c = cmp(o1, o2);
                    if (c == 0)
                        continue;
                    return c;
                }
                // Types differ, so convert number to string form
                int c = o1.toString().compareTo(o2.toString());
                if (c == 0)
                    continue;
                return c;
            }
            List<Object> rest = ts1.size() > ts2.size() ? ts1 : ts2;
            int e = rest.size();
            for (int i = n; i < e; i++) {
                Object o = rest.get(i);
                if (o instanceof Integer && ((Integer)o) == 0)
                    continue;
                return ts1.size() - ts2.size();
            }
            return 0;
        }

        /**
         * Compares this module version to another module version. Module
         * versions are compared as described in the class description.
         *
         * @param that
         *        The module version to compare
         *
         * @return A negative integer, zero, or a positive integer as this
         *         module version is less than, equal to, or greater than the
         *         given module version
         */
        @Override
        public int compareTo(Version that) {
            int c = compareTokens(this.sequence, that.sequence);
            if (c != 0) return c;
            if (this.pre.isEmpty()) {
                if (!that.pre.isEmpty()) return +1;
            } else {
                if (that.pre.isEmpty()) return -1;
            }
            c = compareTokens(this.pre, that.pre);
            if (c != 0) return c;
            return compareTokens(this.build, that.build);
        }

        /**
         * Tests this module version for equality with the given object.
         *
         * <p> If the given object is not a {@code Version} then this method
         * returns {@code false}. Two module version are equal if their
         * corresponding components are equal. </p>
         *
         * <p> This method satisfies the general contract of the {@link
         * java.lang.Object#equals(Object) Object.equals} method. </p>
         *
         * @param   ob
         *          the object to which this object is to be compared
         *
         * @return  {@code true} if, and only if, the given object is a module
         *          reference that is equal to this module reference
         */
        @Override
        public boolean equals(Object ob) {
            if (!(ob instanceof Version))
                return false;
            return compareTo((Version)ob) == 0;
        }

        /**
         * Computes a hash code for this module version.
         *
         * <p> The hash code is based upon the components of the version and
         * satisfies the general contract of the {@link Object#hashCode
         * Object.hashCode} method. </p>
         *
         * @return The hash-code value for this module version
         */
        @Override
        public int hashCode() {
            return version.hashCode();
        }

        /**
         * Returns the string from which this version was parsed.
         *
         * @return The string from which this version was parsed.
         */
        @Override
        public String toString() {
            return version;
        }

    }



    // From module declarations
    private final String name;
    private final boolean open;

    // Indicates if synthesised for a JAR file found on the module path
    private final boolean automatic;

    // Not generated from a module-info.java
    private final boolean synthetic;

    private final Set<Requires> requires;
    private final Set<Exports> exports;
    private final Set<Opens> opens;
    private final Set<String> uses;
    private final Set<Provides> provides;

    // "Extended" information, added post-compilation by tools
    private final Version version;
    private final String mainClass;
    private final String osName;
    private final String osArch;
    private final String osVersion;
    private final Set<String> packages;
    private final ModuleHashes hashes;


    private ModuleDescriptor(String name,
                             boolean open,
                             boolean automatic,
                             boolean synthetic,
                             Set<Requires> requires,
                             Set<Exports> exports,
                             Set<Opens> opens,
                             Set<String> uses,
                             Set<Provides> provides,
                             Version version,
                             String mainClass,
                             String osName,
                             String osArch,
                             String osVersion,
                             Set<String> packages,
                             ModuleHashes hashes)
    {

        this.name = name;
        this.open = open;
        this.automatic = automatic;
        this.synthetic = synthetic;

        assert (requires.stream().map(Requires::name).distinct().count()
                == requires.size());
        this.requires = emptyOrUnmodifiableSet(requires);

        this.exports = emptyOrUnmodifiableSet(exports);
        this.opens = emptyOrUnmodifiableSet(opens);
        this.uses = emptyOrUnmodifiableSet(uses);
        this.provides = emptyOrUnmodifiableSet(provides);
        this.version = version;
        this.mainClass = mainClass;
        this.osName = osName;
        this.osArch = osArch;
        this.osVersion = osVersion;
        this.hashes = hashes;
        this.packages = emptyOrUnmodifiableSet(packages);
    }

    /**
     * Clones the given module descriptor with an augmented set of packages
     */
    ModuleDescriptor(ModuleDescriptor md, Set<String> pkgs) {
        this.name = md.name;
        this.open = md.open;
        this.automatic = md.automatic;
        this.synthetic = md.synthetic;

        this.requires = md.requires;
        this.exports = md.exports;
        this.opens = md.opens;
        this.uses = md.uses;
        this.provides = md.provides;

        this.version = md.version;
        this.mainClass = md.mainClass;
        this.osName = md.osName;
        this.osArch = md.osArch;
        this.osVersion = md.osVersion;
        this.hashes = null; // need to ignore

        Set<String> packages = new HashSet<>(md.packages);
        packages.addAll(pkgs);
        this.packages = emptyOrUnmodifiableSet(packages);
    }

    /**
     * Creates a module descriptor from its components.
     * The arguments are pre-validated and sets are unmodifiable sets.
     */
    ModuleDescriptor(String name,
                     boolean open,
                     boolean automatic,
                     boolean synthetic,
                     Set<Requires> requires,
                     Set<Exports> exports,
                     Set<Opens> opens,
                     Set<String> uses,
                     Set<Provides> provides,
                     Version version,
                     String mainClass,
                     String osName,
                     String osArch,
                     String osVersion,
                     Set<String> packages,
                     ModuleHashes hashes,
                     boolean unused) {
        this.name = name;
        this.open = open;
        this.automatic = automatic;
        this.synthetic = synthetic;
        this.requires = requires;
        this.exports = exports;
        this.opens = opens;
        this.uses = uses;
        this.provides = provides;
        this.packages = packages;
        this.version = version;
        this.mainClass = mainClass;
        this.osName = osName;
        this.osArch = osArch;
        this.osVersion = osVersion;
        this.hashes = hashes;
    }

    /**
     * <p> The module name. </p>
     *
     * @return The module name
     */
    public String name() {
        return name;
    }

    /**
     * <p> Returns {@code true} if this is an open module. </p>
     *
     * <p> An open module does not declare any open packages (the {@link #opens()
     * opens} method returns an empty set) but the resulting module is treated
     * as if all packages are open. </p>
     *
     * @return  {@code true} if this is a open module
     */
    public boolean isOpen() {
        return open;
    }

    /**
     * <p> Returns {@code true} if this is an automatic module. </p>
     *
     * <p> An automatic module is defined implicitly rather than explicitly
     * and therefore does not have a module declaration. JAR files located on
     * the application module path, or by the {@link ModuleFinder} returned by
     * {@link ModuleFinder#of(java.nio.file.Path[]) ModuleFinder.of}, are
     * treated as automatic modules if they do have not have a module
     * declaration. </p>
     *
     * @return  {@code true} if this is an automatic module
     */
    public boolean isAutomatic() {
        return automatic;
    }

    /**
     * <p> Returns {@code true} if this module descriptor was not generated
     * from an explicit module declaration ({@code module-info.java})
     * or an implicit module declaration (an {@link #isAutomatic() automatic}
     * module). </p>
     *
     * @return  {@code true} if this module descriptor was not generated by
     *          an explicit or implicit module declaration
     */
    public boolean isSynthetic() {
        return synthetic;
    }

    /**
     * <p> The dependences of this module. </p>
     *
     * @return  A possibly-empty unmodifiable set of {@link Requires} objects
     */
    public Set<Requires> requires() {
        return requires;
    }

    /**
     * <p> The module exports. </p>
     *
     * @return  A possibly-empty unmodifiable set of exported packages
     */
    public Set<Exports> exports() {
        return exports;
    }

    /**
     * <p> The module <em>opens</em> directives. </p>
     *
     * <p> Each {@code Opens} object in the set represents a package (and
     * the set of target module names when qualified) where all types in the
     * package, and all their members, not just public types and their public
     * members, can be reflected on when using APIs that bypass or suppress
     * default Java language access control checks. </p>
     *
     * <p> This method returns an empty set when invoked on {@link #isOpen()
     * open} module. </p>
     *
     * @return  A possibly-empty unmodifiable set of open packages
     */
    public Set<Opens> opens() {
        return opens;
    }

    /**
     * <p> The service dependences of this module. </p>
     *
     * @return  A possibly-empty unmodifiable set of the fully qualified class
     *          names of the service types used
     */
    public Set<String> uses() {
        return uses;
    }

    /**
     * <p> The services that this module provides. </p>
     *
     * @return The possibly-empty unmodifiable set of the services that this
     *         module provides
     */
    public Set<Provides> provides() {
        return provides;
    }

    /**
     * Returns this module's version.
     *
     * @return This module's version
     */
    public Optional<Version> version() {
        return Optional.ofNullable(version);
    }

    /**
     * Returns a string containing this module's name and, if present, its
     * version.
     *
     * @return A string containing this module's name and, if present, its
     *         version.
     */
    public String toNameAndVersion() {
        if (version != null) {
            return name() + "@" + version;
        } else {
            return name();
        }
    }

    /**
     * Returns the module's main class.
     *
     * @return The fully qualified class name of this module's main class
     */
    public Optional<String> mainClass() {
        return Optional.ofNullable(mainClass);
    }

    /**
     * Returns the operating system name if this module is operating system
     * specific.
     *
     * @return The operating system name or an empty {@code Optional}
     *         if this module is not operating system specific
     */
    public Optional<String> osName() {
        return Optional.ofNullable(osName);
    }

    /**
     * Returns the operating system architecture if this module is operating
     * system architecture specific.
     *
     * @return The operating system architecture or an empty {@code Optional}
     *         if this module is not operating system architecture specific
     */
    public Optional<String> osArch() {
        return Optional.ofNullable(osArch);
    }

    /**
     * Returns the operating system version if this module is operating
     * system version specific.
     *
     * @return The operating system version or an empty {@code Optional}
     *         if this module is not operating system version specific
     */
    public Optional<String> osVersion() {
        return Optional.ofNullable(osVersion);
    }

    /**
     * Returns the names of all packages in this module.
     *
     * @return A possibly-empty unmodifiable set of all packages in the module
     */
    public Set<String> packages() {
        return packages;
    }

    /**
     * Returns the object with the hashes of other modules
     */
    Optional<ModuleHashes> hashes() {
        return Optional.ofNullable(hashes);
    }


    /**
     * A builder used for building {@link ModuleDescriptor} objects.
     *
     * <p> {@code ModuleDescriptor} defines the {@link #module module}, {@link
     * #openModule openModule}, and {@link #automaticModule automaticModule}
     * methods to create builders for building different kinds of modules. </p>
     *
     * <p> Example usage: </p>
     * <pre>{@code    ModuleDescriptor descriptor = ModuleDescriptor.module("m1")
     *         .exports("p")
     *         .requires("m2")
     *         .build();
     * }</pre>
     *
     * @apiNote A {@code Builder} checks the components and invariants as
     * components are added to the builder. The rational for this is to detect
     * errors as early as possible and not defer all validation to the
     * {@link #build build} method. A {@code Builder} cannot be used to create
     * a {@link ModuleDescriptor#isSynthetic() synthetic} module.
     *
     * @since 9
     */
    public static final class Builder {
        final String name;
        final boolean strict; // true if module names are checked
        boolean open;
        boolean automatic;
        boolean synthetic;
        final Map<String, Requires> requires = new HashMap<>();

        final Map<String, Exports> exports = new HashMap<>();
        final Map<String, Opens> opens = new HashMap<>();
        final Set<String> concealedPackages = new HashSet<>();

        final Set<String> uses = new HashSet<>();
        final Map<String, Provides> provides = new HashMap<>();
        Version version;
        String osName;
        String osArch;
        String osVersion;
        String mainClass;
        ModuleHashes hashes;

        /**
         * Initializes a new builder with the given module name.
         *
         * @param strict
         *        Indicates whether module names are checked or not
         */
        Builder(String name, boolean strict) {
            this.strict = strict;
            this.name = (strict) ? requireModuleName(name) : name;
        }

        /* package */ Builder open(boolean open) {
            this.open = open;
            return this;
        }

        /* package */ Builder automatic(boolean automatic) {
            this.automatic = automatic;
            return this;
        }

        /* package */ boolean isOpen() { return open; }

        /* package */ boolean isAutomatic() {
            return automatic;
        }

        /**
         * Adds a dependence on a module.
         *
         * @param  req
         *         The dependence
         *
         * @return This builder
         *
         * @throws IllegalArgumentException
         *         If the dependence is on the module that this builder was
         *         initialized to build
         * @throws IllegalStateException
         *         If the dependence on the module has already been declared
         */
        public Builder requires(Requires req) {
            String mn = req.name();
            if (name.equals(mn))
                throw new IllegalArgumentException("Dependence on self");
            if (requires.containsKey(mn))
                throw new IllegalStateException("Dependence upon " + mn
                                                + " already declared");
            requires.put(mn, req);
            return this;
        }

        /**
         * Adds a dependence on a module with the given (and possibly empty)
         * set of modifiers.
         *
         * @param  ms
         *         The set of modifiers
         * @param  mn
         *         The module name
         *
         * @return This builder
         *
         * @throws IllegalArgumentException
         *         If the module name is {@code null}, is not a legal Java
         *         identifier, or is equal to the module name that this builder
         *         was initialized to build
         * @throws IllegalStateException
         *         If the dependence on the module has already been declared
         */
        public Builder requires(Set<Requires.Modifier> ms, String mn) {
            if (strict)
                mn = requireModuleName(mn);
            return requires(new Requires(ms, mn));
        }

        /**
         * Adds a dependence on a module with an empty set of modifiers.
         *
         * @param  mn
         *         The module name
         *
         * @return This builder
         *
         * @throws IllegalArgumentException
         *         If the module name is {@code null}, is not a legal Java
         *         identifier, or is equal to the module name that this builder
         *         was initialized to build
         * @throws IllegalStateException
         *         If the dependence on the module has already been declared
         */
        public Builder requires(String mn) {
            return requires(EnumSet.noneOf(Requires.Modifier.class), mn);
        }

        /**
         * Adds an export.
         *
         * @param  e
         *         The export
         *
         * @return This builder
         *
         * @throws IllegalStateException
         *         If the package is already declared as a package with the
         *         {@link #contains contains} method or the package is already
         *         declared as exported
         */
        public Builder exports(Exports e) {
            // can't be exported and concealed
            String source = e.source();
            if (concealedPackages.contains(source)) {
                throw new IllegalStateException("Package " + source
                                                 + " already declared");
            }
            if (exports.containsKey(source)) {
                throw new IllegalStateException("Exported package " + source
                                                 + " already declared");
            }

            exports.put(source, e);
            return this;
        }

        /**
         * Adds an export, with the given (and possibly empty) set of modifiers,
         * to export a package to a set of target modules.
         *
         * @param  ms
         *         The set of modifiers
         * @param  pn
         *         The package name
         * @param  targets
         *         The set of target modules names
         *
         * @return This builder
         *
         * @throws IllegalArgumentException
         *         If the package name or any of the target modules is {@code
         *         null} or is not a legal Java identifier, or the set of
         *         targets is empty
         * @throws IllegalStateException
         *         If the package is already declared as a package with the
         *         {@link #contains contains} method or the package is already
         *         declared as exported
         */
        public Builder exports(Set<Exports.Modifier> ms,
                               String pn,
                               Set<String> targets)
        {
            Exports e = new Exports(ms, requirePackageName(pn), targets);

            // check targets
            targets = e.targets();
            if (targets.isEmpty())
                throw new IllegalArgumentException("Empty target set");
            if (strict)
                targets.stream().forEach(Checks::requireModuleName);

            return exports(e);
        }

        /**
         * Adds an unqualified export with the given (and possibly empty) set
         * of modifiers.
         *
         * @param  ms
         *         The set of modifiers
         * @param  pn
         *         The package name
         *
         * @return This builder
         *
         * @throws IllegalArgumentException
         *         If the package name is {@code null} or is not a legal Java
         *         identifier
         * @throws IllegalStateException
         *         If the package is already declared as a package with the
         *         {@link #contains contains} method or the package is already
         *         declared as exported
         */
        public Builder exports(Set<Exports.Modifier> ms, String pn) {
            Exports e = new Exports(ms, requirePackageName(pn), Collections.emptySet());
            return exports(e);
        }

        /**
         * Adds an export to export a package to a set of target modules.
         *
         * @param  pn
         *         The package name
         * @param  targets
         *         The set of target modules names
         *
         * @return This builder
         *
         * @throws IllegalArgumentException
         *         If the package name or any of the target modules is {@code
         *         null} or is not a legal Java identifier, or the set of
         *         targets is empty
         * @throws IllegalStateException
         *         If the package is already declared as a package with the
         *         {@link #contains contains} method or the package is already
         *         declared as exported
         */
        public Builder exports(String pn, Set<String> targets) {
            return exports(Collections.emptySet(), pn, targets);
        }

        /**
         * Adds an unqualified export.
         *
         * @param  pn
         *         The package name
         *
         * @return This builder
         *
         * @throws IllegalArgumentException
         *         If the package name is {@code null} or is not a legal Java
         *         identifier
         * @throws IllegalStateException
         *         If the package is already declared as a package with the
         *         {@link #contains contains} method or the package is already
         *         declared as exported
         */
        public Builder exports(String pn) {
            return exports(Collections.emptySet(), pn);
        }

        /**
         * Adds an <em>opens</em> directive.
         *
         * @param  obj
         *         The {@code Opens} object
         *
         * @return This builder
         *
         * @throws IllegalStateException
         *         If the package is already declared as a package with the
         *         {@link #contains contains} method, the package is already
         *         declared as open, or this is a builder for an open module
         */
        public Builder opens(Opens obj) {
            if (open) {
                throw new IllegalStateException("open modules cannot declare"
                                                + " open packages");
            }

            // can't be open and concealed
            String source = obj.source();
            if (concealedPackages.contains(source)) {
                throw new IllegalStateException("Package " + source
                                                + " already declared");
            }
            if (opens.containsKey(source)) {
                throw new IllegalStateException("Open package " + source
                                                + " already declared");
            }

            opens.put(source, obj);
            return this;
        }


        /**
         * Adds an <em>opens</em> directive, with the given (and possibly empty)
         * set of modifiers, to open a package to a set of target modules.
         *
         * @param  ms
         *         The set of modifiers
         * @param  pn
         *         The package name
         * @param  targets
         *         The set of target modules names
         *
         * @return This builder
         *
         * @throws IllegalArgumentException
         *         If the package name or any of the target modules is {@code
         *         null} or is not a legal Java identifier, or the set of
         *         targets is empty
         * @throws IllegalStateException
         *         If the package is already declared as a package with the
         *         {@link #contains contains} method, the package is already
         *         declared as open, or this is a builder for an open module
         */
        public Builder opens(Set<Opens.Modifier> ms,
                             String pn,
                             Set<String> targets)
        {
            Opens e = new Opens(ms, requirePackageName(pn), targets);

            // check targets
            targets = e.targets();
            if (targets.isEmpty())
                throw new IllegalArgumentException("Empty target set");
            if (strict)
                targets.stream().forEach(Checks::requireModuleName);

            return opens(e);
        }

        /**
         * Adds an <em>opens</em> directive to open a package with the given (and
         * possibly empty) set of modifiers.
         *
         * @param  ms
         *         The set of modifiers
         * @param  pn
         *         The package name
         *
         * @return This builder
         *
         * @throws IllegalArgumentException
         *         If the package name is {@code null} or is not a legal Java
         *         identifier
         * @throws IllegalStateException
         *         If the package is already declared as a package with the
         *         {@link #contains contains} method, the package is already
         *         declared as open, or this is a builder for an open module
         */
        public Builder opens(Set<Opens.Modifier> ms, String pn) {
            Opens e = new Opens(ms, requirePackageName(pn), Collections.emptySet());
            return opens(e);
        }

        /**
         * Adds an <em>opens</em> directive to open a package to a set of target
         * modules.
         *
         * @param  pn
         *         The package name
         * @param  targets
         *         The set of target modules names
         *
         * @return This builder
         *
         * @throws IllegalArgumentException
         *         If the package name or any of the target modules is {@code
         *         null} or is not a legal Java identifier, or the set of
         *         targets is empty
         * @throws IllegalStateException
         *         If the package is already declared as a package with the
         *         {@link #contains contains} method, the package is already
         *         declared as open, or this is a builder for an open module
         */
        public Builder opens(String pn, Set<String> targets) {
            return opens(Collections.emptySet(), pn, targets);
        }

        /**
         * Adds an <em>opens</em> directive to open a package.
         *
         * @param  pn
         *         The package name
         *
         * @return This builder
         *
         * @throws IllegalArgumentException
         *         If the package name is {@code null} or is not a legal Java
         *         identifier
         * @throws IllegalStateException
         *         If the package is already declared as a package with the
         *         {@link #contains contains} method, the package is already
         *         declared as open, or this is a builder for an open module
         */
        public Builder opens(String pn) {
            return opens(Collections.emptySet(), pn);
        }


        // Used by ModuleInfo, after a packageFinder is invoked
        /* package */ Set<String> exportedAndOpenPackages() {
            if (opens.isEmpty())
                return exports.keySet();
            Set<String> result = new HashSet<>();
            result.addAll(exports.keySet());
            result.addAll(opens.keySet());
            return result;
        }

        /**
         * Adds a service dependence.
         *
         * @param  service
         *         The service type
         *
         * @return This builder
         *
         * @throws IllegalArgumentException
         *         If the service type is {@code null} or is not a legal Java
         *         identifier
         * @throws IllegalStateException
         *         If a dependency on the service type has already been declared
         */
        public Builder uses(String service) {
            if (uses.contains(requireServiceTypeName(service)))
                throw new IllegalStateException("Dependence upon service "
                                                + service + " already declared");
            uses.add(service);
            return this;
        }

        /**
         * Provides a service with one or more implementations.
         *
         * @param  p
         *         The provides
         *
         * @return This builder
         *
         * @throws IllegalStateException
         *         If the providers for the service type have already been
         *         declared
         */
        public Builder provides(Provides p) {
            String st = p.service();
            if (provides.containsKey(st))
                throw new IllegalStateException("Providers of service "
                                                + st + " already declared");
            provides.put(st, p);
            return this;
        }

        /**
         * Provides implementations of a service.
         *
         * @param  service
         *         The service type
         * @param  providers
         *         The list of provider or provider factory class names
         *
         * @return This builder
         *
         * @throws IllegalArgumentException
         *         If the service type or any of the provider class names is
         *         {@code null} or is not a legal Java identifier, or the list
         *         of provider class names is empty
         * @throws IllegalStateException
         *         If the providers for the service type have already been
         *         declared
         */
        public Builder provides(String service, List<String> providers) {
            if (provides.containsKey(service))
                throw new IllegalStateException("Providers of service "
                                                + service + " already declared by " + name);

            Provides p = new Provides(requireServiceTypeName(service), providers);

            // check providers after the set has been copied.
            List<String> providerNames = p.providers();
            if (providerNames.isEmpty())
                throw new IllegalArgumentException("Empty providers set");
            providerNames.forEach(Checks::requireServiceProviderName);

            provides.put(service, p);
            return this;
        }

        /**
         * Provides an implementation of a service.
         *
         * @param  service
         *         The service type
         * @param  provider
         *         The provider or provider factory class name
         *
         * @return This builder
         *
         * @throws IllegalArgumentException
         *         If the service type or the provider class name is {@code
         *         null} or is not a legal Java identifier
         * @throws IllegalStateException
         *         If the providers for the service type have already been
         *         declared
         */
        public Builder provides(String service, String provider) {
            if (provider == null)
                throw new IllegalArgumentException("'provider' is null");
            return provides(service, List.of(provider));
        }

        /**
         * Adds a (possible empty) set of packages to the module
         *
         * @param  pns
         *         The set of package names
         *
         * @return This builder
         *
         * @throws IllegalArgumentException
         *         If any of the package names is {@code null} or is not a
         *         legal Java identifier
         * @throws IllegalStateException
         *         If any of packages are already declared as packages in
         *         the module. This includes packages that are already
         *         declared as exported or open packages.
         */
        public Builder contains(Set<String> pns) {
            pns.forEach(this::contains);
            return this;
        }

        /**
         * Adds a package to the module.
         *
         * @param  pn
         *         The package name
         *
         * @return This builder
         *
         * @throws IllegalArgumentException
         *         If the package name is {@code null}, or is not a legal Java
         *         identifier
         * @throws IllegalStateException
         *         If the package is already declared as a package in the
         *         module. This includes the package already declared as an
         *         exported or open package.
         */
        public Builder contains(String pn) {
            Checks.requirePackageName(pn);
            if (concealedPackages.contains(pn)) {
                throw new IllegalStateException("Package " + pn
                                                + " already declared");
            }
            if (exports.containsKey(pn)) {
                throw new IllegalStateException("Exported package "
                                                + pn + " already declared");
            }
            if (opens.containsKey(pn)) {
                throw new IllegalStateException("Open package "
                                                 + pn + " already declared");
            }
            concealedPackages.add(pn);
            return this;
        }

        /**
         * Sets the module version.
         *
         * @param  v
         *         The version
         *
         * @return This builder
         */
        public Builder version(Version v) {
            version = requireNonNull(v);
            return this;
        }

        /**
         * Sets the module version.
         *
         * @param  v
         *         The version string to parse
         *
         * @return This builder
         *
         * @throws IllegalArgumentException
         *         If {@code v} is null or cannot be parsed as a version string
         *
         * @see Version#parse(String)
         */
        public Builder version(String v) {
            return version(Version.parse(v));
        }

        /**
         * Sets the module main class.
         *
         * @param  mc
         *         The module main class
         *
         * @return This builder
         *
         * @throws IllegalArgumentException
         *         If {@code mainClass} is null or is not a legal Java identifier
         */
        public Builder mainClass(String mc) {
            mainClass = requireJavaIdentifier("main class name", mc);
            return this;
        }

        /**
         * Sets the operating system name.
         *
         * @param  name
         *         The operating system name
         *
         * @return This builder
         *
         * @throws IllegalArgumentException
         *         If {@code name} is null or the empty String
         */
        public Builder osName(String name) {
            if (name == null || name.isEmpty())
                throw new IllegalArgumentException("OS name is null or empty");
            osName = name;
            return this;
        }

        /**
         * Sets the operating system architecture.
         *
         * @param  arch
         *         The operating system architecture
         *
         * @return This builder
         *
         * @throws IllegalArgumentException
         *         If {@code name} is null or the empty String
         */
        public Builder osArch(String arch) {
            if (arch == null || arch.isEmpty())
                throw new IllegalArgumentException("OS arch is null or empty");
            osArch = arch;
            return this;
        }

        /**
         * Sets the operating system version.
         *
         * @param  version
         *         The operating system version
         *
         * @return This builder
         *
         * @throws IllegalArgumentException
         *         If {@code name} is null or the empty String
         */
        public Builder osVersion(String version) {
            if (version == null || version.isEmpty())
                throw new IllegalArgumentException("OS version is null or empty");
            osVersion = version;
            return this;
        }

        /* package */ Builder hashes(ModuleHashes hashes) {
            this.hashes = hashes;
            return this;
        }

        /* package */ Builder synthetic(boolean v) {
            this.synthetic = v;
            return this;
        }

        /**
         * Builds and returns a {@code ModuleDescriptor} from its components.
         *
         * @return The module descriptor
         */
        public ModuleDescriptor build() {
            Set<Requires> requires = new HashSet<>(this.requires.values());

            Set<String> packages = new HashSet<>(exportedAndOpenPackages());
            packages.addAll(concealedPackages);

            Set<Exports> exports = new HashSet<>(this.exports.values());
            Set<Opens> opens = new HashSet<>(this.opens.values());

            Set<Provides> provides = new HashSet<>(this.provides.values());

            return new ModuleDescriptor(name,
                                        open,
                                        automatic,
                                        synthetic,
                                        requires,
                                        exports,
                                        opens,
                                        uses,
                                        provides,
                                        version,
                                        mainClass,
                                        osName,
                                        osArch,
                                        osVersion,
                                        packages,
                                        hashes);
        }

    }

    /**
     * Compares this module descriptor to another.
     *
     * <p> Two {@code ModuleDescriptor} objects are compared by comparing their
     * module name lexicographically.  Where the module names are equal then
     * the versions, if present, are compared. </p>
     *
     * @apiNote For now, the natural ordering is not consistent with equals.
     * If two module descriptors have equal module names, equal versions if
     * present, but their corresponding components are not equal, then they
     * will be considered equal by this method.
     *
     * @param  that
     *         The object to which this module descriptor is to be compared
     *
     * @return A negative integer, zero, or a positive integer if this module
     *         descriptor is less than, equal to, or greater than the given
     *         module descriptor
     */
    @Override
    public int compareTo(ModuleDescriptor that) {
        int c = this.name().compareTo(that.name());
        if (c != 0) return c;
        if (version == null) {
            if (that.version == null)
                return 0;
            return -1;
        }
        if (that.version == null)
            return +1;
        return version.compareTo(that.version);
    }

    /**
     * Tests this module descriptor for equality with the given object.
     *
     * <p> If the given object is not a {@code ModuleDescriptor} then this
     * method returns {@code false}. Two module descriptors are equal if each
     * of their corresponding components is equal. </p>
     *
     * <p> This method satisfies the general contract of the {@link
     * java.lang.Object#equals(Object) Object.equals} method. </p>
     *
     * @param   ob
     *          the object to which this object is to be compared
     *
     * @return  {@code true} if, and only if, the given object is a module
     *          descriptor that is equal to this module descriptor
     */
    @Override
    public boolean equals(Object ob) {
        if (ob == this)
            return true;
        if (!(ob instanceof ModuleDescriptor))
            return false;
        ModuleDescriptor that = (ModuleDescriptor)ob;
        return (name.equals(that.name)
                && open == that.open
                && automatic == that.automatic
                && synthetic == that.synthetic
                && requires.equals(that.requires)
                && exports.equals(that.exports)
                && opens.equals(that.opens)
                && uses.equals(that.uses)
                && provides.equals(that.provides)
                && Objects.equals(version, that.version)
                && Objects.equals(mainClass, that.mainClass)
                && Objects.equals(osName, that.osName)
                && Objects.equals(osArch, that.osArch)
                && Objects.equals(osVersion, that.osVersion)
                && Objects.equals(packages, that.packages)
                && Objects.equals(hashes, that.hashes));
    }

    private transient int hash;  // cached hash code

    /**
     * Computes a hash code for this module descriptor.
     *
     * <p> The hash code is based upon the components of the module descriptor,
     * and satisfies the general contract of the {@link Object#hashCode
     * Object.hashCode} method. </p>
     *
     * @return The hash-code value for this module descriptor
     */
    @Override
    public int hashCode() {
        int hc = hash;
        if (hc == 0) {
            hc = name.hashCode();
            hc = hc * 43 + Boolean.hashCode(open);
            hc = hc * 43 + Boolean.hashCode(automatic);
            hc = hc * 43 + Boolean.hashCode(synthetic);
            hc = hc * 43 + requires.hashCode();
            hc = hc * 43 + exports.hashCode();
            hc = hc * 43 + opens.hashCode();
            hc = hc * 43 + uses.hashCode();
            hc = hc * 43 + provides.hashCode();
            hc = hc * 43 + Objects.hashCode(version);
            hc = hc * 43 + Objects.hashCode(mainClass);
            hc = hc * 43 + Objects.hashCode(osName);
            hc = hc * 43 + Objects.hashCode(osArch);
            hc = hc * 43 + Objects.hashCode(osVersion);
            hc = hc * 43 + Objects.hashCode(packages);
            hc = hc * 43 + Objects.hashCode(hashes);
            if (hc == 0)
                hc = -1;
            hash = hc;
        }
        return hc;
    }

    /**
     * Returns a string describing this descriptor.
     *
     * @return A string describing this descriptor
     */
    @Override
    public String toString() {
        StringBuilder sb = new StringBuilder();

        if (isOpen())
            sb.append("open ");
        sb.append("module { name: ").append(toNameAndVersion());
        if (!requires.isEmpty())
            sb.append(", ").append(requires);
        if (!uses.isEmpty())
            sb.append(", ").append(uses);
        if (!exports.isEmpty())
            sb.append(", exports: ").append(exports);
        if (!opens.isEmpty())
            sb.append(", opens: ").append(opens);
        if (!provides.isEmpty()) {
            sb.append(", provides: ").append(provides);
        }
        sb.append(" }");
        return sb.toString();
    }


    /**
     * Instantiates a builder to build a module descriptor.
     *
     * @param  name
     *         The module name
     *
     * @return A new builder
     *
     * @throws IllegalArgumentException
     *         If the module name is {@code null} or is not a legal Java
     *         identifier
     */
    public static Builder module(String name) {
        return new Builder(name, true);
    }

    /**
     * Instantiates a builder to build a module descriptor for an open module.
     * An open module does not declare any open packages but the resulting
     * module is treated as if all packages are open.
     *
     * <p> As an example, the following creates a module descriptor for an open
     * name "{@code m}" containing two packages, one of which is exported. </p>
     * <pre>{@code
     *     ModuleDescriptor descriptor = ModuleDescriptor.openModule("m")
     *         .requires("java.base")
     *         .exports("p")
     *         .contains("q")
     *         .build();
     * }</pre>
     *
     * @param  name
     *         The module name
     *
     * @return A new builder that builds an open module
     *
     * @throws IllegalArgumentException
     *         If the module name is {@code null} or is not a legal Java
     *         identifier
     */
    public static Builder openModule(String name) {
        return new Builder(name, true).open(true);
    }

    /**
     * Instantiates a builder to build a module descriptor for an automatic
     * module. Automatic modules receive special treatment during resolution
     * (see {@link Configuration}) so that they read all other modules. When
     * Instantiated in the Java virtual machine as a {@link java.lang.reflect.Module}
     * then the Module reads every unnamed module in the Java virtual machine.
     *
     * @param  name
     *         The module name
     *
     * @return A new builder that builds an automatic module
     *
     * @throws IllegalArgumentException
     *         If the module name is {@code null} or is not a legal Java
     *         identifier
     *
     * @see ModuleFinder#of(Path[])
     */
    public static Builder automaticModule(String name) {
        return new Builder(name, true).automatic(true);
    }


    /**
     * Reads the binary form of a module declaration from an input stream
     * as a module descriptor.
     *
     * <p> If the descriptor encoded in the input stream does not indicate a
     * set of packages in the module then the {@code packageFinder} will be
     * invoked. If the {@code packageFinder} throws an {@link UncheckedIOException}
     * then {@link IOException} cause will be re-thrown. </p>
     *
     * <p> If there are bytes following the module descriptor then it is
     * implementation specific as to whether those bytes are read, ignored,
     * or reported as an {@code InvalidModuleDescriptorException}. If this
     * method fails with an {@code InvalidModuleDescriptorException} or {@code
     * IOException} then it may do so after some, but not all, bytes have
     * been read from the input stream. It is strongly recommended that the
     * stream be promptly closed and discarded if an exception occurs. </p>
     *
     * @apiNote The {@code packageFinder} parameter is for use when reading
     * module descriptors from legacy module-artifact formats that do not
     * record the set of packages in the descriptor itself.
     *
     * @param  in
     *         The input stream
     * @param  packageFinder
     *         A supplier that can produce the set of packages
     *
     * @return The module descriptor
     *
     * @throws InvalidModuleDescriptorException
     *         If an invalid module descriptor is detected
     * @throws IOException
     *         If an I/O error occurs reading from the input stream or {@code
     *         UncheckedIOException} is thrown by the package finder
     */
    public static ModuleDescriptor read(InputStream in,
                                        Supplier<Set<String>> packageFinder)
        throws IOException
    {
        return ModuleInfo.read(in, requireNonNull(packageFinder));
    }

    /**
     * Reads the binary form of a module declaration from an input stream
     * as a module descriptor.
     *
     * @param  in
     *         The input stream
     *
     * @return The module descriptor
     *
     * @throws InvalidModuleDescriptorException
     *         If an invalid module descriptor is detected
     * @throws IOException
     *         If an I/O error occurs reading from the input stream
     */
    public static ModuleDescriptor read(InputStream in) throws IOException {
        return ModuleInfo.read(in, null);
    }

    /**
     * Reads the binary form of a module declaration from a byte buffer
     * as a module descriptor.
     *
     * <p> If the descriptor encoded in the byte buffer does not indicate a
     * set of packages then the {@code packageFinder} will be invoked. </p>
     *
     * <p> The module descriptor is read from the buffer stating at index
     * {@code p}, where {@code p} is the buffer's {@link ByteBuffer#position()
     * position} when this method is invoked. Upon return the buffer's position
     * will be equal to {@code p + n} where {@code n} is the number of bytes
     * read from the buffer. </p>
     *
     * <p> If there are bytes following the module descriptor then it is
     * implementation specific as to whether those bytes are read, ignored,
     * or reported as an {@code InvalidModuleDescriptorException}. If this
     * method fails with an {@code InvalidModuleDescriptorException} then it
     * may do so after some, but not all, bytes have been read. </p>
     *
     * @apiNote The {@code packageFinder} parameter is for use when reading
     * module descriptors from legacy module-artifact formats that do not
     * record the set of packages in the descriptor itself.
     *
     * @param  bb
     *         The byte buffer
     * @param  packageFinder
     *         A supplier that can produce the set of packages
     *
     * @return The module descriptor
     *
     * @throws InvalidModuleDescriptorException
     *         If an invalid module descriptor is detected
     */
    public static ModuleDescriptor read(ByteBuffer bb,
                                        Supplier<Set<String>> packageFinder)
    {
        return ModuleInfo.read(bb, requireNonNull(packageFinder));
    }

    /**
     * Reads the binary form of a module declaration from a byte buffer
     * as a module descriptor.
     *
     * @param  bb
     *         The byte buffer
     *
     * @return The module descriptor
     *
     * @throws InvalidModuleDescriptorException
     *         If an invalid module descriptor is detected
     */
    public static ModuleDescriptor read(ByteBuffer bb) {
        return ModuleInfo.read(bb, null);
    }

    private static <K,V> Map<K,V> emptyOrUnmodifiableMap(Map<K,V> map) {
        if (map.isEmpty()) {
            return Collections.emptyMap();
        } else if (map.size() == 1) {
            Map.Entry<K, V> entry = map.entrySet().iterator().next();
            return Collections.singletonMap(entry.getKey(), entry.getValue());
        } else {
            return Collections.unmodifiableMap(map);
        }
    }

    private static <T> Set<T> emptyOrUnmodifiableSet(Set<T> set) {
        if (set.isEmpty()) {
            return Collections.emptySet();
        } else if (set.size() == 1) {
            return Collections.singleton(set.iterator().next());
        } else {
            return Collections.unmodifiableSet(set);
        }
    }

    static {
        /**
         * Setup the shared secret to allow code in other packages access
         * private package methods in java.lang.module.
         */
        jdk.internal.misc.SharedSecrets
            .setJavaLangModuleAccess(new jdk.internal.misc.JavaLangModuleAccess() {
                @Override
                public Builder newModuleBuilder(String mn, boolean strict) {
                    return new Builder(mn, strict);
                }

                @Override
                public Builder newOpenModuleBuilder(String mn, boolean strict) {
                    return new Builder(mn, strict).open(true);
                }

                @Override
                public Requires newRequires(Set<Requires.Modifier> ms, String mn) {
                    return new Requires(ms, mn, true);
                }

                @Override
                public Exports newExports(Set<Exports.Modifier> ms, String source) {
                    return new Exports(ms, source, Collections.emptySet(), true);
                }

                @Override
                public Exports newExports(Set<Exports.Modifier> ms,
                                          String source,
                                          Set<String> targets) {
                    return new Exports(ms, source, targets, true);
                }

                @Override
                public Opens newOpens(Set<Opens.Modifier> ms,
                                      String source,
                                      Set<String> targets) {
                    return new Opens(ms, source, targets, true);
                }

                @Override
                public Opens newOpens(Set<Opens.Modifier> ms, String source) {
                    return new Opens(ms, source, Collections.emptySet(), true);
                }

                @Override
                public Provides newProvides(String service, List<String> providers) {
                    return new Provides(service, providers, true);
                }

                @Override
                public Version newVersion(String v) {
                    return new Version(v);
                }

                @Override
                public ModuleDescriptor newModuleDescriptor(ModuleDescriptor md,
                                                            Set<String> pkgs) {
                    return new ModuleDescriptor(md, pkgs);
                }

                @Override
                public ModuleDescriptor newModuleDescriptor(String name,
                                                            boolean open,
                                                            boolean automatic,
                                                            boolean synthetic,
                                                            Set<Requires> requires,
                                                            Set<Exports> exports,
                                                            Set<Opens> opens,
                                                            Set<String> uses,
                                                            Set<Provides> provides,
                                                            Version version,
                                                            String mainClass,
                                                            String osName,
                                                            String osArch,
                                                            String osVersion,
                                                            Set<String> packages,
                                                            ModuleHashes hashes) {
                    return new ModuleDescriptor(name,
                                                open,
                                                automatic,
                                                synthetic,
                                                requires,
                                                exports,
                                                opens,
                                                uses,
                                                provides,
                                                version,
                                                mainClass,
                                                osName,
                                                osArch,
                                                osVersion,
                                                packages,
                                                hashes,
                                                false);
                }

                @Override
                public Optional<ModuleHashes> hashes(ModuleDescriptor descriptor) {
                    return descriptor.hashes();
                }

                @Override
                public Configuration resolveRequiresAndUses(ModuleFinder finder,
                                                            Collection<String> roots,
                                                            boolean check,
                                                            PrintStream traceOutput)
                {
                    return Configuration.resolveRequiresAndUses(finder, roots, check, traceOutput);
                }

                @Override
                public ModuleReference newPatchedModule(ModuleDescriptor descriptor,
                                                        URI location,
                                                        Supplier<ModuleReader> s) {
                    return new ModuleReference(descriptor, location, s, true, null);
                }

                @Override
                public ModuleFinder newModulePath(Runtime.Version version,
                                                  boolean isLinkPhase,
                                                  Path... entries) {
                    return new ModulePath(version, isLinkPhase, entries);
                }

<<<<<<< HEAD
=======
                @Override
                public ModuleFinder newModulePath(Runtime.Version version,
                                                  boolean isLinkPhase,
                                                  Path... entries) {
                    return new ModulePath(version, isLinkPhase, entries);
                }
>>>>>>> 09628179
            });
    }

}<|MERGE_RESOLUTION|>--- conflicted
+++ resolved
@@ -2513,16 +2513,6 @@
                                                   Path... entries) {
                     return new ModulePath(version, isLinkPhase, entries);
                 }
-
-<<<<<<< HEAD
-=======
-                @Override
-                public ModuleFinder newModulePath(Runtime.Version version,
-                                                  boolean isLinkPhase,
-                                                  Path... entries) {
-                    return new ModulePath(version, isLinkPhase, entries);
-                }
->>>>>>> 09628179
             });
     }
 
