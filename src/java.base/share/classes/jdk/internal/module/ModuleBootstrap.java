--- conflicted
+++ resolved
@@ -408,7 +408,6 @@
             for (String s : value.split(",")) {
                 if (s.length() > 0) modules.add(s);
             }
-
             index++;
             value = getAndRemoveProperty(prefix + index);
         }
@@ -566,11 +565,7 @@
 
             // value is <module>(,<module>)*
             if (map.containsKey(key))
-<<<<<<< HEAD
                 fail(key + " specified more than once to --add-exports[-private]");
-=======
-                 fail(key + " specified more than once");
->>>>>>> ea4ae00e
 
             Set<String> values = new HashSet<>();
             map.put(key, values);
