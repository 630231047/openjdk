/*
 * Copyright (c) 2014, 2016, Oracle and/or its affiliates. All rights reserved.
 * DO NOT ALTER OR REMOVE COPYRIGHT NOTICES OR THIS FILE HEADER.
 *
 * This code is free software; you can redistribute it and/or modify it
 * under the terms of the GNU General Public License version 2 only, as
 * published by the Free Software Foundation.  Oracle designates this
 * particular file as subject to the "Classpath" exception as provided
 * by Oracle in the LICENSE file that accompanied this code.
 *
 * This code is distributed in the hope that it will be useful, but WITHOUT
 * ANY WARRANTY; without even the implied warranty of MERCHANTABILITY or
 * FITNESS FOR A PARTICULAR PURPOSE.  See the GNU General Public License
 * version 2 for more details (a copy is included in the LICENSE file that
 * accompanied this code).
 *
 * You should have received a copy of the GNU General Public License version
 * 2 along with this work; if not, write to the Free Software Foundation,
 * Inc., 51 Franklin St, Fifth Floor, Boston, MA 02110-1301 USA.
 *
 * Please contact Oracle, 500 Oracle Parkway, Redwood Shores, CA 94065 USA
 * or visit www.oracle.com if you need additional information or have any
 * questions.
 */

/**
 * Defines the foundational APIs of the Java SE Platform.
 */
@SuppressWarnings("deprecation")
module java.base {

    exports java.io;
    exports java.lang;
    exports java.lang.annotation;
    exports java.lang.invoke;
    exports java.lang.module;
    exports java.lang.ref;
    exports java.lang.reflect;
    exports java.math;
    exports java.net;
    exports java.net.spi;
    exports java.nio;
    exports java.nio.channels;
    exports java.nio.channels.spi;
    exports java.nio.charset;
    exports java.nio.charset.spi;
    exports java.nio.file;
    exports java.nio.file.attribute;
    exports java.nio.file.spi;
    exports java.security;
    exports java.security.acl;
    exports java.security.cert;
    exports java.security.interfaces;
    exports java.security.spec;
    exports java.text;
    exports java.text.spi;
    exports java.time;
    exports java.time.chrono;
    exports java.time.format;
    exports java.time.temporal;
    exports java.time.zone;
    exports java.util;
    exports java.util.concurrent;
    exports java.util.concurrent.atomic;
    exports java.util.concurrent.locks;
    exports java.util.function;
    exports java.util.jar;
    exports java.util.regex;
    exports java.util.spi;
    exports java.util.stream;
    exports java.util.zip;
    exports javax.crypto;
    exports javax.crypto.interfaces;
    exports javax.crypto.spec;
    exports javax.net;
    exports javax.net.ssl;
    exports javax.security.auth;
    exports javax.security.auth.callback;
    exports javax.security.auth.login;
    exports javax.security.auth.spi;
    exports javax.security.auth.x500;
    exports javax.security.cert;


    // the service types defined by the APIs in this module

    uses java.lang.System.LoggerFinder;
    uses java.net.ContentHandlerFactory;
    uses java.net.spi.URLStreamHandlerProvider;
    uses java.nio.channels.spi.AsynchronousChannelProvider;
    uses java.nio.channels.spi.SelectorProvider;
    uses java.nio.charset.spi.CharsetProvider;
    uses java.nio.file.spi.FileSystemProvider;
    uses java.nio.file.spi.FileTypeDetector;
    uses java.security.Provider;
    uses java.text.spi.BreakIteratorProvider;
    uses java.text.spi.CollatorProvider;
    uses java.text.spi.DateFormatProvider;
    uses java.text.spi.DateFormatSymbolsProvider;
    uses java.text.spi.DecimalFormatSymbolsProvider;
    uses java.text.spi.NumberFormatProvider;
    uses java.time.chrono.AbstractChronology;
    uses java.time.chrono.Chronology;
    uses java.time.zone.ZoneRulesProvider;
    uses java.util.spi.CalendarDataProvider;
    uses java.util.spi.CalendarNameProvider;
    uses java.util.spi.CurrencyNameProvider;
    uses java.util.spi.LocaleNameProvider;
    uses java.util.spi.ResourceBundleControlProvider;
    uses java.util.spi.ResourceBundleProvider;
    uses java.util.spi.TimeZoneNameProvider;
    uses javax.security.auth.spi.LoginModule;


    // additional qualified exports may be inserted at build time
    // see make/gensrc/GenModuleInfo.gmk

    exports com.sun.security.ntlm to
        java.security.sasl;
    exports jdk.internal.jimage to
        jdk.jlink;
    exports jdk.internal.jimage.decompressor to
        jdk.jlink;
    exports jdk.internal.loader to
        java.instrument,
        jdk.jartool,
        jdk.jlink;
    exports jdk.internal.logger to
        java.logging;
    exports jdk.internal.org.objectweb.asm to
        jdk.jartool,
        jdk.jlink,
        jdk.scripting.nashorn,
        jdk.vm.ci;
    exports jdk.internal.org.objectweb.asm.tree to
        jdk.jlink;
    exports jdk.internal.org.objectweb.asm.util to
        jdk.jlink,
        jdk.scripting.nashorn;
    exports jdk.internal.org.objectweb.asm.tree.analysis to
        jdk.jlink;
    exports jdk.internal.org.objectweb.asm.commons to
        jdk.scripting.nashorn;
    exports jdk.internal.org.objectweb.asm.signature to
        jdk.scripting.nashorn;
<<<<<<< HEAD
    exports jdk.internal.loader to
        java.instrument,
        java.logging;
=======
>>>>>>> b940967e
    exports jdk.internal.math to
        java.desktop;
    exports jdk.internal.module to
        java.instrument,
        java.management,
        jdk.dynalink,
        jdk.jartool,
        jdk.jlink;
    exports jdk.internal.misc to
        java.corba,
        java.desktop,
        java.logging,
        java.management,
        java.naming,
        java.rmi,
        java.security.jgss,
        java.sql,
        java.xml,
        jdk.charsets,
        jdk.compiler,
        jdk.jartool,
        jdk.jlink,
        jdk.net,
        jdk.scripting.nashorn,
        jdk.unsupported,
        jdk.vm.ci;
    exports jdk.internal.perf to
        java.desktop,
        java.management,
        jdk.jvmstat;
    exports jdk.internal.ref to
        java.desktop;
    exports jdk.internal.reflect to
        java.corba,
        java.logging,
        java.sql,
        java.sql.rowset,
        jdk.dynalink,
        jdk.scripting.nashorn,
        jdk.unsupported;
    exports jdk.internal.vm.annotation to
        jdk.unsupported,
        jdk.vm.ci;
    exports jdk.internal.util.jar to
        jdk.jartool;
    exports jdk.internal.vm to
        java.management,
        jdk.jvmstat;
    exports sun.net to
        java.httpclient;
    exports sun.net.ext to
        jdk.net;
    exports sun.net.dns to
        java.security.jgss,
        jdk.naming.dns;
    exports sun.net.util to
        java.desktop,
        jdk.jconsole,
        jdk.naming.dns;
    exports sun.net.www to
        java.desktop,
        jdk.jartool;
    exports sun.net.www.protocol.http to
        java.security.jgss;
    exports sun.nio.ch to
        java.management,
        jdk.crypto.pkcs11,
        jdk.sctp;
    exports sun.nio.cs to
        java.desktop,
        jdk.charsets;
    exports sun.nio.fs to
        jdk.unsupported;
    exports sun.reflect.annotation to
        jdk.compiler;
    exports sun.reflect.generics.reflectiveObjects to
        java.desktop;
    exports sun.reflect.misc to
        java.corba,
        java.desktop,
        java.datatransfer,
        java.management,
        java.rmi,
        java.sql.rowset,
        java.xml,
        java.xml.ws;
    exports sun.security.action to
        java.desktop,
        java.security.jgss,
        jdk.crypto.pkcs11;
    exports sun.security.internal.interfaces to
        jdk.crypto.pkcs11;
    exports sun.security.internal.spec to
        jdk.crypto.pkcs11;
    exports sun.security.jca to
        java.smartcardio,
        java.xml.crypto,
        jdk.crypto.ec,
        jdk.crypto.pkcs11,
        jdk.naming.dns;
    exports sun.security.pkcs to
        jdk.crypto.ec,
        jdk.jartool;
    exports sun.security.provider to
        java.rmi,
        java.security.jgss,
        jdk.crypto.pkcs11,
        jdk.policytool,
        jdk.security.auth;
    exports sun.security.provider.certpath to
        java.naming;
    exports sun.security.rsa to
        jdk.crypto.pkcs11;
    exports sun.security.ssl to
        java.security.jgss;
    exports sun.security.tools to
        jdk.jartool;
    exports sun.security.util to
        java.desktop,
        java.naming,
        java.rmi,
        java.security.jgss,
        java.security.sasl,
        java.smartcardio,
        jdk.crypto.ec,
        jdk.crypto.pkcs11,
        jdk.jartool,
        jdk.policytool,
        jdk.security.auth,
        jdk.security.jgss;
    exports sun.security.x509 to
        jdk.crypto.ec,
        jdk.crypto.pkcs11,
        jdk.jartool,
        jdk.security.auth;
    exports sun.text.resources to
        jdk.localedata;
    exports sun.util.cldr to
        jdk.jlink;
    exports sun.util.locale.provider to
        java.desktop,
        jdk.jlink,
        jdk.localedata;
    exports sun.util.logging to
        java.desktop,
        java.logging,
        java.prefs;
    exports sun.util.resources to
        jdk.localedata;

    // JDK-internal service types
    uses jdk.internal.logger.DefaultLoggerFinder;
    uses sun.security.ssl.ClientKeyExchangeService;
    uses sun.util.spi.CalendarProvider;
    uses sun.util.locale.provider.LocaleDataMetaInfo;
    uses sun.util.resources.LocaleData.CommonResourceBundleProvider;
    uses sun.util.resources.LocaleData.SupplementaryResourceBundleProvider;


    // Built-in service providers that are located via ServiceLoader

    provides java.nio.file.spi.FileSystemProvider with
        jdk.internal.jrtfs.JrtFileSystemProvider;
}<|MERGE_RESOLUTION|>--- conflicted
+++ resolved
@@ -123,6 +123,7 @@
         jdk.jlink;
     exports jdk.internal.loader to
         java.instrument,
+        java.logging,
         jdk.jartool,
         jdk.jlink;
     exports jdk.internal.logger to
@@ -143,12 +144,6 @@
         jdk.scripting.nashorn;
     exports jdk.internal.org.objectweb.asm.signature to
         jdk.scripting.nashorn;
-<<<<<<< HEAD
-    exports jdk.internal.loader to
-        java.instrument,
-        java.logging;
-=======
->>>>>>> b940967e
     exports jdk.internal.math to
         java.desktop;
     exports jdk.internal.module to
