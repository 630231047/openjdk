--- conflicted
+++ resolved
@@ -45,32 +45,6 @@
 class DevPollSelectorImpl
     extends SelectorImpl
 {
-<<<<<<< HEAD
-    // File descriptors used for interrupt
-    private final int fd0;
-    private final int fd1;
-
-    // The poll object
-    private final DevPollArrayWrapper pollWrapper;
-
-    // Maps from file descriptors to keys
-    private final Map<Integer, SelectionKeyImpl> fdToKey;
-
-    // True if this Selector has been closed
-    private boolean closed;
-
-    // Lock for close/cleanup
-    private final Object closeLock = new Object();
-
-    // Lock for interrupt triggering and clearing
-    private final Object interruptLock = new Object();
-    private boolean interruptTriggered;
-
-    /**
-     * Package private constructor called by factory method in
-     * the abstract superclass Selector.
-     */
-=======
     // provides access to /dev/poll driver
     private final DevPollArrayWrapper pollWrapper;
 
@@ -92,7 +66,6 @@
     private boolean interruptTriggered;
 
 
->>>>>>> 6375c236
     DevPollSelectorImpl(SelectorProvider sp) throws IOException {
         super(sp);
         this.pollWrapper = new DevPollArrayWrapper();
@@ -110,11 +83,7 @@
     }
 
     private void ensureOpen() {
-<<<<<<< HEAD
-        if (closed)
-=======
         if (!isOpen())
->>>>>>> 6375c236
             throw new ClosedSelectorException();
     }
 
@@ -122,15 +91,11 @@
     protected int doSelect(long timeout)
         throws IOException
     {
-<<<<<<< HEAD
-        ensureOpen();
-=======
         assert Thread.holdsLock(this);
         boolean blocking = (timeout != 0);
 
         int numEntries;
         processUpdateQueue();
->>>>>>> 6375c236
         processDeregisterQueue();
         try {
             begin(blocking);
@@ -247,20 +212,6 @@
         pollWrapper.close();
         FileDispatcherImpl.closeIntFD(fd0);
         FileDispatcherImpl.closeIntFD(fd1);
-<<<<<<< HEAD
-
-        // Deregister channels
-        Iterator<SelectionKey> i = keys.iterator();
-        while (i.hasNext()) {
-            SelectionKeyImpl ski = (SelectionKeyImpl)i.next();
-            deregister(ski);
-            SelectableChannel selch = ski.channel();
-            if (!selch.isOpen() && !selch.isRegistered())
-                ((SelChImpl)selch).kill();
-            i.remove();
-        }
-=======
->>>>>>> 6375c236
     }
 
     @Override
@@ -288,19 +239,12 @@
     }
 
     @Override
-<<<<<<< HEAD
-    public void putEventOps(SelectionKeyImpl sk, int ops) {
-        ensureOpen();
-        int fd = IOUtil.fdVal(sk.channel.getFD());
-        pollWrapper.setInterest(fd, ops);
-=======
     public void putEventOps(SelectionKeyImpl ski, int events) {
         ensureOpen();
         synchronized (updateLock) {
             updateEvents.addLast(events);   // events first in case adding key fails
             updateKeys.addLast(ski);
         }
->>>>>>> 6375c236
     }
 
     @Override
