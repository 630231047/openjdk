/*
 * Copyright (c) 2014, 2015, Oracle and/or its affiliates. All rights reserved.
 * DO NOT ALTER OR REMOVE COPYRIGHT NOTICES OR THIS FILE HEADER.
 *
 * This code is free software; you can redistribute it and/or modify it
 * under the terms of the GNU General Public License version 2 only, as
 * published by the Free Software Foundation.  Oracle designates this
 * particular file as subject to the "Classpath" exception as provided
 * by Oracle in the LICENSE file that accompanied this code.
 *
 * This code is distributed in the hope that it will be useful, but WITHOUT
 * ANY WARRANTY; without even the implied warranty of MERCHANTABILITY or
 * FITNESS FOR A PARTICULAR PURPOSE.  See the GNU General Public License
 * version 2 for more details (a copy is included in the LICENSE file that
 * accompanied this code).
 *
 * You should have received a copy of the GNU General Public License version
 * 2 along with this work; if not, write to the Free Software Foundation,
 * Inc., 51 Franklin St, Fifth Floor, Boston, MA 02110-1301 USA.
 *
 * Please contact Oracle, 500 Oracle Parkway, Redwood Shores, CA 94065 USA
 * or visit www.oracle.com if you need additional information or have any
 * questions.
 */

package jdk.tools.jimage;

import java.io.File;
import java.io.IOException;
import java.io.PrintWriter;
import java.nio.ByteBuffer;
import java.nio.ByteOrder;
import java.nio.channels.FileChannel;
import java.nio.file.Files;
import static java.nio.file.StandardOpenOption.READ;
import static java.nio.file.StandardOpenOption.WRITE;
import java.util.LinkedList;
import java.util.List;
import jdk.internal.jimage.BasicImageReader;
import jdk.internal.jimage.ImageHeader;
import static jdk.internal.jimage.ImageHeader.MAGIC;
import static jdk.internal.jimage.ImageHeader.MAJOR_VERSION;
import static jdk.internal.jimage.ImageHeader.MINOR_VERSION;
import jdk.internal.jimage.ImageLocation;
import jdk.tools.jlink.internal.ImageResourcesTree;
import jdk.tools.jlink.internal.TaskHelper;
import jdk.tools.jlink.internal.TaskHelper.BadArgs;
import static jdk.tools.jlink.internal.TaskHelper.JIMAGE_BUNDLE;
import jdk.tools.jlink.internal.TaskHelper.Option;
import jdk.tools.jlink.internal.TaskHelper.OptionsHelper;

class JImageTask {

    static final Option<?>[] recognizedOptions = {
        new Option<JImageTask>(true, (task, opt, arg) -> {
            task.options.directory = arg;
        }, "--dir"),
        new Option<JImageTask>(false, (task, opt, arg) -> {
            task.options.fullVersion = true;
        }, true, "--fullversion"),
        new Option<JImageTask>(false, (task, opt, arg) -> {
            task.options.help = true;
        }, "--help"),
        new Option<JImageTask>(true, (task, opt, arg) -> {
            task.options.flags = arg;
        }, "--flags"),
        new Option<JImageTask>(false, (task, opt, arg) -> {
            task.options.verbose = true;
        }, "--verbose"),
        new Option<JImageTask>(false, (task, opt, arg) -> {
            task.options.version = true;
        }, "--version")
    };
    private static final TaskHelper taskHelper
            = new TaskHelper(JIMAGE_BUNDLE);
    private static final OptionsHelper<JImageTask> optionsHelper
            = taskHelper.newOptionsHelper(JImageTask.class, recognizedOptions);

    static class OptionsValues {
        Task task = Task.LIST;
        String directory = ".";
        boolean fullVersion;
        boolean help;
        String flags;
        boolean verbose;
        boolean version;
        List<File> jimages = new LinkedList<>();
    }

    private static final String PROGNAME = "jimage";
    private final OptionsValues options = new OptionsValues();

    enum Task {
        EXTRACT,
        INFO,
        LIST,
        SET,
        VERIFY
    };

    private String pad(String string, int width, boolean justifyRight) {
        int length = string.length();

        if (length == width) {
            return string;
        }

        if (length > width) {
            return string.substring(0, width);
        }

        int padding = width - length;

        StringBuilder sb = new StringBuilder(width);
        if (justifyRight) {
            for (int i = 0; i < padding; i++) {
                sb.append(' ');
            }
        }

        sb.append(string);

        if (!justifyRight) {
            for (int i = 0; i < padding; i++) {
                sb.append(' ');
            }
        }

        return sb.toString();
    }

    private String pad(String string, int width) {
        return pad(string, width, false);
    }

    private String pad(long value, int width) {
        return pad(Long.toString(value), width, true);
    }

    private static final int EXIT_OK = 0;        // No errors.
    private static final int EXIT_ERROR = 1;     // Completed but reported errors.
    private static final int EXIT_CMDERR = 2;    // Bad command-line arguments and/or switches.
    private static final int EXIT_SYSERR = 3;    // System error or resource exhaustion.
    private static final int EXIT_ABNORMAL = 4;  // Terminated abnormally.

    int run(String[] args) {
        if (log == null) {
            setLog(new PrintWriter(System.out));
        }

        if (args.length == 0) {
            log.println(taskHelper.getMessage("main.usage.summary", PROGNAME));
            return EXIT_ABNORMAL;
        }

        try {
            List<String> unhandled = optionsHelper.handleOptions(this, args);
            if(!unhandled.isEmpty()) {
                try {
                    options.task = Enum.valueOf(Task.class, unhandled.get(0).toUpperCase());
                } catch (IllegalArgumentException ex) {
                    throw taskHelper.newBadArgs("err.not.a.task", unhandled.get(0));
                }
                for(int i = 1; i < unhandled.size(); i++) {
                    options.jimages.add(new File(unhandled.get(i)));
                }
            } else {
                throw taskHelper.newBadArgs("err.not.a.task", "<unspecified>");
            }
            if (options.help) {
                optionsHelper.showHelp(PROGNAME);
            }
            if (options.version || options.fullVersion) {
                taskHelper.showVersion(options.fullVersion);
            }
            boolean ok = run();
            return ok ? EXIT_OK : EXIT_ERROR;
        } catch (BadArgs e) {
            taskHelper.reportError(e.key, e.args);
            if (e.showUsage) {
                log.println(taskHelper.getMessage("main.usage.summary", PROGNAME));
            }
            return EXIT_CMDERR;
        } catch (Exception x) {
            x.printStackTrace();
            return EXIT_ABNORMAL;
        } finally {
            log.flush();
        }
    }

<<<<<<< HEAD
    private void recreate() throws Exception, BadArgs {
        File directory = new File(options.directory);
        if (!directory.isDirectory()) {
            throw taskHelper.newBadArgs("err.not.a.dir", directory.getAbsolutePath());
        }
        Path dirPath = directory.toPath();
        if (options.jimages.isEmpty()) {
            throw taskHelper.newBadArgs("err.jimage.not.specified");
        } else if (options.jimages.size() != 1) {
            throw taskHelper.newBadArgs("err.only.one.jimage");
        }

        Path jimage = options.jimages.get(0).toPath();

        if (jimage.toFile().createNewFile()) {
            ImagePluginStack pc = ImagePluginConfiguration.parseConfiguration(taskHelper.
                    getPluginsConfig(null));
            ExtractedImage img = new ExtractedImage(dirPath, pc, log, options.verbose);
            img.recreateJImage(jimage);
        } else {
            throw taskHelper.newBadArgs("err.jimage.already.exists", jimage.getFileName());
        }
    }

    private void title(File file, BasicImageReader reader) {
        log.println("jimage: " + file.getName());
    }

=======
>>>>>>> a5f0f75e
    private void listTitle(File file, BasicImageReader reader) {
        log.println("jimage: " + file);
    }

    private interface JImageAction {
        public void apply(File file, BasicImageReader reader) throws IOException, BadArgs;
    }

    private interface ModuleAction {
         public void apply(BasicImageReader reader,
                 String oldModule, String newModule) throws IOException, BadArgs;
    }

    private interface ResourceAction {
        public void apply(BasicImageReader reader, String name,
                ImageLocation location) throws IOException, BadArgs;
    }

    private void extract(BasicImageReader reader, String name,
            ImageLocation location) throws IOException, BadArgs {
        File directory = new File(options.directory);
        byte[] bytes = reader.getResource(location);
        File resource =  new File(directory, name);
        File parent = resource.getParentFile();

        if (parent.exists()) {
            if (!parent.isDirectory()) {
                throw taskHelper.newBadArgs("err.cannot.create.dir", parent.getAbsolutePath());
            }
        } else if (!parent.mkdirs()) {
            throw taskHelper.newBadArgs("err.cannot.create.dir", parent.getAbsolutePath());
        }

        if (!ImageResourcesTree.isTreeInfoResource(name)) {
            Files.write(resource.toPath(), bytes);
        }
    }

    private static final int OFFSET_WIDTH = 12;
    private static final int SIZE_WIDTH = 10;
    private static final int COMPRESSEDSIZE_WIDTH = 10;

    private String trimModule(String name) {
        int offset = name.indexOf('/', 1);

        if (offset != -1 && offset + 1 < name.length()) {
            return name.substring(offset + 1);
        }

        return name;
    }

    private void print(String name, ImageLocation location) {
        log.print(pad(location.getContentOffset(), OFFSET_WIDTH) + " ");
        log.print(pad(location.getUncompressedSize(), SIZE_WIDTH) + " ");
        log.print(pad(location.getCompressedSize(), COMPRESSEDSIZE_WIDTH) + " ");
        log.println(trimModule(name));
    }

    private void print(BasicImageReader reader, String name) {
        if (options.verbose) {
            print(name, reader.findLocation(name));
        } else {
            log.println("    " + trimModule(name));
        }
    }

    private void info(File file, BasicImageReader reader) throws IOException {
        ImageHeader header = reader.getHeader();

        log.println(" Major Version:  " + header.getMajorVersion());
        log.println(" Minor Version:  " + header.getMinorVersion());
        log.println(" Flags:          " + Integer.toHexString(header.getMinorVersion()));
        log.println(" Resource Count: " + header.getResourceCount());
        log.println(" Table Length:   " + header.getTableLength());
        log.println(" Offsets Size:   " + header.getOffsetsSize());
        log.println(" Redirects Size: " + header.getRedirectSize());
        log.println(" Locations Size: " + header.getLocationsSize());
        log.println(" Strings Size:   " + header.getStringsSize());
        log.println(" Index Size:     " + header.getIndexSize());
    }

    private void listModule(BasicImageReader reader, String oldModule, String newModule) {
        log.println();
        log.println("Module: " + newModule);

        if (options.verbose) {
            log.print(pad("Offset", OFFSET_WIDTH) + " ");
            log.print(pad("Size", SIZE_WIDTH) + " ");
            log.print(pad("Compressed", COMPRESSEDSIZE_WIDTH) + " ");
            log.println("Entry");
        }
    }

    private void list(BasicImageReader reader, String name, ImageLocation location) {
        print(reader, name);
    }

    void set(File file, BasicImageReader reader) throws BadArgs {
        try {
            ImageHeader oldHeader = reader.getHeader();

            int value = 0;
            try {
                value = Integer.valueOf(options.flags);
            } catch (NumberFormatException ex) {
                throw taskHelper.newBadArgs("err.flags.not.int", options.flags);
            }

            ImageHeader newHeader = new ImageHeader(MAGIC, MAJOR_VERSION, MINOR_VERSION,
                    value,
                    oldHeader.getResourceCount(), oldHeader.getTableLength(),
                    oldHeader.getLocationsSize(), oldHeader.getStringsSize());

            ByteBuffer buffer = ByteBuffer.allocate(ImageHeader.getHeaderSize());
            buffer.order(ByteOrder.nativeOrder());
            newHeader.writeTo(buffer);
            buffer.rewind();

            try (FileChannel channel = FileChannel.open(file.toPath(), READ, WRITE)) {
                channel.write(buffer, 0);
            }
        } catch (IOException ex) {
            throw taskHelper.newBadArgs("err.cannot.update.file", file.getName());
        }
    }

     void verify(BasicImageReader reader, String name, ImageLocation location) {
        if (name.endsWith(".class")) {
            byte[] bytes = reader.getResource(location);

            if (bytes == null || bytes.length <= 4 ||
                (bytes[0] & 0xFF) != 0xCA ||
                (bytes[1] & 0xFF) != 0xFE ||
                (bytes[2] & 0xFF) != 0xBA ||
                (bytes[3] & 0xFF) != 0xBE) {
                log.print(" NOT A CLASS: ");
                print(reader, name);
            }
        }
    }

    private void iterate(JImageAction jimageAction,
            ModuleAction moduleAction,
            ResourceAction resourceAction) throws IOException, BadArgs {
        if (options.jimages.isEmpty()) {
            throw taskHelper.newBadArgs("err.no.jimage");
        }

        for (File file : options.jimages) {
            if (!file.exists() || !file.isFile()) {
                throw taskHelper.newBadArgs("err.not.a.jimage", file.getName());
            }

            try (BasicImageReader reader = BasicImageReader.open(file.toPath())) {
                if (jimageAction != null) {
                    jimageAction.apply(file, reader);
                }

                if (resourceAction != null) {
                    String[] entryNames = reader.getEntryNames();
                    String oldModule = "";

                    for (String name : entryNames) {
                        if (!ImageResourcesTree.isTreeInfoResource(name)) {
                            if (moduleAction != null) {
                                int offset = name.indexOf('/', 1);

                                String newModule = offset != -1 ?
                                        name.substring(1, offset) :
                                        "<unknown>";

                                if (!oldModule.equals(newModule)) {
                                    moduleAction.apply(reader, oldModule, newModule);
                                    oldModule = newModule;
                                }
                            }

                            ImageLocation location = reader.findLocation(name);
                            resourceAction.apply(reader, name, location);
                        }
                    }
                }
            }
        }
    }

    private boolean run() throws Exception, BadArgs {
        switch (options.task) {
            case EXTRACT:
                iterate(null, null, this::extract);
                break;
            case INFO:
                iterate(this::info, null, null);
                break;
            case LIST:
                iterate(this::listTitle, this::listModule, this::list);
                break;
            case SET:
                iterate(this::set, null, null);
                break;
            case VERIFY:
                iterate(this::listTitle, null, this::verify);
                break;
            default:
                throw taskHelper.newBadArgs("err.invalid.task", options.task.name()).showUsage(true);
        }
        return true;
    }

    private PrintWriter log;
    void setLog(PrintWriter out) {
        log = out;
        taskHelper.setLog(log);
    }
}<|MERGE_RESOLUTION|>--- conflicted
+++ resolved
@@ -189,37 +189,6 @@
         }
     }
 
-<<<<<<< HEAD
-    private void recreate() throws Exception, BadArgs {
-        File directory = new File(options.directory);
-        if (!directory.isDirectory()) {
-            throw taskHelper.newBadArgs("err.not.a.dir", directory.getAbsolutePath());
-        }
-        Path dirPath = directory.toPath();
-        if (options.jimages.isEmpty()) {
-            throw taskHelper.newBadArgs("err.jimage.not.specified");
-        } else if (options.jimages.size() != 1) {
-            throw taskHelper.newBadArgs("err.only.one.jimage");
-        }
-
-        Path jimage = options.jimages.get(0).toPath();
-
-        if (jimage.toFile().createNewFile()) {
-            ImagePluginStack pc = ImagePluginConfiguration.parseConfiguration(taskHelper.
-                    getPluginsConfig(null));
-            ExtractedImage img = new ExtractedImage(dirPath, pc, log, options.verbose);
-            img.recreateJImage(jimage);
-        } else {
-            throw taskHelper.newBadArgs("err.jimage.already.exists", jimage.getFileName());
-        }
-    }
-
-    private void title(File file, BasicImageReader reader) {
-        log.println("jimage: " + file.getName());
-    }
-
-=======
->>>>>>> a5f0f75e
     private void listTitle(File file, BasicImageReader reader) {
         log.println("jimage: " + file);
     }
