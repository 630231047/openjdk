--- conflicted
+++ resolved
@@ -40,10 +40,7 @@
         jdk.tools.jlink.internal.plugins.ExcludePlugin,
         jdk.tools.jlink.internal.plugins.ExcludeFilesPlugin,
         jdk.tools.jlink.internal.plugins.ExcludeJmodSectionPlugin,
-<<<<<<< HEAD
-=======
         jdk.tools.jlink.internal.plugins.LegalNoticeFilePlugin,
->>>>>>> b2f14b78
         jdk.tools.jlink.internal.plugins.SystemModulesPlugin,
         jdk.tools.jlink.internal.plugins.StripNativeCommandsPlugin,
         jdk.tools.jlink.internal.plugins.OrderResourcesPlugin,
