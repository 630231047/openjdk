/*
 * Copyright (c) 2014, 2017, Oracle and/or its affiliates. All rights reserved.
 * DO NOT ALTER OR REMOVE COPYRIGHT NOTICES OR THIS FILE HEADER.
 *
 * This code is free software; you can redistribute it and/or modify it
 * under the terms of the GNU General Public License version 2 only, as
 * published by the Free Software Foundation.
 *
 * This code is distributed in the hope that it will be useful, but WITHOUT
 * ANY WARRANTY; without even the implied warranty of MERCHANTABILITY or
 * FITNESS FOR A PARTICULAR PURPOSE.  See the GNU General Public License
 * version 2 for more details (a copy is included in the LICENSE file that
 * accompanied this code).
 *
 * You should have received a copy of the GNU General Public License version
 * 2 along with this work; if not, write to the Free Software Foundation,
 * Inc., 51 Franklin St, Fifth Floor, Boston, MA 02110-1301 USA.
 *
 * Please contact Oracle, 500 Oracle Parkway, Redwood Shores, CA 94065 USA
 * or visit www.oracle.com if you need additional information or have any
 * questions.
 *
 */

#ifndef SHARE_VM_CLASSFILE_CLASSLOADEREXT_HPP
#define SHARE_VM_CLASSFILE_CLASSLOADEREXT_HPP

#include "classfile/classLoader.hpp"
#include "utilities/macros.hpp"

CDS_ONLY(class SharedPathsMiscInfoExt;)
CDS_ONLY(class ClassListParser;)

class ClassLoaderExt: public ClassLoader { // AllStatic
public:
  enum SomeConstants {
    max_classpath_index = 0x7fff
  };
  // ClassLoaderExt::Context --
  //
  // This is used by DumpSharedSpaces only - it enforces the same classloader
  // delegation model as would be in run-time. I.e.,
  // + classes defined by the NULL class loader cannot load classes in the PLATFORM or APP paths.
  // + classes defined by the PLATFORM class loader cannot load classes in the APP paths.
  class Context {
    static Thread* _dump_thread;
    const char* _class_name;
    const char* _file_name;
  public:
    const char* class_name() {
      return _class_name;
    }
    const char* file_name() {
      return _file_name;
    }

    Context(const char* class_name, const char* file_name, TRAPS) {
      _class_name = class_name;
      _file_name = file_name;
#if INCLUDE_CDS
      if (!DumpSharedSpaces && !UseSharedSpaces) {
        // Must not modify _app_paths_start_index if we're not using CDS.
        assert(_app_paths_start_index == ClassLoaderExt::max_classpath_index, "must be");
      }
#endif
    }

    bool check(const ClassFileStream* stream, const int classpath_index) {
      CDS_ONLY(return ClassLoaderExt::check(this, stream, classpath_index);)
      NOT_CDS(return true;)
    }

    bool should_verify(int classpath_index) {
      CDS_ONLY(return (classpath_index >= _app_paths_start_index);)
      NOT_CDS(return false;)
    }

    void record_result(Symbol* class_name,
                       const s2 classpath_index,
<<<<<<< HEAD
                       InstanceKlass* result, TRAPS) {
#if INCLUDE_CDS
      assert(DumpSharedSpaces, "Sanity");
      oop loader = result->class_loader();
      s2 classloader_type = ClassLoader::BOOT_LOADER;
      if (SystemDictionary::is_system_class_loader(loader)) {
        classloader_type = ClassLoader::APP_LOADER;
        ClassLoaderExt::set_has_app_classes();
      } else if (SystemDictionary::is_platform_class_loader(loader)) {
        classloader_type = ClassLoader::PLATFORM_LOADER;
        ClassLoaderExt::set_has_platform_classes();
      }
      result->set_shared_classpath_index(classpath_index);
      result->set_class_loader_type(classloader_type);
=======
                       InstanceKlass* result,
                       TRAPS) {
#if INCLUDE_CDS
      ClassLoaderExt::record_result(this, class_name, classpath_index, result, THREAD);
>>>>>>> 24570d7f
#endif
    }

<<<<<<< HEAD
  static void append_boot_classpath(ClassPathEntry* new_entry) {
=======
    ~Context() {
#if INCLUDE_CDS
      if (!DumpSharedSpaces && !UseSharedSpaces) {
        // Must not modify app_paths_start_index if we're not using CDS.
        assert(_app_paths_start_index == ClassLoaderExt::max_classpath_index, "must be");
      }
#endif
    }
  }; // end ClassLoaderExt::Context

private:
#if INCLUDE_CDS
  static char* get_class_path_attr(const char* jar_path, char* manifest, jint manifest_size);
  static void setup_app_search_path(); // Only when -Xshare:dump
  static SharedPathsMiscInfoExt* shared_paths_misc_info() {
    return (SharedPathsMiscInfoExt*)_shared_paths_misc_info;
  }
  static jshort _app_paths_start_index; // index of first app JAR in shared classpath entry table
  static bool _has_app_classes;
  static bool _has_platform_classes;
#endif

public:
  CDS_ONLY(static void process_jar_manifest(ClassPathEntry* entry, bool check_for_duplicates);)

  // Called by JVMTI code to add boot classpath
  static void append_boot_classpath(ClassPathEntry* new_entry) {
#if INCLUDE_CDS
    if (UseAppCDS) {
      warning("UseAppCDS is disabled because bootstrap classpath has been appended");
      UseAppCDS = false;
    }
#endif
>>>>>>> 24570d7f
    ClassLoader::add_to_boot_append_entries(new_entry);
  }

  static void setup_search_paths() NOT_CDS_RETURN;

#if INCLUDE_CDS
private:
  static char* read_manifest(ClassPathEntry* entry, jint *manifest_size, bool clean_text, TRAPS);
  static ClassPathEntry* find_classpath_entry_from_cache(const char* path, TRAPS);

public:
  static char* read_manifest(ClassPathEntry* entry, jint *manifest_size, TRAPS) {
    // Remove all the new-line continuations (which wrap long lines at 72 characters, see
    // http://docs.oracle.com/javase/6/docs/technotes/guides/jar/jar.html#JAR%20Manifest), so
    // that the manifest is easier to parse.
    return read_manifest(entry, manifest_size, true, THREAD);
  }
  static char* read_raw_manifest(ClassPathEntry* entry, jint *manifest_size, TRAPS) {
    // Do not remove new-line continuations, so we can easily pass it as an argument to
    // java.util.jar.Manifest.getManifest() at run-time.
    return read_manifest(entry, manifest_size, false, THREAD);
  }

  static void finalize_shared_paths_misc_info();

  static jshort app_paths_start_index() { return _app_paths_start_index; }

  static void init_paths_start_index(jshort app_start) {
    _app_paths_start_index = app_start;
  }

  static bool is_boot_classpath(int classpath_index) {
    return classpath_index < _app_paths_start_index;
  }

  static bool has_platform_or_app_classes() {
    return _has_app_classes || _has_platform_classes;
  }

  static bool check(class ClassLoaderExt::Context *context,
                    const ClassFileStream* stream,
                    const int classpath_index);

  static void record_result(class ClassLoaderExt::Context *context,
                            Symbol* class_name,
                            const s2 classpath_index,
                            InstanceKlass* result, TRAPS);
  static InstanceKlass* load_class(Symbol* h_name, const char* path, TRAPS);
  static Klass* load_one_class(ClassListParser* parser, TRAPS);
  static void set_has_app_classes() {
    _has_app_classes = true;
  }
  static void set_has_platform_classes() {
    _has_platform_classes = true;
  }
  static void process_jar_manifest(ClassPathEntry* entry, bool check_for_duplicates) {}
#endif
};

#endif // SHARE_VM_CLASSFILE_CLASSLOADEREXT_HPP<|MERGE_RESOLUTION|>--- conflicted
+++ resolved
@@ -77,33 +77,13 @@
 
     void record_result(Symbol* class_name,
                        const s2 classpath_index,
-<<<<<<< HEAD
-                       InstanceKlass* result, TRAPS) {
-#if INCLUDE_CDS
-      assert(DumpSharedSpaces, "Sanity");
-      oop loader = result->class_loader();
-      s2 classloader_type = ClassLoader::BOOT_LOADER;
-      if (SystemDictionary::is_system_class_loader(loader)) {
-        classloader_type = ClassLoader::APP_LOADER;
-        ClassLoaderExt::set_has_app_classes();
-      } else if (SystemDictionary::is_platform_class_loader(loader)) {
-        classloader_type = ClassLoader::PLATFORM_LOADER;
-        ClassLoaderExt::set_has_platform_classes();
-      }
-      result->set_shared_classpath_index(classpath_index);
-      result->set_class_loader_type(classloader_type);
-=======
                        InstanceKlass* result,
                        TRAPS) {
 #if INCLUDE_CDS
       ClassLoaderExt::record_result(this, class_name, classpath_index, result, THREAD);
->>>>>>> 24570d7f
 #endif
     }
 
-<<<<<<< HEAD
-  static void append_boot_classpath(ClassPathEntry* new_entry) {
-=======
     ~Context() {
 #if INCLUDE_CDS
       if (!DumpSharedSpaces && !UseSharedSpaces) {
@@ -137,7 +117,6 @@
       UseAppCDS = false;
     }
 #endif
->>>>>>> 24570d7f
     ClassLoader::add_to_boot_append_entries(new_entry);
   }
 
@@ -193,7 +172,6 @@
   static void set_has_platform_classes() {
     _has_platform_classes = true;
   }
-  static void process_jar_manifest(ClassPathEntry* entry, bool check_for_duplicates) {}
 #endif
 };
 
