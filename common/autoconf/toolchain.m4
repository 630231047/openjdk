--- conflicted
+++ resolved
@@ -226,18 +226,6 @@
                     ],
                     [])
 
-<<<<<<< HEAD
-if test "x$SYS_ROOT" != "x/" ; then
-    CFLAGS="--sysroot=$SYS_ROOT $CFLAGS"
-    CXXFLAGS="--sysroot=$SYS_ROOT $CXXFLAGS"
-    OBJCFLAGS="--sysroot=$SYS_ROOT $OBJCFLAGS"
-    OBJCXXFLAGS="--sysroot=$SYS_ROOT $OBJCFLAGS"
-    CPPFLAGS="--sysroot=$SYS_ROOT $CPPFLAGS"
-    LDFLAGS="--sysroot=$SYS_ROOT $LDFLAGS"
-fi
-
-=======
->>>>>>> 00a1d22a
 # Store the CFLAGS etal passed to the configure script.
 ORG_CFLAGS="$CFLAGS"
 ORG_CXXFLAGS="$CXXFLAGS"
@@ -1030,26 +1018,6 @@
     fi
 fi
 
-<<<<<<< HEAD
-# Adjust flags according to debug level.
-case $DEBUG_LEVEL in
-      fastdebug )
-              CFLAGS="$CFLAGS $D_FLAG"
-              JAVAC_FLAGS="$JAVAC_FLAGS -g"
-              ;;
-      slowdebug )
-              CFLAGS="$CFLAGS $D_FLAG"
-	      C_O_FLAG_HI="$C_O_FLAG_NONE"
-	      C_O_FLAG_NORM="$C_O_FLAG_NONE"
-	      CXX_O_FLAG_HI="$CXX_O_FLAG_NONE"
-	      CXX_O_FLAG_NORM="$CXX_O_FLAG_NONE"
-              JAVAC_FLAGS="$JAVAC_FLAGS -g"
-              ;;
-esac
-
-
-=======
->>>>>>> 00a1d22a
 AC_SUBST(CFLAGS_JDKLIB)
 AC_SUBST(CFLAGS_JDKEXE)
 
