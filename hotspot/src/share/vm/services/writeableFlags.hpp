/*
 * Copyright (c) 2015, Oracle and/or its affiliates. All rights reserved.
 * DO NOT ALTER OR REMOVE COPYRIGHT NOTICES OR THIS FILE HEADER.
 *
 * This code is free software; you can redistribute it and/or modify it
 * under the terms of the GNU General Public License version 2 only, as
 * published by the Free Software Foundation.
 *
 * This code is distributed in the hope that it will be useful, but WITHOUT
 * ANY WARRANTY; without even the implied warranty of MERCHANTABILITY or
 * FITNESS FOR A PARTICULAR PURPOSE.  See the GNU General Public License
 * version 2 for more details (a copy is included in the LICENSE file that
 * accompanied this code).
 *
 * You should have received a copy of the GNU General Public License version
 * 2 along with this work; if not, write to the Free Software Foundation,
 * Inc., 51 Franklin St, Fifth Floor, Boston, MA 02110-1301 USA.
 *
 * Please contact Oracle, 500 Oracle Parkway, Redwood Shores, CA 94065 USA
 * or visit www.oracle.com if you need additional information or have any
 * questions.
 *
 */

#ifndef SHARE_VM_SERVICES_WRITEABLEFLAG_HPP
#define SHARE_VM_SERVICES_WRITEABLEFLAG_HPP

class WriteableFlags : AllStatic {
private:
  // a writeable flag setter accepting either 'jvalue' or 'char *' values
  static Flag::Error set_flag(const char* name, const void* value, Flag::Error(*setter)(Flag*, const void*, Flag::Flags, FormatBuffer<80>&), Flag::Flags origin, FormatBuffer<80>& err_msg);
  // a writeable flag setter accepting 'char *' values
  static Flag::Error set_flag_from_char(Flag* f, const void* value, Flag::Flags origin, FormatBuffer<80>& err_msg);
  // a writeable flag setter accepting 'jvalue' values
  static Flag::Error set_flag_from_jvalue(Flag* f, const void* value, Flag::Flags origin, FormatBuffer<80>& err_msg);

  // set a boolean global flag
<<<<<<< HEAD
  static int set_bool_flag(const char* name, const char* value, Flag::Flags origin, FormatBuffer<80>& err_msg);
  // set a int global flag
  static int set_int_flag(const char* name, const char* value, Flag::Flags origin, FormatBuffer<80>& err_msg);
  // set a uint global flag
  static int set_uint_flag(const char* name, const char* value, Flag::Flags origin, FormatBuffer<80>& err_msg);
=======
  static Flag::Error set_bool_flag(const char* name, const char* value, Flag::Flags origin, FormatBuffer<80>& err_msg);
  // set a int global flag
  static Flag::Error set_int_flag(const char* name, const char* value, Flag::Flags origin, FormatBuffer<80>& err_msg);
  // set a uint global flag
  static Flag::Error set_uint_flag(const char* name, const char* value, Flag::Flags origin, FormatBuffer<80>& err_msg);
>>>>>>> a6148f3b
  // set a intx global flag
  static Flag::Error set_intx_flag(const char* name, const char* value, Flag::Flags origin, FormatBuffer<80>& err_msg);
  // set a uintx global flag
  static Flag::Error set_uintx_flag(const char* name, const char* value, Flag::Flags origin, FormatBuffer<80>& err_msg);
  // set a uint64_t global flag
  static Flag::Error set_uint64_t_flag(const char* name, const char* value, Flag::Flags origin, FormatBuffer<80>& err_msg);
  // set a size_t global flag using value from AttachOperation
  static Flag::Error set_size_t_flag(const char* name, const char* value, Flag::Flags origin, FormatBuffer<80>& err_msg);
  // set a boolean global flag
<<<<<<< HEAD
  static int set_bool_flag(const char* name, bool value, Flag::Flags origin, FormatBuffer<80>& err_msg);
  // set a int global flag
  static int set_int_flag(const char* name, int value, Flag::Flags origin, FormatBuffer<80>& err_msg);
  // set a uint global flag
  static int set_uint_flag(const char* name, uint value, Flag::Flags origin, FormatBuffer<80>& err_msg);
=======
  static Flag::Error set_bool_flag(const char* name, bool value, Flag::Flags origin, FormatBuffer<80>& err_msg);
  // set a int global flag
  static Flag::Error set_int_flag(const char* name, int value, Flag::Flags origin, FormatBuffer<80>& err_msg);
  // set a uint global flag
  static Flag::Error set_uint_flag(const char* name, uint value, Flag::Flags origin, FormatBuffer<80>& err_msg);
>>>>>>> a6148f3b
  // set a intx global flag
  static Flag::Error set_intx_flag(const char* name, intx value, Flag::Flags origin, FormatBuffer<80>& err_msg);
  // set a uintx global flag
  static Flag::Error set_uintx_flag(const char* name, uintx value, Flag::Flags origin, FormatBuffer<80>& err_msg);
  // set a uint64_t global flag
  static Flag::Error set_uint64_t_flag(const char* name, uint64_t value, Flag::Flags origin, FormatBuffer<80>& err_msg);
  // set a size_t global flag using value from AttachOperation
  static Flag::Error set_size_t_flag(const char* name, size_t value, Flag::Flags origin, FormatBuffer<80>& err_msg);
  // set a string global flag
  static Flag::Error set_ccstr_flag(const char* name, const char* value, Flag::Flags origin, FormatBuffer<80>& err_msg);

public:
  /* sets a writeable flag to the provided value
   *
   * - return status is one of the WriteableFlags::err enum values
   * - an eventual error message will be generated to the provided err_msg buffer
   */
  static Flag::Error set_flag(const char* flag_name, const char* flag_value, Flag::Flags origin, FormatBuffer<80>& err_msg);

  /* sets a writeable flag to the provided value
   *
   * - return status is one of the WriteableFlags::err enum values
   * - an eventual error message will be generated to the provided err_msg buffer
   */
  static Flag::Error set_flag(const char* flag_name, jvalue flag_value, Flag::Flags origin, FormatBuffer<80>& err_msg);
};

#endif /* SHARE_VM_SERVICES_WRITEABLEFLAG_HPP */<|MERGE_RESOLUTION|>--- conflicted
+++ resolved
@@ -35,19 +35,11 @@
   static Flag::Error set_flag_from_jvalue(Flag* f, const void* value, Flag::Flags origin, FormatBuffer<80>& err_msg);
 
   // set a boolean global flag
-<<<<<<< HEAD
-  static int set_bool_flag(const char* name, const char* value, Flag::Flags origin, FormatBuffer<80>& err_msg);
-  // set a int global flag
-  static int set_int_flag(const char* name, const char* value, Flag::Flags origin, FormatBuffer<80>& err_msg);
-  // set a uint global flag
-  static int set_uint_flag(const char* name, const char* value, Flag::Flags origin, FormatBuffer<80>& err_msg);
-=======
   static Flag::Error set_bool_flag(const char* name, const char* value, Flag::Flags origin, FormatBuffer<80>& err_msg);
   // set a int global flag
   static Flag::Error set_int_flag(const char* name, const char* value, Flag::Flags origin, FormatBuffer<80>& err_msg);
   // set a uint global flag
   static Flag::Error set_uint_flag(const char* name, const char* value, Flag::Flags origin, FormatBuffer<80>& err_msg);
->>>>>>> a6148f3b
   // set a intx global flag
   static Flag::Error set_intx_flag(const char* name, const char* value, Flag::Flags origin, FormatBuffer<80>& err_msg);
   // set a uintx global flag
@@ -57,19 +49,11 @@
   // set a size_t global flag using value from AttachOperation
   static Flag::Error set_size_t_flag(const char* name, const char* value, Flag::Flags origin, FormatBuffer<80>& err_msg);
   // set a boolean global flag
-<<<<<<< HEAD
-  static int set_bool_flag(const char* name, bool value, Flag::Flags origin, FormatBuffer<80>& err_msg);
-  // set a int global flag
-  static int set_int_flag(const char* name, int value, Flag::Flags origin, FormatBuffer<80>& err_msg);
-  // set a uint global flag
-  static int set_uint_flag(const char* name, uint value, Flag::Flags origin, FormatBuffer<80>& err_msg);
-=======
   static Flag::Error set_bool_flag(const char* name, bool value, Flag::Flags origin, FormatBuffer<80>& err_msg);
   // set a int global flag
   static Flag::Error set_int_flag(const char* name, int value, Flag::Flags origin, FormatBuffer<80>& err_msg);
   // set a uint global flag
   static Flag::Error set_uint_flag(const char* name, uint value, Flag::Flags origin, FormatBuffer<80>& err_msg);
->>>>>>> a6148f3b
   // set a intx global flag
   static Flag::Error set_intx_flag(const char* name, intx value, Flag::Flags origin, FormatBuffer<80>& err_msg);
   // set a uintx global flag
