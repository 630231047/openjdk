/*
 * Copyright (c) 2012, 2015, Oracle and/or its affiliates. All rights reserved.
 * DO NOT ALTER OR REMOVE COPYRIGHT NOTICES OR THIS FILE HEADER.
 *
 * This code is free software; you can redistribute it and/or modify it
 * under the terms of the GNU General Public License version 2 only, as
 * published by the Free Software Foundation.
 *
 * This code is distributed in the hope that it will be useful, but WITHOUT
 * ANY WARRANTY; without even the implied warranty of MERCHANTABILITY or
 * FITNESS FOR A PARTICULAR PURPOSE.  See the GNU General Public License
 * version 2 for more details (a copy is included in the LICENSE file that
 * accompanied this code).
 *
 * You should have received a copy of the GNU General Public License version
 * 2 along with this work; if not, write to the Free Software Foundation,
 * Inc., 51 Franklin St, Fifth Floor, Boston, MA 02110-1301 USA.
 *
 * Please contact Oracle, 500 Oracle Parkway, Redwood Shores, CA 94065 USA
 * or visit www.oracle.com if you need additional information or have any
 * questions.
 */
package org.graalvm.compiler.hotspot.replacements;

import static org.graalvm.compiler.hotspot.replacements.HotSpotReplacementsUtil.arrayBaseOffset;

import java.util.zip.CRC32;

import org.graalvm.compiler.api.replacements.ClassSubstitution;
import org.graalvm.compiler.api.replacements.Fold;
import org.graalvm.compiler.api.replacements.Fold.InjectedParameter;
import org.graalvm.compiler.api.replacements.MethodSubstitution;
import org.graalvm.compiler.core.common.spi.ForeignCallDescriptor;
import org.graalvm.compiler.graph.Node.ConstantNodeParameter;
import org.graalvm.compiler.graph.Node.NodeIntrinsic;
import org.graalvm.compiler.hotspot.GraalHotSpotVMConfig;
import org.graalvm.compiler.hotspot.nodes.ComputeObjectAddressNode;
import org.graalvm.compiler.hotspot.nodes.GraalHotSpotVMConfigNode;
import org.graalvm.compiler.nodes.extended.ForeignCallNode;
import org.graalvm.compiler.word.Word;

import jdk.vm.ci.meta.JavaKind;

// JaCoCo Exclude

/**
 * Substitutions for {@link CRC32}.
 */
@ClassSubstitution(CRC32.class)
public class CRC32Substitutions {

    /**
     * Gets the address of {@code StubRoutines::x86::_crc_table} in {@code stubRoutines_x86.hpp}.
     */
    @Fold
    static long crcTableAddress(@InjectedParameter GraalHotSpotVMConfig config) {
        return config.crcTableAddress;
    }

<<<<<<< HEAD
=======
    /**
     * Removed in 9.
     */
>>>>>>> b3fbf98d
    @MethodSubstitution(optional = true)
    static int update(int crc, int b) {
        final long crcTableRawAddress = GraalHotSpotVMConfigNode.crcTableAddress();

        int c = ~crc;
        int index = (b ^ c) & 0xFF;
        int offset = index << 2;
        int result = Word.unsigned(crcTableRawAddress).readInt(offset);
        result = result ^ (c >>> 8);
        return ~result;
    }

<<<<<<< HEAD
=======
    /**
     * Removed in 9.
     */
>>>>>>> b3fbf98d
    @MethodSubstitution(optional = true)
    static int updateBytes(int crc, byte[] buf, int off, int len) {
        Word bufAddr = Word.unsigned(ComputeObjectAddressNode.get(buf, arrayBaseOffset(JavaKind.Byte) + off));
        return updateBytesCRC32(UPDATE_BYTES_CRC32, crc, bufAddr, len);
    }

    /**
     * @since 9
     */
    @MethodSubstitution(optional = true)
    static int updateBytes0(int crc, byte[] buf, int off, int len) {
        Word bufAddr = Word.unsigned(ComputeObjectAddressNode.get(buf, arrayBaseOffset(JavaKind.Byte) + off));
        return updateBytesCRC32(UPDATE_BYTES_CRC32, crc, bufAddr, len);
    }

<<<<<<< HEAD
=======
    /**
     * Removed in 9.
     */
>>>>>>> b3fbf98d
    @MethodSubstitution(optional = true)
    static int updateByteBuffer(int crc, long addr, int off, int len) {
        Word bufAddr = Word.unsigned(addr).add(off);
        return updateBytesCRC32(UPDATE_BYTES_CRC32, crc, bufAddr, len);
    }

    /**
     * @since 9
     */
    @MethodSubstitution(optional = true)
    static int updateByteBuffer0(int crc, long addr, int off, int len) {
        Word bufAddr = Word.unsigned(addr).add(off);
        return updateBytesCRC32(UPDATE_BYTES_CRC32, crc, bufAddr, len);
    }

    public static final ForeignCallDescriptor UPDATE_BYTES_CRC32 = new ForeignCallDescriptor("updateBytesCRC32", int.class, int.class, Word.class, int.class);

    @NodeIntrinsic(ForeignCallNode.class)
    public static native int updateBytesCRC32(@ConstantNodeParameter ForeignCallDescriptor descriptor, int crc, Word buf, int length);
}<|MERGE_RESOLUTION|>--- conflicted
+++ resolved
@@ -57,12 +57,9 @@
         return config.crcTableAddress;
     }
 
-<<<<<<< HEAD
-=======
     /**
      * Removed in 9.
      */
->>>>>>> b3fbf98d
     @MethodSubstitution(optional = true)
     static int update(int crc, int b) {
         final long crcTableRawAddress = GraalHotSpotVMConfigNode.crcTableAddress();
@@ -75,12 +72,9 @@
         return ~result;
     }
 
-<<<<<<< HEAD
-=======
     /**
      * Removed in 9.
      */
->>>>>>> b3fbf98d
     @MethodSubstitution(optional = true)
     static int updateBytes(int crc, byte[] buf, int off, int len) {
         Word bufAddr = Word.unsigned(ComputeObjectAddressNode.get(buf, arrayBaseOffset(JavaKind.Byte) + off));
@@ -96,12 +90,9 @@
         return updateBytesCRC32(UPDATE_BYTES_CRC32, crc, bufAddr, len);
     }
 
-<<<<<<< HEAD
-=======
     /**
      * Removed in 9.
      */
->>>>>>> b3fbf98d
     @MethodSubstitution(optional = true)
     static int updateByteBuffer(int crc, long addr, int off, int len) {
         Word bufAddr = Word.unsigned(addr).add(off);
