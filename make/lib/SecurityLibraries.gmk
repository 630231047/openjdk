<<<<<<< HEAD
#
# Copyright (c) 2011, 2014, Oracle and/or its affiliates. All rights reserved.
=======
# Copyright (c) 2011, 2013, Oracle and/or its affiliates. All rights reserved.
>>>>>>> 62853f49
# DO NOT ALTER OR REMOVE COPYRIGHT NOTICES OR THIS FILE HEADER.
#
# This code is free software; you can redistribute it and/or modify it
# under the terms of the GNU General Public License version 2 only, as
# published by the Free Software Foundation.  Oracle designates this
# particular file as subject to the "Classpath" exception as provided
# by Oracle in the LICENSE file that accompanied this code.
#
# This code is distributed in the hope that it will be useful, but WITHOUT
# ANY WARRANTY; without even the implied warranty of MERCHANTABILITY or
# FITNESS FOR A PARTICULAR PURPOSE.  See the GNU General Public License
# version 2 for more details (a copy is included in the LICENSE file that
# accompanied this code).
#
# You should have received a copy of the GNU General Public License version
# 2 along with this work; if not, write to the Free Software Foundation,
# Inc., 51 Franklin St, Fifth Floor, Boston, MA 02110-1301 USA.
#
# Please contact Oracle, 500 Oracle Parkway, Redwood Shores, CA 94065 USA
# or visit www.oracle.com if you need additional information or have any
# questions.
#

ifeq ($(SHUFFLED), true)
  LIBJAAS_SRC := $(JDK_TOPDIR)/$(SRC_SUBDIR)/jdk.security.auth/$(OPENJDK_TARGET_OS_API_DIR)/native/libjaas
else
  LIBJAAS_SRC := $(JDK_TOPDIR)/src/$(OPENJDK_TARGET_OS_API_DIR)/native/com/sun/security/auth/module
endif

LIBJAAS_MAPFILE :=
ifneq ($(OPENJDK_TARGET_OS), solaris)
  LIBJAAS_EXCLUDE_FILES := Solaris.c
else
  # only on solaris...wonder why
  LIBJAAS_MAPFILE := $(JDK_TOPDIR)/make/mapfiles/libjaas/mapfile-vers
endif

LIBJAAS_NAME := jaas_unix
ifeq ($(OPENJDK_TARGET_OS), windows)
  LIBJAAS_NAME := jaas_nt
endif

$(eval $(call SetupNativeCompilation,BUILD_LIBJAAS, \
    LIBRARY := $(LIBJAAS_NAME), \
    OUTPUT_DIR := $(INSTALL_LIBRARIES_HERE), \
    SRC := $(LIBJAAS_SRC), \
    LANG := C, \
    OPTIMIZATION := LOW, \
    CFLAGS := $(CFLAGS_JDKLIB) -I$(JDK_OUTPUTDIR)/gensrc_headers/jdk.security.auth, \
    MAPFILE := $(LIBJAAS_MAPFILE), \
    LDFLAGS := $(filter-out -ljava, $(LDFLAGS_JDKLIB)) \
        $(call SET_SHARED_LIBRARY_ORIGIN), \
    LDFLAGS_windows := netapi32.lib user32.lib mpr.lib advapi32.lib, \
    LDFLAGS_SUFFIX_windows := $(LDFLAGS_JDKLIB_SUFFIX), \
    LDFLAGS_SUFFIX_solaris := -lc, \
    EXCLUDE_FILES := $(LIBJAAS_EXCLUDE_FILES), \
    VERSIONINFO_RESOURCE := $(GLOBAL_VERSION_INFO_RESOURCE), \
    RC_FLAGS := $(RC_FLAGS) \
        -D "JDK_FNAME=$(LIBJAAS_NAME).dll" \
        -D "JDK_INTERNAL_NAME=$(LIBJAAS_NAME)" \
        -D "JDK_FTYPE=0x2L", \
    OBJECT_DIR := $(JDK_OUTPUTDIR)/objs/libjaas, \
    DEBUG_SYMBOLS := $(DEBUG_ALL_BINARIES)))

$(BUILD_LIBJAAS): $(BUILD_LIBJAVA)

SECURITY_JAAS_LIBRARIES += $(BUILD_LIBJAAS)

##########################################################################################

ifeq ($(SHUFFLED), true)
  LIBJ2PCSC_SRC := $(JDK_TOPDIR)/$(SRC_SUBDIR)/java.smartcardio/share/native/libj2pcsc \
      $(JDK_TOPDIR)/$(SRC_SUBDIR)/java.smartcardio/$(OPENJDK_TARGET_OS_API_DIR)/native/libj2pcsc
  LIBJ2PCSC_CPPFLAGS := $(addprefix -I,$(LIBJ2PCSC_SRC)) \
      -I$(JDK_TOPDIR)/$(SRC_SUBDIR)/java.smartcardio/$(OPENJDK_TARGET_OS_API_DIR)/native/libj2pcsc/MUSCLE \
      -I$(JDK_OUTPUTDIR)/gensrc_headers/java.smartcardio
else
  LIBJ2PCSC_SRC := $(JDK_TOPDIR)/src/share/native/sun/security/smartcardio \
      $(JDK_TOPDIR)/src/$(OPENJDK_TARGET_OS_API_DIR)/native/sun/security/smartcardio
  LIBJ2PCSC_CPPFLAGS := $(addprefix -I,$(LIBJ2PCSC_SRC)) \
      -I$(JDK_TOPDIR)/src/$(OPENJDK_TARGET_OS_API_DIR)/native/sun/security/smartcardio/MUSCLE
endif

$(eval $(call SetupNativeCompilation,BUILD_LIBJ2PCSC, \
    LIBRARY := j2pcsc, \
    OUTPUT_DIR := $(INSTALL_LIBRARIES_HERE), \
    SRC := $(LIBJ2PCSC_SRC), \
    LANG := C, \
    CFLAGS_posix := -D__sun_jdk, \
    OPTIMIZATION := LOW, \
    CFLAGS := $(CFLAGS_JDKLIB) $(LIBJ2PCSC_CPPFLAGS), \
    MAPFILE := $(JDK_TOPDIR)/make/mapfiles/libj2pcsc/mapfile-vers, \
    LDFLAGS := $(LDFLAGS_JDKLIB) \
        $(call SET_SHARED_LIBRARY_ORIGIN), \
    LDFLAGS_SUFFIX_posix := $(LIBDL), \
    LDFLAGS_SUFFIX_windows := winscard.lib, \
    LDFLAGS_SUFFIX_solaris := -lc, \
    VERSIONINFO_RESOURCE := $(GLOBAL_VERSION_INFO_RESOURCE), \
    RC_FLAGS := $(RC_FLAGS) \
        -D "JDK_FNAME=j2pcsc.dll" \
        -D "JDK_INTERNAL_NAME=j2pcsc" \
        -D "JDK_FTYPE=0x2L", \
    OBJECT_DIR := $(JDK_OUTPUTDIR)/objs/libj2pcsc, \
    DEBUG_SYMBOLS := $(DEBUG_ALL_BINARIES)))

SECURITY_SMARTCARDIO_LIBRARIES += $(BUILD_LIBJ2PCSC)

##########################################################################################

ifneq ($(OPENJDK_TARGET_OS), windows)

  ifeq ($(SHUFFLED), true)
    LIBJ2GSS_SRC := $(JDK_TOPDIR)/$(SRC_SUBDIR)/java.security.jgss/share/native/libj2gss \
        $(JDK_TOPDIR)/$(SRC_SUBDIR)/java.security.jgss/$(OPENJDK_TARGET_OS_API_DIR)/native/libj2gss
  else
    LIBJ2GSS_SRC := $(JDK_TOPDIR)/src/share/native/sun/security/jgss/wrapper \
        $(JDK_TOPDIR)/src/$(OPENJDK_TARGET_OS_API_DIR)/native/sun/security/jgss/wrapper
  endif

  $(eval $(call SetupNativeCompilation,BUILD_LIBJ2GSS, \
      LIBRARY := j2gss, \
      OUTPUT_DIR := $(INSTALL_LIBRARIES_HERE), \
      SRC := $(LIBJ2GSS_SRC), \
      LANG := C, \
      OPTIMIZATION := LOW, \
      CFLAGS := $(CFLAGS_JDKLIB) $(addprefix -I, $(LIBJ2GSS_SRC) $(BUILD_LIBJAVA_SRC)) \
          -I$(JDK_OUTPUTDIR)/gensrc_headers/java.security.jgss, \
      MAPFILE := $(JDK_TOPDIR)/make/mapfiles/libj2gss/mapfile-vers, \
      LDFLAGS := $(LDFLAGS_JDKLIB) \
          $(call SET_SHARED_LIBRARY_ORIGIN), \
      LDFLAGS_SUFFIX := $(LIBDL), \
      LDFLAGS_SUFFIX_solaris := -lc, \
      OBJECT_DIR := $(JDK_OUTPUTDIR)/objs/libj2gss, \
      DEBUG_SYMBOLS := $(DEBUG_ALL_BINARIES)))

  SECURITY_KERBEROS_LIBRARIES += $(BUILD_LIBJ2GSS)
endif

##########################################################################################

ifneq ($(BUILD_CRYPTO), no)
  BUILD_LIBKRB5_NAME :=
  ifeq ($(OPENJDK_TARGET_OS), windows)
    BUILD_LIBKRB5_NAME := w2k_lsa_auth
    ifeq ($(SHUFFLED), true)
      BUILD_LIBKRB5_SRC := $(JDK_TOPDIR)/$(SRC_SUBDIR)/java.security.jgss/$(OPENJDK_TARGET_OS_API_DIR)/native/libw2k_lsa_auth
    else
      BUILD_LIBKRB5_SRC := $(JDK_TOPDIR)/src/$(OPENJDK_TARGET_OS_API_DIR)/native/sun/security/krb5
    endif
    BUILD_LIBKRB5_LIBS := advapi32.lib Secur32.lib netapi32.lib kernel32.lib user32.lib \
        gdi32.lib winspool.lib comdlg32.lib advapi32.lib shell32.lib \
        ole32.lib oleaut32.lib uuid.lib odbc32.lib odbccp32.lib wsock32.lib
  else ifeq ($(OPENJDK_TARGET_OS), macosx)
    BUILD_LIBKRB5_NAME := osxkrb5
<<<<<<< HEAD
    BUILD_LIBKRB5_SRC := $(JDK_TOPDIR)/src/share/native/sun/security/krb5 \
        $(JDK_TOPDIR)/src/macosx/native/sun/security/krb5
    BUILD_LIBKRB5_LIBS := \
=======
    ifeq ($(SHUFFLED), true)
      BUILD_LIBKRB5_SRC := $(JDK_TOPDIR)/$(SRC_SUBDIR)/java.security.jgss/macosx/native/libosxkrb5
    else 
      BUILD_LIBKRB5_SRC := $(JDK_TOPDIR)/src/share/native/sun/security/krb5 \
          $(JDK_TOPDIR)/src/macosx/native/sun/security/krb5
    endif
    BUILD_LIBKRB5_LIBS := -F/System/Library/Frameworks/JavaVM.framework/Frameworks \
>>>>>>> 62853f49
        -framework JavaNativeFoundation \
        -framework Cocoa \
        -framework SystemConfiguration \
        -framework Kerberos
  endif

  ifneq ($(BUILD_LIBKRB5_NAME), )
    $(eval $(call SetupNativeCompilation,BUILD_LIBKRB5, \
        LIBRARY := $(BUILD_LIBKRB5_NAME), \
        OUTPUT_DIR := $(INSTALL_LIBRARIES_HERE), \
        SRC := $(BUILD_LIBKRB5_SRC), \
        LANG := C, \
        OPTIMIZATION := LOW, \
        CFLAGS := $(CFLAGS_JDKLIB) \
<<<<<<< HEAD
            -I$(JDK_TOPDIR)/src/share/native/sun/security/krb5, \
        CFLAGS_windows := -I$(JDK_TOPDIR)/src/windows/native/sun/security/krb5, \
=======
            $(addprefix -I, $(BUILD_LIBKRB5_SRC)) \
            -I$(JDK_OUTPUTDIR)/gensrc_headers/java.security.jgss, \
        CFLAGS_macosx := -F/System/Library/Frameworks/JavaVM.framework/Frameworks, \
>>>>>>> 62853f49
        LDFLAGS := $(LDFLAGS_JDKLIB) \
            $(call SET_SHARED_LIBRARY_ORIGIN), \
        LDFLAGS_SUFFIX := $(BUILD_LIBKRB5_LIBS), \
        VERSIONINFO_RESOURCE := $(GLOBAL_VERSION_INFO_RESOURCE), \
        RC_FLAGS := $(RC_FLAGS) \
            -D "JDK_FNAME=$(BUILD_LIBKRB5_NAME).dll" \
            -D "JDK_INTERNAL_NAME=$(BUILD_LIBKRB5_NAME)" \
            -D "JDK_FTYPE=0x2L", \
        OBJECT_DIR := $(JDK_OUTPUTDIR)/objs/libkrb5, \
        DEBUG_SYMBOLS := $(DEBUG_ALL_BINARIES)))

    SECURITY_KERBEROS_LIBRARIES += $(BUILD_LIBKRB5)
  endif
endif

##########################################################################################

ifeq ($(OPENJDK_TARGET_OS), windows)

  ifeq ($(SHUFFLED), true)
    LIBSUNMSCAPI_SRC := $(JDK_TOPDIR)/$(SRC_SUBDIR)/jdk.crypto.mscapi/$(OPENJDK_TARGET_OS_API_DIR)/native/libsunmscapi
  else
    LIBSUNMSCAPI_SRC := $(JDK_TOPDIR)/src/$(OPENJDK_TARGET_OS_API_DIR)/native/sun/security/mscapi
  endif

  $(eval $(call SetupNativeCompilation,BUILD_LIBSUNMSCAPI, \
      LIBRARY := sunmscapi, \
      OUTPUT_DIR := $(INSTALL_LIBRARIES_HERE), \
      SRC := $(LIBSUNMSCAPI_SRC), \
      LANG := C++, \
      OPTIMIZATION := LOW, \
      CFLAGS := $(CFLAGS_JDKLIB) \
          -I$(LIBSUNMSCAPI_SRC), \
      LDFLAGS := $(LDFLAGS_JDKLIB) $(LDFLAGS_CXX_JDK) \
          $(call SET_SHARED_LIBRARY_ORIGIN), \
      LDFLAGS_SUFFIX := Crypt32.Lib advapi32.lib, \
      VERSIONINFO_RESOURCE := $(GLOBAL_VERSION_INFO_RESOURCE), \
      RC_FLAGS := $(RC_FLAGS) \
          -D "JDK_FNAME=sunmscapi.dll" \
          -D "JDK_INTERNAL_NAME=sunmscapi" \
          -D "JDK_FTYPE=0x2L", \
      OBJECT_DIR := $(JDK_OUTPUTDIR)/objs/libsunmscapi, \
      DEBUG_SYMBOLS := $(DEBUG_ALL_BINARIES)))

  SECURITY_MSCAPI_LIBRARIES += $(BUILD_LIBSUNMSCAPI)
endif

##########################################################################################

ifeq ($(SHUFFLED), true)
  LIBJ2PKCS11_SRC := $(JDK_TOPDIR)/$(SRC_SUBDIR)/jdk.crypto.pkcs11/share/native/libj2pkcs11 \
      $(JDK_TOPDIR)/$(SRC_SUBDIR)/jdk.crypto.pkcs11/$(OPENJDK_TARGET_OS_API_DIR)/native/libj2pkcs11
else
  LIBJ2PKCS11_SRC := $(JDK_TOPDIR)/src/share/native/sun/security/pkcs11 \
      $(JDK_TOPDIR)/src/$(OPENJDK_TARGET_OS_API_DIR)/native/sun/security/pkcs11 \
      $(JDK_TOPDIR)/src/share/native/sun/security/pkcs11/wrapper \
      $(JDK_TOPDIR)/src/$(OPENJDK_TARGET_OS_API_DIR)/native/sun/security/pkcs11/wrapper
endif

$(eval $(call SetupNativeCompilation,BUILD_LIBJ2PKCS11, \
    LIBRARY := j2pkcs11, \
    OUTPUT_DIR := $(INSTALL_LIBRARIES_HERE), \
    SRC := $(LIBJ2PKCS11_SRC), \
    LANG := C, \
    OPTIMIZATION := LOW, \
    CFLAGS := $(CFLAGS_JDKLIB) $(addprefix -I, $(LIBJ2PKCS11_SRC) $(BUILD_LIBJAVA_SRC)) \
        -I$(JDK_OUTPUTDIR)/gensrc_headers/jdk.crypto.pkcs11, \
    MAPFILE := $(JDK_TOPDIR)/make/mapfiles/libj2pkcs11/mapfile-vers, \
    LDFLAGS := $(LDFLAGS_JDKLIB) \
        $(call SET_SHARED_LIBRARY_ORIGIN), \
    LDFLAGS_SUFFIX_posix := $(LIBDL), \
    LDFLAGS_SUFFIX_solaris := -lc, \
    VERSIONINFO_RESOURCE := $(GLOBAL_VERSION_INFO_RESOURCE), \
    RC_FLAGS := $(RC_FLAGS) \
        -D "JDK_FNAME=j2pkcs11.dll" \
        -D "JDK_INTERNAL_NAME=j2pkcs11" \
        -D "JDK_FTYPE=0x2L", \
    OBJECT_DIR := $(JDK_OUTPUTDIR)/objs/libj2pkcs11, \
    DEBUG_SYMBOLS := $(DEBUG_ALL_BINARIES)))

SECURITY_PKCS11_LIBRARIES += $(BUILD_LIBJ2PKCS11)

##########################################################################################

ifeq ($(ENABLE_INTREE_EC), yes)

  ifeq ($(SHUFFLED), true)
    LIBSUNEC_SRC := $(JDK_TOPDIR)/$(SRC_SUBDIR)/jdk.crypto.ec/share/native/libsunec
  else
    LIBSUNEC_SRC := $(JDK_TOPDIR)/src/share/native/sun/security/ec
  endif

  BUILD_LIBSUNEC_FLAGS := $(addprefix -I, $(SUNEC_SRC))

  #
  # On sol-sparc...all libraries are compiled with -xregs=no%appl
  # (set in CFLAGS_REQUIRED_sparc)
  #
  # except!!! libsunec.so
  #
  ECC_JNI_SOLSPARC_FILTER :=
  ifeq ($(OPENJDK_TARGET_CPU_ARCH), sparc)
    ECC_JNI_SOLSPARC_FILTER := -xregs=no%appl
  endif

  $(eval $(call SetupNativeCompilation,BUILD_LIBSUNEC, \
      LIBRARY := sunec, \
      OUTPUT_DIR := $(INSTALL_LIBRARIES_HERE), \
      SRC := $(LIBSUNEC_SRC), \
      LANG := C++, \
      OPTIMIZATION := LOW, \
      CFLAGS := $(filter-out $(ECC_JNI_SOLSPARC_FILTER), $(CFLAGS_JDKLIB)) \
          $(BUILD_LIBSUNEC_FLAGS) \
          -DMP_API_COMPATIBLE -DNSS_ECC_MORE_THAN_SUITE_B, \
      CXXFLAGS := $(filter-out $(ECC_JNI_SOLSPARC_FILTER), $(CXXFLAGS_JDKLIB)) \
          $(BUILD_LIBSUNEC_FLAGS), \
      MAPFILE := $(JDK_TOPDIR)/make/mapfiles/libsunec/mapfile-vers, \
      LDFLAGS := $(LDFLAGS_JDKLIB) $(LDFLAGS_CXX_JDK), \
      LDFLAGS_macosx := $(call SET_SHARED_LIBRARY_ORIGIN), \
      LDFLAGS_SUFFIX := $(LIBCXX), \
      LDFLAGS_SUFFIX_linux := -lc, \
      LDFLAGS_SUFFIX_solaris := -lc, \
      VERSIONINFO_RESOURCE := $(GLOBAL_VERSION_INFO_RESOURCE), \
      RC_FLAGS := $(RC_FLAGS) \
          -D "JDK_FNAME=sunec.dll" \
          -D "JDK_INTERNAL_NAME=sunec" \
          -D "JDK_FTYPE=0x2L", \
      OBJECT_DIR := $(JDK_OUTPUTDIR)/objs/libsunec, \
      DEBUG_SYMBOLS := $(DEBUG_ALL_BINARIES)))

  SECURITY_SUNEC_LIBRARIES += $(BUILD_LIBSUNEC)
endif

##########################################################################################

ifeq ($(OPENJDK_TARGET_OS), solaris)
  ifndef OPENJDK

    ifeq ($(SHUFFLED), true)
      LIBJ2UCRYPTO_SRC := $(JDK_TOPDIR)/$(SRC_SUBDIR)/closed/jdk.crypto.ucrypto/solaris/native/libj2ucrypto
    else
      LIBJ2UCRYPTO_SRC := $(JDK_TOPDIR)/src/closed/solaris/native/com/oracle/security/ucrypto
    endif

    $(eval $(call SetupNativeCompilation,BUILD_LIBJ2UCRYPTO, \
        LIBRARY := j2ucrypto, \
        OUTPUT_DIR := $(INSTALL_LIBRARIES_HERE), \
        SRC := $(LIBJ2UCRYPTO_SRC), \
        LANG := C, \
        OPTIMIZATION := LOW, \
        CFLAGS := $(CFLAGS_JDKLIB) \
            $(addprefix -I, $(LIBJ2UCRYPTO_SRC)), \
        MAPFILE := $(JDK_TOPDIR)/make/mapfiles/libj2ucrypto/mapfile-vers, \
        LDFLAGS := $(LDFLAGS_JDKLIB), \
        LDFLAGS_SUFFIX := $(LIBDL), \
        LDFLAGS_SUFFIX_solaris := -lc, \
        OBJECT_DIR := $(JDK_OUTPUTDIR)/objs/libj2ucrypto, \
        DEBUG_SYMBOLS := $(DEBUG_ALL_BINARIES)))

    $(BUILD_LIBJ2UCRYPTO): $(BUILD_LIBJAVA)

    SECURITY_UCRYPTO_LIBRARIES += $(BUILD_LIBJ2UCRYPTO)

  endif
endif<|MERGE_RESOLUTION|>--- conflicted
+++ resolved
@@ -1,9 +1,4 @@
-<<<<<<< HEAD
-#
 # Copyright (c) 2011, 2014, Oracle and/or its affiliates. All rights reserved.
-=======
-# Copyright (c) 2011, 2013, Oracle and/or its affiliates. All rights reserved.
->>>>>>> 62853f49
 # DO NOT ALTER OR REMOVE COPYRIGHT NOTICES OR THIS FILE HEADER.
 #
 # This code is free software; you can redistribute it and/or modify it
@@ -151,26 +146,20 @@
     ifeq ($(SHUFFLED), true)
       BUILD_LIBKRB5_SRC := $(JDK_TOPDIR)/$(SRC_SUBDIR)/java.security.jgss/$(OPENJDK_TARGET_OS_API_DIR)/native/libw2k_lsa_auth
     else
-      BUILD_LIBKRB5_SRC := $(JDK_TOPDIR)/src/$(OPENJDK_TARGET_OS_API_DIR)/native/sun/security/krb5
+    BUILD_LIBKRB5_SRC := $(JDK_TOPDIR)/src/$(OPENJDK_TARGET_OS_API_DIR)/native/sun/security/krb5
     endif
     BUILD_LIBKRB5_LIBS := advapi32.lib Secur32.lib netapi32.lib kernel32.lib user32.lib \
         gdi32.lib winspool.lib comdlg32.lib advapi32.lib shell32.lib \
         ole32.lib oleaut32.lib uuid.lib odbc32.lib odbccp32.lib wsock32.lib
   else ifeq ($(OPENJDK_TARGET_OS), macosx)
     BUILD_LIBKRB5_NAME := osxkrb5
-<<<<<<< HEAD
-    BUILD_LIBKRB5_SRC := $(JDK_TOPDIR)/src/share/native/sun/security/krb5 \
-        $(JDK_TOPDIR)/src/macosx/native/sun/security/krb5
-    BUILD_LIBKRB5_LIBS := \
-=======
     ifeq ($(SHUFFLED), true)
       BUILD_LIBKRB5_SRC := $(JDK_TOPDIR)/$(SRC_SUBDIR)/java.security.jgss/macosx/native/libosxkrb5
     else 
-      BUILD_LIBKRB5_SRC := $(JDK_TOPDIR)/src/share/native/sun/security/krb5 \
-          $(JDK_TOPDIR)/src/macosx/native/sun/security/krb5
+    BUILD_LIBKRB5_SRC := $(JDK_TOPDIR)/src/share/native/sun/security/krb5 \
+        $(JDK_TOPDIR)/src/macosx/native/sun/security/krb5
     endif
-    BUILD_LIBKRB5_LIBS := -F/System/Library/Frameworks/JavaVM.framework/Frameworks \
->>>>>>> 62853f49
+    BUILD_LIBKRB5_LIBS := \
         -framework JavaNativeFoundation \
         -framework Cocoa \
         -framework SystemConfiguration \
@@ -185,14 +174,8 @@
         LANG := C, \
         OPTIMIZATION := LOW, \
         CFLAGS := $(CFLAGS_JDKLIB) \
-<<<<<<< HEAD
-            -I$(JDK_TOPDIR)/src/share/native/sun/security/krb5, \
-        CFLAGS_windows := -I$(JDK_TOPDIR)/src/windows/native/sun/security/krb5, \
-=======
             $(addprefix -I, $(BUILD_LIBKRB5_SRC)) \
             -I$(JDK_OUTPUTDIR)/gensrc_headers/java.security.jgss, \
-        CFLAGS_macosx := -F/System/Library/Frameworks/JavaVM.framework/Frameworks, \
->>>>>>> 62853f49
         LDFLAGS := $(LDFLAGS_JDKLIB) \
             $(call SET_SHARED_LIBRARY_ORIGIN), \
         LDFLAGS_SUFFIX := $(BUILD_LIBKRB5_LIBS), \
