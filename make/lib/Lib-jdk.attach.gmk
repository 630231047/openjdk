#
# Copyright (c) 2011, 2015, Oracle and/or its affiliates. All rights reserved.
# DO NOT ALTER OR REMOVE COPYRIGHT NOTICES OR THIS FILE HEADER.
#
# This code is free software; you can redistribute it and/or modify it
# under the terms of the GNU General Public License version 2 only, as
# published by the Free Software Foundation.  Oracle designates this
# particular file as subject to the "Classpath" exception as provided
# by Oracle in the LICENSE file that accompanied this code.
#
# This code is distributed in the hope that it will be useful, but WITHOUT
# ANY WARRANTY; without even the implied warranty of MERCHANTABILITY or
# FITNESS FOR A PARTICULAR PURPOSE.  See the GNU General Public License
# version 2 for more details (a copy is included in the LICENSE file that
# accompanied this code).
#
# You should have received a copy of the GNU General Public License version
# 2 along with this work; if not, write to the Free Software Foundation,
# Inc., 51 Franklin St, Fifth Floor, Boston, MA 02110-1301 USA.
#
# Please contact Oracle, 500 Oracle Parkway, Redwood Shores, CA 94065 USA
# or visit www.oracle.com if you need additional information or have any
# questions.
#

include LibCommon.gmk

################################################################################

ifeq ($(OPENJDK_TARGET_OS), windows)
  # In (at least) VS2013 and later, -DPSAPI_VERSION=1 is needed to generate
  # a binary that is compatible with windows versions older than 7/2008R2.
  # See MSDN documentation for GetProcessMemoryInfo for more information.
  LIBATTACH_CFLAGS := -DPSAPI_VERSION=1
endif

$(eval $(call SetupNativeCompilation,BUILD_LIBATTACH, \
    LIBRARY := attach, \
    OUTPUT_DIR := $(INSTALL_LIBRARIES_HERE), \
    SRC := $(call FindSrcDirsForLib, jdk.attach, attach), \
    OPTIMIZATION := LOW, \
    CFLAGS := $(CFLAGS_JDKLIB) \
        -I$(HEADERS_OUTPUTDIR)/jdk.attach \
        $(LIBJAVA_HEADER_FLAGS) $(LIBATTACH_CFLAGS), \
    CFLAGS_windows := /Gy, \
    MAPFILE := $(JDK_TOPDIR)/make/mapfiles/libattach/mapfile-$(OPENJDK_TARGET_OS), \
    VERSIONINFO_RESOURCE := $(GLOBAL_VERSION_INFO_RESOURCE), \
    RC_FLAGS := $(RC_FLAGS) \
        -D "JDK_FNAME=attach.dll" \
        -D "JDK_INTERNAL_NAME=attach" \
        -D "JDK_FTYPE=0x2L", \
    LDFLAGS := $(LDFLAGS_JDKLIB) \
        $(call SET_SHARED_LIBRARY_ORIGIN), \
<<<<<<< HEAD
    LDFLAGS_windows := -order:@$(JDK_TOPDIR)/make/mapfiles/libattach/reorder-windows-$(OPENJDK_TARGET_CPU), \
    LIBS := $(JDKLIB_LIBS), \
    LIBS_solaris := -ldoor, \
    LIBS_windows := $(WIN_JAVA_LIB) advapi32.lib psapi.lib, \
    OBJECT_DIR := $(SUPPORT_OUTPUTDIR)/native/$(MODULE)/libattach, \
=======
    LDFLAGS_solaris := -ldoor, \
    LDFLAGS_windows := /ORDER:@$(JDK_TOPDIR)/make/mapfiles/libattach/reorder-windows-$(OPENJDK_TARGET_CPU), \
    LDFLAGS_SUFFIX := $(LDFLAGS_JDKLIB_SUFFIX), \
    LDFLAGS_SUFFIX_windows := $(WIN_JAVA_LIB) advapi32.lib psapi.lib, \
    OBJECT_DIR := $(NATIVE_OUTPUTDIR)/$(MODULE)/libattach, \
>>>>>>> 2cfb11f6
    DEBUG_SYMBOLS := true))

$(BUILD_LIBATTACH): $(call FindLib, java.base, java)

TARGETS += $(BUILD_LIBATTACH)

################################################################################<|MERGE_RESOLUTION|>--- conflicted
+++ resolved
@@ -51,19 +51,11 @@
         -D "JDK_FTYPE=0x2L", \
     LDFLAGS := $(LDFLAGS_JDKLIB) \
         $(call SET_SHARED_LIBRARY_ORIGIN), \
-<<<<<<< HEAD
     LDFLAGS_windows := -order:@$(JDK_TOPDIR)/make/mapfiles/libattach/reorder-windows-$(OPENJDK_TARGET_CPU), \
     LIBS := $(JDKLIB_LIBS), \
     LIBS_solaris := -ldoor, \
     LIBS_windows := $(WIN_JAVA_LIB) advapi32.lib psapi.lib, \
-    OBJECT_DIR := $(SUPPORT_OUTPUTDIR)/native/$(MODULE)/libattach, \
-=======
-    LDFLAGS_solaris := -ldoor, \
-    LDFLAGS_windows := /ORDER:@$(JDK_TOPDIR)/make/mapfiles/libattach/reorder-windows-$(OPENJDK_TARGET_CPU), \
-    LDFLAGS_SUFFIX := $(LDFLAGS_JDKLIB_SUFFIX), \
-    LDFLAGS_SUFFIX_windows := $(WIN_JAVA_LIB) advapi32.lib psapi.lib, \
     OBJECT_DIR := $(NATIVE_OUTPUTDIR)/$(MODULE)/libattach, \
->>>>>>> 2cfb11f6
     DEBUG_SYMBOLS := true))
 
 $(BUILD_LIBATTACH): $(call FindLib, java.base, java)
