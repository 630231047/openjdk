#
# Copyright (c) 2011, 2015, Oracle and/or its affiliates. All rights reserved.
# DO NOT ALTER OR REMOVE COPYRIGHT NOTICES OR THIS FILE HEADER.
#
# This code is free software; you can redistribute it and/or modify it
# under the terms of the GNU General Public License version 2 only, as
# published by the Free Software Foundation.  Oracle designates this
# particular file as subject to the "Classpath" exception as provided
# by Oracle in the LICENSE file that accompanied this code.
#
# This code is distributed in the hope that it will be useful, but WITHOUT
# ANY WARRANTY; without even the implied warranty of MERCHANTABILITY or
# FITNESS FOR A PARTICULAR PURPOSE.  See the GNU General Public License
# version 2 for more details (a copy is included in the LICENSE file that
# accompanied this code).
#
# You should have received a copy of the GNU General Public License version
# 2 along with this work; if not, write to the Free Software Foundation,
# Inc., 51 Franklin St, Fifth Floor, Boston, MA 02110-1301 USA.
#
# Please contact Oracle, 500 Oracle Parkway, Redwood Shores, CA 94065 USA
# or visit www.oracle.com if you need additional information or have any
# questions.
#

BUILD_LIBNIO_SRC := \
    $(JDK_TOPDIR)/src/java.base/share/native/libnio \
    $(JDK_TOPDIR)/src/java.base/share/native/libnio/ch \
    $(JDK_TOPDIR)/src/java.base/$(OPENJDK_TARGET_OS_TYPE)/native/libnio \
    $(sort $(wildcard \
      $(JDK_TOPDIR)/src/java.base/$(OPENJDK_TARGET_OS_TYPE)/native/libnio/ch \
      $(JDK_TOPDIR)/src/java.base/$(OPENJDK_TARGET_OS_TYPE)/native/libnio/fs \
      $(JDK_TOPDIR)/src/java.base/$(OPENJDK_TARGET_OS)/native/libnio/ch \
      $(JDK_TOPDIR)/src/java.base/$(OPENJDK_TARGET_OS)/native/libnio/fs)) \
    #

BUILD_LIBNIO_CFLAGS := \
    $(addprefix -I, $(BUILD_LIBNIO_SRC)) \
    -I$(HEADERS_OUTPUTDIR)/java.base \
    $(LIBJAVA_HEADER_FLAGS) \
    $(addprefix -I, $(BUILD_LIBNET_SRC))

ifeq ($(OPENJDK_TARGET_OS), linux)
  BUILD_LIBNIO_MAPFILE := $(JDK_TOPDIR)/make/mapfiles/libnio/mapfile-$(OPENJDK_TARGET_OS)
endif

ifeq ($(OPENJDK_TARGET_OS), macosx)
  BUILD_LIBNIO_MAPFILE := $(JDK_TOPDIR)/make/mapfiles/libnio/mapfile-$(OPENJDK_TARGET_OS)
  BUILD_LIBNIO_EXFILES += \
      GioFileTypeDetector.c \
      #
endif

ifeq ($(OPENJDK_TARGET_OS), solaris)
  BUILD_LIBNIO_MAPFILE := $(JDK_TOPDIR)/make/mapfiles/libnio/mapfile-$(OPENJDK_TARGET_OS)
endif

ifeq ($(OPENJDK_TARGET_OS), aix)
  BUILD_LIBNIO_MAPFILE:=$(JDK_TOPDIR)/make/mapfiles/libnio/mapfile-$(OPENJDK_TARGET_OS)
  BUILD_LIBNIO_EXFILES += \
      NativeThread.c
endif

$(eval $(call SetupNativeCompilation,BUILD_LIBNIO, \
    LIBRARY := nio, \
    OUTPUT_DIR := $(INSTALL_LIBRARIES_HERE), \
    SRC := $(BUILD_LIBNIO_SRC), \
    EXCLUDE_FILES := $(BUILD_LIBNIO_EXFILES), \
    OPTIMIZATION := HIGH, \
    CFLAGS := $(CFLAGS_JDKLIB) \
        $(BUILD_LIBNIO_CFLAGS), \
    MAPFILE := $(BUILD_LIBNIO_MAPFILE), \
    LDFLAGS := $(LDFLAGS_JDKLIB) \
        $(call SET_SHARED_LIBRARY_ORIGIN), \
<<<<<<< HEAD
    LIBS_unix := -ljava -lnet, \
    LIBS_linux := -lpthread $(LIBDL), \
    LIBS_solaris := -ljvm -lsocket -lposix4 $(LIBDL) \
        -lsendfile -lc, \
    LIBS_aix := $(LIBDL), \
    LIBS_macosx := \
        -framework CoreFoundation -framework CoreServices, \
    LIBS_windows := jvm.lib ws2_32.lib $(WIN_JAVA_LIB) \
        $(SUPPORT_OUTPUTDIR)/native/$(MODULE)/libnet/net.lib \
=======
    LDFLAGS_SUFFIX_linux := -ljava -lnet -lpthread $(LIBDL), \
    LDFLAGS_SUFFIX_aix := -ljava -lnet $(LIBDL),\
    LDFLAGS_SUFFIX_solaris := -ljvm -lsocket -lposix4 $(LIBDL) \
        -lsendfile -ljava -lnet -lc, \
    LDFLAGS_SUFFIX_windows := jvm.lib ws2_32.lib $(WIN_JAVA_LIB) \
        $(NATIVE_OUTPUTDIR)/$(MODULE)/libnet/net.lib \
>>>>>>> 2cfb11f6
        advapi32.lib, \
    VERSIONINFO_RESOURCE := $(GLOBAL_VERSION_INFO_RESOURCE), \
    RC_FLAGS := $(RC_FLAGS) \
        -D "JDK_FNAME=nio.dll" \
        -D "JDK_INTERNAL_NAME=nio" \
        -D "JDK_FTYPE=0x2L", \
    OBJECT_DIR := $(NATIVE_OUTPUTDIR)/$(MODULE)/libnio, \
    DEBUG_SYMBOLS := $(DEBUG_ALL_BINARIES)))

TARGETS += $(BUILD_LIBNIO)

$(BUILD_LIBNIO): $(BUILD_LIBNET)<|MERGE_RESOLUTION|>--- conflicted
+++ resolved
@@ -72,7 +72,6 @@
     MAPFILE := $(BUILD_LIBNIO_MAPFILE), \
     LDFLAGS := $(LDFLAGS_JDKLIB) \
         $(call SET_SHARED_LIBRARY_ORIGIN), \
-<<<<<<< HEAD
     LIBS_unix := -ljava -lnet, \
     LIBS_linux := -lpthread $(LIBDL), \
     LIBS_solaris := -ljvm -lsocket -lposix4 $(LIBDL) \
@@ -81,15 +80,7 @@
     LIBS_macosx := \
         -framework CoreFoundation -framework CoreServices, \
     LIBS_windows := jvm.lib ws2_32.lib $(WIN_JAVA_LIB) \
-        $(SUPPORT_OUTPUTDIR)/native/$(MODULE)/libnet/net.lib \
-=======
-    LDFLAGS_SUFFIX_linux := -ljava -lnet -lpthread $(LIBDL), \
-    LDFLAGS_SUFFIX_aix := -ljava -lnet $(LIBDL),\
-    LDFLAGS_SUFFIX_solaris := -ljvm -lsocket -lposix4 $(LIBDL) \
-        -lsendfile -ljava -lnet -lc, \
-    LDFLAGS_SUFFIX_windows := jvm.lib ws2_32.lib $(WIN_JAVA_LIB) \
         $(NATIVE_OUTPUTDIR)/$(MODULE)/libnet/net.lib \
->>>>>>> 2cfb11f6
         advapi32.lib, \
     VERSIONINFO_RESOURCE := $(GLOBAL_VERSION_INFO_RESOURCE), \
     RC_FLAGS := $(RC_FLAGS) \
