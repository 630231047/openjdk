#
# Copyright (c) 2014, 2015, Oracle and/or its affiliates. All rights reserved.
# DO NOT ALTER OR REMOVE COPYRIGHT NOTICES OR THIS FILE HEADER.
#
# This code is free software; you can redistribute it and/or modify it
# under the terms of the GNU General Public License version 2 only, as
# published by the Free Software Foundation.  Oracle designates this
# particular file as subject to the "Classpath" exception as provided
# by Oracle in the LICENSE file that accompanied this code.
#
# This code is distributed in the hope that it will be useful, but WITHOUT
# ANY WARRANTY; without even the implied warranty of MERCHANTABILITY or
# FITNESS FOR A PARTICULAR PURPOSE.  See the GNU General Public License
# version 2 for more details (a copy is included in the LICENSE file that
# accompanied this code).
#
# You should have received a copy of the GNU General Public License version
# 2 along with this work; if not, write to the Free Software Foundation,
# Inc., 51 Franklin St, Fifth Floor, Boston, MA 02110-1301 USA.
#
# Please contact Oracle, 500 Oracle Parkway, Redwood Shores, CA 94065 USA
# or visit www.oracle.com if you need additional information or have any
# questions.
#

# This must be the first rule
default: all

include $(SPEC)
include MakeBase.gmk
include Modules.gmk
include JavaCompilation.gmk
include SetupJavaCompilers.gmk

# Hook to include the corresponding custom file, if present.
$(eval $(call IncludeCustomExtension, , CompileJavaModules.gmk))

################################################################################
# Module specific build settings

java.activation_SETUP := GENERATE_JDKBYTECODE_NOWARNINGS

################################################################################

java.base_ADD_JAVAC_FLAGS := -Xdoclint:all/protected,-reference '-Xdoclint/package:java.*,javax.*'
java.base_COPY := .icu .dat .spp content-types.properties hijrah-config-islamic-umalqura.properties
java.base_CLEAN := intrinsic.properties

# jdk build will generate gensrc/java.base/module-info.java to include
# OS-specific qualified exports
java.base_EXCLUDE_FILES += $(JDK_TOPDIR)/src/java.base/share/classes/module-info.java

java.base_EXCLUDE_FILES += \
  $(JDK_TOPDIR)/src/java.base/share/classes/jdk/jigsaw/module/runtime/ModuleLoaderMap.java

java.base_EXCLUDES += java/lang/doc-files

# Exclude BreakIterator classes that are just used in compile process to generate
# data files and shouldn't go in the product
java.base_EXCLUDE_FILES += sun/text/resources/BreakIteratorRules.java

ifeq ($(OPENJDK_TARGET_OS), macosx)
  JAVA_BASE_UNIX_DIR := $(JDK_TOPDIR)/src/java.base/unix/classes
  # TODO: make JavaCompilation handle overrides automatically instead of excluding here
  # These files are overridden in macosx
  java.base_EXCLUDE_FILES += \
      $(JAVA_BASE_UNIX_DIR)/sun/util/locale/provider/HostLocaleProviderAdapterImpl.java \
      $(JAVA_BASE_UNIX_DIR)/java/net/DefaultInterface.java \
      $(JAVA_BASE_UNIX_DIR)/java/lang/ClassLoaderHelper.java \
      $(JAVA_BASE_UNIX_DIR)/sun/nio/ch/DefaultSelectorProvider.java \
      #
  # This is just skipped on macosx
  java.base_EXCLUDE_FILES += $(JAVA_BASE_UNIX_DIR)/sun/nio/fs/GnomeFileTypeDetector.java
endif

ifneq ($(OPENJDK_TARGET_OS), solaris)
  java.base_EXCLUDE_FILES += \
      SolarisLoginModule.java \
      SolarisSystem.java \
      #
endif

ifeq ($(filter $(OPENJDK_TARGET_OS), solaris macosx aix), )
  #
  # only solaris, macosx and aix
  #
  java.base_EXCLUDE_FILES += sun/nio/fs/PollingWatchService.java
endif

ifeq ($(OPENJDK_TARGET_OS), windows)
  java.base_EXCLUDE_FILES += \
      sun/nio/ch/AbstractPollSelectorImpl.java \
      sun/nio/ch/PollSelectorProvider.java \
      sun/nio/ch/SimpleAsynchronousFileChannelImpl.java \
      #
endif

################################################################################

java.compiler_ADD_JAVAC_FLAGS := -Xdoclint:all/protected,-reference '-Xdoclint/package:java.*,javax.*'

################################################################################

java.datatransfer_ADD_JAVAC_FLAGS := -Xdoclint:all/protected,-reference '-Xdoclint/package:java.*,javax.*'
java.datatransfer_COPY := flavormap.properties

################################################################################

java.desktop_ADD_JAVAC_FLAGS := -Xdoclint:all/protected,-missing,-reference '-Xdoclint/package:java.*,javax.*'
java.desktop_COPY := .gif .png .wav .txt .xml .css .pf
java.desktop_CLEAN := iio-plugin.properties cursors.properties

# jdk build will generate gensrc/java.desktop/module-info.java to include
# OS-specific qualified exports
java.desktop_EXCLUDE_FILES += $(JDK_TOPDIR)/src/java.desktop/share/classes/module-info.java

java.desktop_EXCLUDES += \
    java/awt/doc-files \
    javax/swing/doc-files \
    javax/swing/text/doc-files \
    javax/swing/plaf/synth/doc-files \
    javax/swing/undo/doc-files \
    sun/awt/X11/doc-files \
    #

# The exception handling of swing beaninfo
# These resources violates the convention of having code and resources together under
# $(JDK_TOPDIR)/src/.../classes directories
$(eval $(call SetupCopyFiles,COPY_BEANINFO, \
    SRC := $(JDK_TOPDIR)/make/data/swingbeaninfo/images, \
    DEST := $(JDK_OUTPUTDIR)/modules/java.desktop/javax/swing/beaninfo/images, \
    FILES := $(wildcard $(JDK_TOPDIR)/make/data/swingbeaninfo/images/*.gif)))

java.desktop_COPY_EXTRA += $(COPY_BEANINFO)

java.desktop_EXCLUDE_FILES += \
    javax/swing/plaf/nimbus/InternalFrameTitlePanePainter.java \
    javax/swing/plaf/nimbus/OptionPaneMessageAreaPainter.java \
    javax/swing/plaf/nimbus/ScrollBarPainter.java \
    javax/swing/plaf/nimbus/SliderPainter.java \
    javax/swing/plaf/nimbus/SpinnerPainter.java \
    javax/swing/plaf/nimbus/SplitPanePainter.java \
    javax/swing/plaf/nimbus/TabbedPanePainter.java \
    sun/awt/resources/security-icon-bw16.png \
    sun/awt/resources/security-icon-bw24.png \
    sun/awt/resources/security-icon-bw32.png \
    sun/awt/resources/security-icon-bw48.png \
    sun/awt/resources/security-icon-interim16.png \
    sun/awt/resources/security-icon-interim24.png \
    sun/awt/resources/security-icon-interim32.png \
    sun/awt/resources/security-icon-interim48.png \
    sun/awt/resources/security-icon-yellow16.png \
    sun/awt/resources/security-icon-yellow24.png \
    sun/awt/resources/security-icon-yellow32.png \
    sun/awt/resources/security-icon-yellow48.png \
    sun/awt/X11/java-icon16.png \
    sun/awt/X11/java-icon24.png \
    sun/awt/X11/java-icon32.png \
    sun/awt/X11/java-icon48.png \
    .template \
    #

ifeq ($(OPENJDK_TARGET_OS), macosx)
  # exclude all X11 on Mac.
  java.desktop_EXCLUDES += sun/awt/X11
  java.desktop_EXCLUDE_FILES += \
      $(JDK_TOPDIR)/src/java.desktop/unix/classes/sun/java2d/BackBufferCapsProvider.java \
      #
else
  # TBD: figure out how to eliminate this long list
  java.desktop_EXCLUDE_FILES += \
      sun/awt/X11/ScreenFormat.java \
      sun/awt/X11/XArc.java \
      sun/awt/X11/XChar2b.java \
      sun/awt/X11/XCharStruct.java \
      sun/awt/X11/XClassHint.java \
      sun/awt/X11/XComposeStatus.java \
      sun/awt/X11/XExtCodes.java \
      sun/awt/X11/XFontProp.java \
      sun/awt/X11/XFontSetExtents.java \
      sun/awt/X11/XFontStruct.java \
      sun/awt/X11/XGCValues.java \
      sun/awt/X11/XHostAddress.java \
      sun/awt/X11/XIMCallback.java \
      sun/awt/X11/XIMHotKeyTrigger.java \
      sun/awt/X11/XIMHotKeyTriggers.java \
      sun/awt/X11/XIMPreeditCaretCallbackStruct.java \
      sun/awt/X11/XIMPreeditDrawCallbackStruct.java \
      sun/awt/X11/XIMPreeditStateNotifyCallbackStruct.java \
      sun/awt/X11/XIMStatusDrawCallbackStruct.java \
      sun/awt/X11/XIMStringConversionCallbackStruct.java \
      sun/awt/X11/XIMStringConversionText.java \
      sun/awt/X11/XIMStyles.java \
      sun/awt/X11/XIMText.java \
      sun/awt/X11/XIMValuesList.java \
      sun/awt/X11/XImage.java \
      sun/awt/X11/XKeyboardControl.java \
      sun/awt/X11/XKeyboardState.java \
      sun/awt/X11/XOMCharSetList.java \
      sun/awt/X11/XOMFontInfo.java \
      sun/awt/X11/XOMOrientation.java \
      sun/awt/X11/XPoint.java \
      sun/awt/X11/XRectangle.java \
      sun/awt/X11/XSegment.java \
      sun/awt/X11/XStandardColormap.java \
      sun/awt/X11/XTextItem.java \
      sun/awt/X11/XTextItem16.java \
      sun/awt/X11/XTextProperty.java \
      sun/awt/X11/XTimeCoord.java \
      sun/awt/X11/XWindowChanges.java \
      sun/awt/X11/XdbeSwapInfo.java \
      sun/awt/X11/XmbTextItem.java \
      sun/awt/X11/XwcTextItem.java
endif

ifeq ($(OPENJDK_TARGET_OS), windows)
  java.desktop_EXCLUDES += com/sun/java/swing/plaf/gtk
endif

ifdef BUILD_HEADLESS_ONLY
  java.desktop_EXCLUDES += sun/applet
endif

# Why is this in the open source tree?
ifdef OPENJDK
  java.desktop_EXCLUDES += sun/dc
endif

# Used on windows and macosx
ifeq ($(filter $(OPENJDK_TARGET_OS), windows macosx), )
  java.desktop_EXCLUDE_FILES += sun/awt/AWTCharset.java
endif

# These files do not appear in the build result of the old build. This
# is because they are generated sources, but the AUTO_JAVA_FILES won't
# pick them up since they aren't generated when the source dirs are
# searched and they aren't referenced by any other classes so they won't
# be picked up by implicit compilation. On a rebuild, they are picked up
# and compiled. Exclude them here to produce the same rt.jar as the old
# build does when building just once.
java.desktop_EXCLUDE_FILES += \
    javax/swing/plaf/nimbus/InternalFrameTitlePanePainter.java \
    javax/swing/plaf/nimbus/OptionPaneMessageAreaPainter.java \
    javax/swing/plaf/nimbus/ScrollBarPainter.java \
    javax/swing/plaf/nimbus/SliderPainter.java \
    javax/swing/plaf/nimbus/SpinnerPainter.java \
    javax/swing/plaf/nimbus/SplitPanePainter.java \
    javax/swing/plaf/nimbus/TabbedPanePainter.java \
    #

ifeq ($(OPENJDK_TARGET_OS), macosx)
  # These files are duplicated in MACOSX_SRC_DIRS
  java.desktop_EXCLUDE_FILES += \
      $(JDK_TOPDIR)/src/java.desktop/unix/classes/sun/java2d/BackBufferCapsProvider.java \
      #
endif

################################################################################

java.scripting_ADD_JAVAC_FLAGS := -Xdoclint:all/protected '-Xdoclint/package:java.*,javax.*'
java.scripting_COPY := .js
java.scripting_CLEAN := .properties

################################################################################

java.sql_ADD_JAVAC_FLAGS := -Xdoclint:all/protected '-Xdoclint/package:java.*,javax.*'
java.sql_SETUP := GENERATE_JDKBYTECODE_NOWARNINGS

################################################################################

java.sql.rowset_ADD_JAVAC_FLAGS := -Xdoclint:all/protected '-Xdoclint/package:java.*,javax.*'
java.sql.rowset_CLEAN_FILES := $(wildcard \
    $(JDK_TOPDIR)/src/java.sql.rowset/share/classes/com/sun/rowset/*.properties \
    $(JDK_TOPDIR)/src/java.sql.rowset/share/classes/javax/sql/rowset/*.properties)

################################################################################
# jdk build will generate gensrc/java.management/module-info.java to include
# custom qualified exports

java.management_EXCLUDE_FILES += $(JDK_TOPDIR)/src/java.management/share/classes/module-info.java

# Exclude building of IIOP transport for RMI Connector

ifeq ($(RMICONNECTOR_IIOP), false)
  java.management_EXCLUDES += com/sun/jmx/remote/protocol/iiop
endif

################################################################################

<<<<<<< HEAD
java.rmi_ADD_JAVAC_FLAGS := -Xdoclint:all/protected '-Xdoclint/package:java.*,javax.*'
=======
java.rmi_EXCLUDE_FILES += $(JDK_TOPDIR)/src/java.rmi/share/classes/module-info.java
>>>>>>> 4dedf652
java.rmi_CLEAN_FILES := $(wildcard \
    $(JDK_TOPDIR)/src/java.rmi/share/classes/sun/rmi/registry/resources/*.properties \
    $(JDK_TOPDIR)/src/java.rmi/share/classes/sun/rmi/server/resources/*.properties)

################################################################################

java.corba_SETUP := GENERATE_JDKBYTECODE_NOWARNINGS

java.corba_COPY := .prp
java.corba_CLEAN := .properties

java.corba_EXCLUDES += \
    com/sun/corba/se/PortableActivationIDL \
    com/sun/tools/corba/se/logutil \
    #
java.corba_EXCLUDE_FILES += \
    com/sun/corba/se/impl/presentation/rmi/JNDIStateFactoryImpl.java \
    com/sun/corba/se/spi/presentation/rmi/StubWrapper.java \
    com/sun/org/omg/CORBA/IDLTypeOperations.java \
    com/sun/org/omg/CORBA/IRObjectOperations.java \
    org/omg/PortableInterceptor/UNKNOWN.java \
    com/sun/tools/corba/se/idl/ResourceBundleUtil.java \
    com/sun/corba/se/impl/presentation/rmi/jndi.properties \
    #

################################################################################

java.xml_SETUP := GENERATE_JDKBYTECODE_NOWARNINGS
java.xml_CLEAN := .properties

################################################################################

java.xml.bind_SETUP := GENERATE_JDKBYTECODE_NOWARNINGS
java.xml.bind_CLEAN := .properties

################################################################################

java.xml.soap_SETUP := GENERATE_JDKBYTECODE_NOWARNINGS
java.xml.soap_CLEAN := .properties

################################################################################

java.xml.ws_SETUP := GENERATE_JDKBYTECODE_NOWARNINGS
java.xml.ws_COPY := .xml
java.xml.ws_CLEAN := .properties

################################################################################

java.naming_ADD_JAVAC_FLAGS := -Xdoclint:all/protected '-Xdoclint/package:java.*,javax.*'
java.naming_CLEAN := jndiprovider.properties

################################################################################

java.security.saaj_ADD_JAVAC_FLAGS := -Xdoclint:all/protected '-Xdoclint/package:java.*,javax.*'
java.security.saaj_CLEAN := .properties

################################################################################

java.xml.crypto_ADD_JAVAC_FLAGS := -Xdoclint:all/protected '-Xdoclint/package:java.*,javax.*'
java.xml.crypto_COPY := .dtd .xml
java.xml.crypto_CLEAN := .properties

################################################################################

jdk.charsets_COPY := .dat

################################################################################

jdk.compiler_ADD_JAVAC_FLAGS := -Xdoclint:all/protected '-Xdoclint/package:-com.sun.tools.*'
jdk.compiler_COPY := javax.tools.JavaCompilerTool
jdk.compiler_CLEAN_FILES := $(wildcard \
    $(patsubst %, $(JDK_TOPDIR)/src/jdk.compiler/share/classes/%/*.properties, \
        sun/tools/serialver/resources))

################################################################################

jdk.jcmd_COPY := _options

################################################################################

jdk.javadoc_COPY := .xml .css .js

################################################################################

jdk.rmic_SETUP := GENERATE_JDKBYTECODE_NOWARNINGS
jdk.rmic_CLEAN := .properties

################################################################################

# No SCTP implementation on Mac OS X or AIX. These classes should be excluded.
SCTP_IMPL_CLASSES = \
    $(JDK_TOPDIR)/src/jdk.sctp/unix/classes/sun/nio/ch/sctp/AssociationChange.java \
    $(JDK_TOPDIR)/src/jdk.sctp/unix/classes/sun/nio/ch/sctp/AssociationImpl.java \
    $(JDK_TOPDIR)/src/jdk.sctp/unix/classes/sun/nio/ch/sctp/PeerAddrChange.java \
    $(JDK_TOPDIR)/src/jdk.sctp/unix/classes/sun/nio/ch/sctp/ResultContainer.java \
    $(JDK_TOPDIR)/src/jdk.sctp/unix/classes/sun/nio/ch/sctp/SctpChannelImpl.java \
    $(JDK_TOPDIR)/src/jdk.sctp/unix/classes/sun/nio/ch/sctp/SctpMultiChannelImpl.java \
    $(JDK_TOPDIR)/src/jdk.sctp/unix/classes/sun/nio/ch/sctp/SctpNet.java \
    $(JDK_TOPDIR)/src/jdk.sctp/unix/classes/sun/nio/ch/sctp/SctpNotification.java \
    $(JDK_TOPDIR)/src/jdk.sctp/unix/classes/sun/nio/ch/sctp/SctpServerChannelImpl.java \
    $(JDK_TOPDIR)/src/jdk.sctp/unix/classes/sun/nio/ch/sctp/SendFailed.java \
    $(JDK_TOPDIR)/src/jdk.sctp/unix/classes/sun/nio/ch/sctp/Shutdown.java

ifeq ($(OPENJDK_TARGET_OS), macosx)
  jdk.sctp_EXCLUDE_FILES += $(SCTP_IMPL_CLASSES)
endif

ifeq ($(OPENJDK_TARGET_OS),aix)
  # These files are duplicated in AIX_SRC_DIRS
  jdk.sctp_EXCLUDE_FILES += $(SCTP_IMPL_CLASSES)
endif

################################################################################

jdk.jconsole_COPY := .gif .png

jdk.jconsole_CLEAN_FILES := $(wildcard \
    $(JDK_TOPDIR)/src/jdk.jconsole/share/classes/sun/tools/jconsole/resources/*.properties)

################################################################################

jdk.jdi_EXCLUDE_FILES += $(JDK_TOPDIR)/src/jdk.jdi/share/classes/module-info.java

jdk.jdi_EXCLUDES += \
    com/sun/tools/example/debug/bdi \
    com/sun/tools/example/debug/event \
    com/sun/tools/example/debug/gui \
    com/sun/jdi/doc-files \
    #

jdk.jdi_EXCLUDE_FILES += jdi-overview.html

################################################################################

jdk.dev_CLEAN_FILES := $(wildcard \
    $(patsubst %, $(JDK_TOPDIR)/src/jdk.dev/share/classes/%/*.properties, \
        com/sun/tools/script/shell))

jdk.dev_COPY := .js oqlhelp.html .txt

################################################################################

jdk.jvmstat_COPY := aliasmap

################################################################################

jdk.xml.bind_SETUP := GENERATE_JDKBYTECODE_NOWARNINGS
jdk.xml.bind_CLEAN := .properties
jdk.xml.bind_COPY := .xsd JAXBContextFactory.java ZeroOneBooleanAdapter.java

################################################################################

jdk.xml.ws_SETUP := GENERATE_JDKBYTECODE_NOWARNINGS
jdk.xml.ws_CLEAN := .properties

################################################################################

sun.charsets_COPY := .dat

################################################################################

jdk.localedata_COPY := _dict _th
# Exclude BreakIterator classes that are just used in compile process to generate
# data files and shouldn't go in the product
jdk.localedata_EXCLUDE_FILES += sun/text/resources/th/BreakIteratorRules_th.java

################################################################################
# Setup the compilation for the module
#
# Order src dirs in order of override with the most important first. Generated
# source before static source and platform specific source before shared.
#
GENERATED_SRC_DIRS += \
    $(SUPPORT_OUTPUTDIR)/gensrc \
    $(SUPPORT_OUTPUTDIR)/gensrc_no_docs \
    #

TOP_SRC_DIRS += \
    $(CORBA_TOPDIR)/src \
    $(JDK_TOPDIR)/src \
    $(LANGTOOLS_TOPDIR)/src \
    $(JAXP_TOPDIR)/src \
    $(JAXWS_TOPDIR)/src \
    $(NASHORN_TOPDIR)/src \
    #

SRC_SUBDIRS += $(OPENJDK_TARGET_OS)/classes
ifneq ($(OPENJDK_TARGET_OS), $(OPENJDK_TARGET_OS_TYPE))
  SRC_SUBDIRS += $(OPENJDK_TARGET_OS_TYPE)/classes
endif
SRC_SUBDIRS += share/classes

MODULE_SRC_DIRS := $(strip \
    $(addsuffix /$(MODULE), $(GENERATED_SRC_DIRS)) \
    $(foreach sub, $(SRC_SUBDIRS), $(addsuffix /$(MODULE)/$(sub), $(TOP_SRC_DIRS))))

# The JDK_USER_DEFINED_FILTER is a poor man's incremental build: by specifying
# JDK_FILTER at the make command line, only a subset of the JDK java files will
# be recompiled. If multiple paths are separated by comma, convert that into a
# space separated list.
JDK_USER_DEFINED_FILTER := $(strip $(subst $(COMMA),$(SPACE), $(JDK_FILTER)))

<<<<<<< HEAD
# This macro sets up compilation of a module and declares dependencies for it.
# Param 1 - module name
define SetupModuleCompilation
  # Find the module dependencies by parsing modules.list file
  $1_DEPS := $$(call FindDepsForModule, $1)

  $1_CLASSPATH := $$(addprefix $(JDK_OUTPUTDIR)/modules/,$$($1_DEPS))
  # When crypto classes are prebuilt, need to look for classes already in
  # output dir.
  ifneq ($(BUILD_CRYPTO), true)
    $1_CLASSPATH += $(JDK_OUTPUTDIR)/modules/$1
  endif
  ifeq ($1, jdk.hotspot.agent)
    ## The source of this module is compiled elsewhere, hotspot, and imported.
    ## Service types are required in the classpath when compiing module-info
    $1_CLASSPATH := $$($1_CLASSPATH) $$(addprefix $(JDK_OUTPUTDIR)/modules/,jdk.hotspot.agent)
  endif
  $1_CLASSPATH := $$(subst $$(SPACE),$$(PATH_SEP),$$($1_CLASSPATH))
  $1_JAVAC_FLAGS := -bootclasspath "$$($1_CLASSPATH)" $$($1_ADD_JAVAC_FLAGS)

  $$(eval $$(call SetupJavaCompilation,$1, \
      SETUP := $$(if $$($1_SETUP), $$($1_SETUP), GENERATE_JDKBYTECODE), \
      SRC := $$(wildcard $$(call ALL_SRC_DIRS,$1)), \
      INCLUDES:=$(JDK_USER_DEFINED_FILTER),\
      BIN := $(JDK_OUTPUTDIR)/modules/$1, \
      HEADERS := $(SUPPORT_OUTPUTDIR)/headers/$1, \
      ADD_JAVAC_FLAGS := $$($1_JAVAC_FLAGS)))

  $1: $$($1) $$($1_COPY_EXTRA)

  # Declare dependencies between java compilation of different modules.
  # Since not all modules have been declared yet, or might be declared
  # in different invocations of this file, use the macro to find the
  # correct target file to depend on.
  # Only the javac compilation actually depends on other modules so limit
  # dependency declaration to that by using the *_COMPILE_TARGET variable.
  $$($1_COMPILE_TARGETS): $$(foreach d,$$($1_DEPS), \
      $$(call SetupJavaCompilationCompileTarget, $$d, $(JDK_OUTPUTDIR)/modules/$$d))
endef

# Setup compilation for each module
$(foreach m,$(JAVA_MODULES),$(eval $(call SetupModuleCompilation,$m)))
=======
# Use transitive deps for setting the classpath
DEPS := $(call FindTransitiveDepsForModule, $(MODULE))

# Rewrite the MODULE_SRC_DIRS with a wildcard for the module so that all module
# source dirs are available on the path.
MODULESOURCEPATH := $(subst $(SPACE),$(PATH_SEP),$(subst $(MODULE),*,$(MODULE_SRC_DIRS)))

$(eval $(call SetupJavaCompilation,$(MODULE), \
    SETUP := $(if $($(MODULE)_SETUP), $($(MODULE)_SETUP), GENERATE_JDKBYTECODE), \
    MODULE := $(MODULE), \
    SRC := $(wildcard $(MODULE_SRC_DIRS)), \
    INCLUDES := $(JDK_USER_DEFINED_FILTER),\
    BIN := $(JDK_OUTPUTDIR)/modules, \
    HEADERS := $(SUPPORT_OUTPUTDIR)/headers, \
    ADD_JAVAC_FLAGS := \
        -modulesourcepath "$(MODULESOURCEPATH)" \
        -systemmodulepath none, \
))

TARGETS += $($(MODULE)) $(COPY_EXTRA)

# Declare dependencies between java compilations of different modules.
# Since the other modules are declared in different invocations of this file,
# use the macro to find the correct target file to depend on.
# Only the javac compilation actually depends on other modules so limit
# dependency declaration to that by using the *_COMPILE_TARGET variable.
$($(MODULE)_COMPILE_TARGETS): $(foreach d, $(call FindDepsForModule, $(MODULE)), \
    $(call SetupJavaCompilationCompileTarget, $d, $(JDK_OUTPUTDIR)/modules))
>>>>>>> 4dedf652

################################################################################
# Copy zh_HK properties files from zh_TW

$(JDK_OUTPUTDIR)/modules/%_zh_HK.properties: $(JDK_OUTPUTDIR)/modules/%_zh_TW.properties
	$(install-file)

CreateHkTargets = \
    $(patsubst $(JDK_TOPDIR)/src/%, $(JDK_OUTPUTDIR)/modules, \
      $(subst /share/classes,, \
        $(subst _zh_TW,_zh_HK, $(filter %_zh_TW.properties, $1))))

ifeq ($(MODULE), java.sql.rowset)
  TARGETS += $(call CreateHkTargets, $(java.sql.rowset_CLEAN_FILES))
endif

ifeq ($(MODULE), java.rmi)
  TARGETS += $(call CreateHkTargets, $(java.rmi_CLEAN_FILES))
endif

################################################################################

all: $(TARGETS)

.PHONY: all<|MERGE_RESOLUTION|>--- conflicted
+++ resolved
@@ -287,11 +287,8 @@
 
 ################################################################################
 
-<<<<<<< HEAD
 java.rmi_ADD_JAVAC_FLAGS := -Xdoclint:all/protected '-Xdoclint/package:java.*,javax.*'
-=======
 java.rmi_EXCLUDE_FILES += $(JDK_TOPDIR)/src/java.rmi/share/classes/module-info.java
->>>>>>> 4dedf652
 java.rmi_CLEAN_FILES := $(wildcard \
     $(JDK_TOPDIR)/src/java.rmi/share/classes/sun/rmi/registry/resources/*.properties \
     $(JDK_TOPDIR)/src/java.rmi/share/classes/sun/rmi/server/resources/*.properties)
@@ -494,50 +491,6 @@
 # space separated list.
 JDK_USER_DEFINED_FILTER := $(strip $(subst $(COMMA),$(SPACE), $(JDK_FILTER)))
 
-<<<<<<< HEAD
-# This macro sets up compilation of a module and declares dependencies for it.
-# Param 1 - module name
-define SetupModuleCompilation
-  # Find the module dependencies by parsing modules.list file
-  $1_DEPS := $$(call FindDepsForModule, $1)
-
-  $1_CLASSPATH := $$(addprefix $(JDK_OUTPUTDIR)/modules/,$$($1_DEPS))
-  # When crypto classes are prebuilt, need to look for classes already in
-  # output dir.
-  ifneq ($(BUILD_CRYPTO), true)
-    $1_CLASSPATH += $(JDK_OUTPUTDIR)/modules/$1
-  endif
-  ifeq ($1, jdk.hotspot.agent)
-    ## The source of this module is compiled elsewhere, hotspot, and imported.
-    ## Service types are required in the classpath when compiing module-info
-    $1_CLASSPATH := $$($1_CLASSPATH) $$(addprefix $(JDK_OUTPUTDIR)/modules/,jdk.hotspot.agent)
-  endif
-  $1_CLASSPATH := $$(subst $$(SPACE),$$(PATH_SEP),$$($1_CLASSPATH))
-  $1_JAVAC_FLAGS := -bootclasspath "$$($1_CLASSPATH)" $$($1_ADD_JAVAC_FLAGS)
-
-  $$(eval $$(call SetupJavaCompilation,$1, \
-      SETUP := $$(if $$($1_SETUP), $$($1_SETUP), GENERATE_JDKBYTECODE), \
-      SRC := $$(wildcard $$(call ALL_SRC_DIRS,$1)), \
-      INCLUDES:=$(JDK_USER_DEFINED_FILTER),\
-      BIN := $(JDK_OUTPUTDIR)/modules/$1, \
-      HEADERS := $(SUPPORT_OUTPUTDIR)/headers/$1, \
-      ADD_JAVAC_FLAGS := $$($1_JAVAC_FLAGS)))
-
-  $1: $$($1) $$($1_COPY_EXTRA)
-
-  # Declare dependencies between java compilation of different modules.
-  # Since not all modules have been declared yet, or might be declared
-  # in different invocations of this file, use the macro to find the
-  # correct target file to depend on.
-  # Only the javac compilation actually depends on other modules so limit
-  # dependency declaration to that by using the *_COMPILE_TARGET variable.
-  $$($1_COMPILE_TARGETS): $$(foreach d,$$($1_DEPS), \
-      $$(call SetupJavaCompilationCompileTarget, $$d, $(JDK_OUTPUTDIR)/modules/$$d))
-endef
-
-# Setup compilation for each module
-$(foreach m,$(JAVA_MODULES),$(eval $(call SetupModuleCompilation,$m)))
-=======
 # Use transitive deps for setting the classpath
 DEPS := $(call FindTransitiveDepsForModule, $(MODULE))
 
@@ -553,6 +506,7 @@
     BIN := $(JDK_OUTPUTDIR)/modules, \
     HEADERS := $(SUPPORT_OUTPUTDIR)/headers, \
     ADD_JAVAC_FLAGS := \
+        $$($1_ADD_JAVAC_FLAGS) \
         -modulesourcepath "$(MODULESOURCEPATH)" \
         -systemmodulepath none, \
 ))
@@ -566,7 +520,6 @@
 # dependency declaration to that by using the *_COMPILE_TARGET variable.
 $($(MODULE)_COMPILE_TARGETS): $(foreach d, $(call FindDepsForModule, $(MODULE)), \
     $(call SetupJavaCompilationCompileTarget, $d, $(JDK_OUTPUTDIR)/modules))
->>>>>>> 4dedf652
 
 ################################################################################
 # Copy zh_HK properties files from zh_TW
