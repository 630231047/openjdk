--- conflicted
+++ resolved
@@ -1,9 +1,5 @@
 #
-<<<<<<< HEAD
-# Copyright (c) 2006, 2011, Oracle and/or its affiliates. All rights reserved.
-=======
 # Copyright (c) 2006, 2012, Oracle and/or its affiliates. All rights reserved.
->>>>>>> 7b452e39
 # DO NOT ALTER OR REMOVE COPYRIGHT NOTICES OR THIS FILE HEADER.
 #
 # This code is free software; you can redistribute it and/or modify it
@@ -42,14 +38,9 @@
 
 # This tells jprt what default release we want to build
 
-<<<<<<< HEAD
-#jprt.tools.default.release=${jprt.submit.release}
-jprt.tools.default.release=jdk6
-=======
-jprt.hotspot.default.release=jdk7u6
+jprt.hotspot.default.release=jdk6
 
 jprt.tools.default.release=${jprt.submit.option.release?${jprt.submit.option.release}:${jprt.hotspot.default.release}}
->>>>>>> 7b452e39
 
 # Disable syncing the source after builds and tests are done.
 
