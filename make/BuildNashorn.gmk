--- conflicted
+++ resolved
@@ -44,20 +44,12 @@
   endif
 endif
 
-<<<<<<< HEAD
-# Need to use source and target 7 for nasgen to work.
+# Need to use source and target 8 for nasgen to work.
 # ## source/target updated to 9 to support compilation of module-info
 $(eval $(call SetupJavaCompiler,GENERATE_NEWBYTECODE_DEBUG, \
     JVM := $(JAVA), \
     JAVAC := $(NEW_JAVAC), \
     FLAGS := -g -source 9 -target 9 -bootclasspath "$(JDK_CLASSES)", \
-=======
-# Need to use source and target 8 for nasgen to work.
-$(eval $(call SetupJavaCompiler,GENERATE_NEWBYTECODE_DEBUG, \
-    JVM := $(JAVA), \
-    JAVAC := $(NEW_JAVAC), \
-    FLAGS := -g -source 8 -target 8 -bootclasspath "$(JDK_CLASSES)", \
->>>>>>> 6a1824bb
     SERVER_DIR := $(SJAVAC_SERVER_DIR), \
     SERVER_JVM := $(SJAVAC_SERVER_JAVA)))
 
