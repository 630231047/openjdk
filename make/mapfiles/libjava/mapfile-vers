#
# Copyright (c) 1997, 2014, Oracle and/or its affiliates. All rights reserved.
# DO NOT ALTER OR REMOVE COPYRIGHT NOTICES OR THIS FILE HEADER.
#
# This code is free software; you can redistribute it and/or modify it
# under the terms of the GNU General Public License version 2 only, as
# published by the Free Software Foundation.  Oracle designates this
# particular file as subject to the "Classpath" exception as provided
# by Oracle in the LICENSE file that accompanied this code.
#
# This code is distributed in the hope that it will be useful, but WITHOUT
# ANY WARRANTY; without even the implied warranty of MERCHANTABILITY or
# FITNESS FOR A PARTICULAR PURPOSE.  See the GNU General Public License
# version 2 for more details (a copy is included in the LICENSE file that
# accompanied this code).
#
# You should have received a copy of the GNU General Public License version
# 2 along with this work; if not, write to the Free Software Foundation,
# Inc., 51 Franklin St, Fifth Floor, Boston, MA 02110-1301 USA.
#
# Please contact Oracle, 500 Oracle Parkway, Redwood Shores, CA 94065 USA
# or visit www.oracle.com if you need additional information or have any
# questions.
#

# Define public interface.

SUNWprivate_1.1 {
	global:
		JNI_OnLoad;
		JNU_ThrowNoSuchMethodException;
		JNU_CallStaticMethodByName;
		JNU_CallMethodByName;
		JNU_CallMethodByNameV;
		JNU_ClassClass;
		JNU_ClassObject;
		JNU_ClassString;
		JNU_ClassThrowable;
		JNU_CopyObjectArray;
		JNU_Equals;
		JNU_GetEnv;
		JNU_GetFieldByName;
		JNU_GetStaticFieldByName;
		JNU_GetStringPlatformChars;
		JNU_IsInstanceOfByName;
		JNU_MonitorWait;
		JNU_NewObjectByName;
		JNU_NewStringPlatform;
		JNU_Notify;
		JNU_NotifyAll;
		JNU_PrintClass;
		JNU_PrintString;
		JNU_ReleaseStringPlatformChars;
		JNU_SetFieldByName;
		JNU_SetStaticFieldByName;
		JNU_ThrowArrayIndexOutOfBoundsException;
		JNU_ThrowByName;
		JNU_ThrowByNameWithLastError;
		JNU_ThrowClassNotFoundException;
		JNU_ThrowIllegalAccessError;
		JNU_ThrowIllegalAccessException;
		JNU_ThrowIllegalArgumentException;
		JNU_ThrowInstantiationException;
		JNU_ThrowInternalError;
		JNU_ThrowIOException;
		JNU_ThrowIOExceptionWithLastError;
		JNU_ThrowNoSuchFieldError;
		JNU_ThrowNoSuchFieldException;
		JNU_ThrowNoSuchMethodError;
		JNU_ThrowNullPointerException;
		JNU_ThrowNumberFormatException;
		JNU_ThrowOutOfMemoryError;
		JNU_ThrowStringIndexOutOfBoundsException;
		JNU_ToString;

		Java_java_io_FileDescriptor_initIDs;
		Java_java_io_FileDescriptor_sync;
		Java_java_io_FileInputStream_available;
		Java_java_io_FileInputStream_close0;
		Java_java_io_FileInputStream_initIDs;
		Java_java_io_FileInputStream_open;
		Java_java_io_FileInputStream_read;
		Java_java_io_FileInputStream_readBytes;
		Java_java_io_FileInputStream_skip;
		Java_java_io_FileOutputStream_close0;
		Java_java_io_FileOutputStream_initIDs;
		Java_java_io_FileOutputStream_open;
		Java_java_io_FileOutputStream_write;
		Java_java_io_FileOutputStream_writeBytes;
		Java_java_io_ObjectInputStream_bytesToDoubles;
		Java_java_io_ObjectInputStream_bytesToFloats;
		Java_java_io_ObjectOutputStream_doublesToBytes;
		Java_java_io_ObjectOutputStream_floatsToBytes;
		Java_java_io_ObjectStreamClass_hasStaticInitializer;
		Java_java_io_ObjectStreamClass_initNative;
		Java_java_io_RandomAccessFile_close0;
		Java_java_io_RandomAccessFile_getFilePointer;
		Java_java_io_RandomAccessFile_initIDs;
		Java_java_io_RandomAccessFile_length;
		Java_java_io_RandomAccessFile_open;
		Java_java_io_RandomAccessFile_read;
		Java_java_io_RandomAccessFile_readBytes;
		Java_java_io_RandomAccessFile_seek0;
		Java_java_io_RandomAccessFile_setLength;
		Java_java_io_RandomAccessFile_write;
		Java_java_io_RandomAccessFile_writeBytes;
		Java_java_io_UnixFileSystem_canonicalize0;
		Java_java_io_UnixFileSystem_checkAccess;
		Java_java_io_UnixFileSystem_createDirectory;
		Java_java_io_UnixFileSystem_createFileExclusively;
		Java_java_io_UnixFileSystem_delete0;
		Java_java_io_UnixFileSystem_getBooleanAttributes0;
		Java_java_io_UnixFileSystem_getLastModifiedTime;
		Java_java_io_UnixFileSystem_getLength;
		Java_java_io_UnixFileSystem_getSpace;
		Java_java_io_UnixFileSystem_initIDs;
		Java_java_io_UnixFileSystem_list;
		Java_java_io_UnixFileSystem_rename0;
		Java_java_io_UnixFileSystem_setLastModifiedTime;
		Java_java_io_UnixFileSystem_setReadOnly;
		Java_java_io_UnixFileSystem_setPermission;
		Java_java_lang_Class_forName0;
		Java_java_lang_Class_getPrimitiveClass;
		Java_java_lang_Class_isAssignableFrom;
		Java_java_lang_Class_isInstance;
		Java_java_lang_Class_registerNatives;
		Java_java_lang_ClassLoader_findBootstrapClass;
		Java_java_lang_ClassLoader_defineClass0;
		Java_java_lang_ClassLoader_defineClass1;
		Java_java_lang_ClassLoader_defineClass2;
		Java_java_lang_ClassLoader_findLoadedClass0;
		Java_java_lang_ClassLoader_resolveClass0;
		Java_java_lang_ClassLoader_00024NativeLibrary_find;
		Java_java_lang_ClassLoader_00024NativeLibrary_load;
		Java_java_lang_ClassLoader_00024NativeLibrary_unload;
		Java_java_lang_ClassLoader_00024NativeLibrary_findBuiltinLib;
		Java_java_lang_ClassLoader_registerNatives;
		Java_java_lang_Compiler_registerNatives;
		Java_java_lang_Double_longBitsToDouble;
		Java_java_lang_Double_doubleToRawLongBits;
		Java_java_lang_reflect_Proxy_defineClass0;
		Java_java_lang_Shutdown_runAllFinalizers;
		Java_java_lang_Float_intBitsToFloat;
		Java_java_lang_Float_floatToRawIntBits;
		Java_java_lang_StrictMath_IEEEremainder;
		Java_java_lang_StrictMath_acos;
		Java_java_lang_StrictMath_asin;
		Java_java_lang_StrictMath_atan;
		Java_java_lang_StrictMath_atan2;
		Java_java_lang_StrictMath_cos;
		Java_java_lang_StrictMath_exp;
		Java_java_lang_StrictMath_log;
		Java_java_lang_StrictMath_log10;
		Java_java_lang_StrictMath_pow;
		Java_java_lang_StrictMath_sin;
		Java_java_lang_StrictMath_sqrt;
		Java_java_lang_StrictMath_cbrt;
		Java_java_lang_StrictMath_tan;
		Java_java_lang_StrictMath_cosh;
		Java_java_lang_StrictMath_sinh;
		Java_java_lang_StrictMath_tanh;
		Java_java_lang_StrictMath_hypot;
		Java_java_lang_StrictMath_log1p;
		Java_java_lang_StrictMath_expm1;
		Java_java_lang_Object_getClass;
		Java_java_lang_Object_registerNatives;
		Java_java_lang_Package_getSystemPackage0;
		Java_java_lang_Package_getSystemPackages0;
		Java_java_lang_ProcessEnvironment_environ;
		Java_java_lang_reflect_Array_get;
		Java_java_lang_reflect_Array_getBoolean;
		Java_java_lang_reflect_Array_getByte;
		Java_java_lang_reflect_Array_getChar;
		Java_java_lang_reflect_Array_getDouble;
		Java_java_lang_reflect_Array_getFloat;
		Java_java_lang_reflect_Array_getInt;
		Java_java_lang_reflect_Array_getLength;
		Java_java_lang_reflect_Array_getLong;
		Java_java_lang_reflect_Array_getShort;
		Java_java_lang_reflect_Array_multiNewArray;
		Java_java_lang_reflect_Array_newArray;
		Java_java_lang_reflect_Array_set;
		Java_java_lang_reflect_Array_setBoolean;
		Java_java_lang_reflect_Array_setByte;
		Java_java_lang_reflect_Array_setChar;
		Java_java_lang_reflect_Array_setDouble;
		Java_java_lang_reflect_Array_setFloat;
		Java_java_lang_reflect_Array_setInt;
		Java_java_lang_reflect_Array_setLong;
		Java_java_lang_reflect_Array_setShort;
		Java_java_lang_reflect_Executable_getParameters0;
		Java_java_lang_reflect_Executable_getTypeAnnotationBytes0;
		Java_java_lang_reflect_Field_getTypeAnnotationBytes0;
		Java_java_lang_Runtime_freeMemory;
                Java_java_lang_Runtime_maxMemory;
		Java_java_lang_Runtime_gc;
		Java_java_lang_Runtime_runFinalization0;
		Java_java_lang_Runtime_totalMemory;
		Java_java_lang_Runtime_traceInstructions;
		Java_java_lang_Runtime_traceMethodCalls;
                Java_java_lang_Runtime_availableProcessors;
		Java_java_lang_SecurityManager_classDepth;
		Java_java_lang_SecurityManager_classLoaderDepth0;
		Java_java_lang_SecurityManager_currentClassLoader0;
		Java_java_lang_SecurityManager_currentLoadedClass0;
		Java_java_lang_SecurityManager_getClassContext;
		Java_java_lang_Shutdown_halt0;
		Java_java_lang_String_intern;
		Java_java_lang_System_identityHashCode;
		Java_java_lang_System_initProperties;
		Java_java_lang_System_mapLibraryName;
		Java_java_lang_System_registerNatives;
		Java_java_lang_System_setErr0;
		Java_java_lang_System_setIn0;
		Java_java_lang_System_setOut0;
		Java_java_lang_Thread_registerNatives;
		Java_java_lang_Throwable_fillInStackTrace;
                Java_java_lang_Throwable_getStackTraceDepth;
                Java_java_lang_Throwable_getStackTraceElement;
		Java_java_lang_UNIXProcess_init;
		Java_java_lang_UNIXProcess_waitForProcessExit;
		Java_java_lang_UNIXProcess_forkAndExec;
		Java_java_lang_UNIXProcess_destroyProcess;
                Java_java_nio_Bits_copyFromShortArray;
                Java_java_nio_Bits_copyToShortArray;
                Java_java_nio_Bits_copyFromIntArray;
                Java_java_nio_Bits_copyToIntArray;
                Java_java_nio_Bits_copyFromLongArray;
                Java_java_nio_Bits_copyToLongArray;
		Java_java_security_AccessController_doPrivileged__Ljava_security_PrivilegedAction_2;
		Java_java_security_AccessController_doPrivileged__Ljava_security_PrivilegedAction_2Ljava_security_AccessControlContext_2;
		Java_java_security_AccessController_doPrivileged__Ljava_security_PrivilegedExceptionAction_2;
		Java_java_security_AccessController_doPrivileged__Ljava_security_PrivilegedExceptionAction_2Ljava_security_AccessControlContext_2;
		Java_java_security_AccessController_getStackAccessControlContext;
		Java_java_security_AccessController_getInheritedAccessControlContext;
		Java_java_util_TimeZone_getSystemTimeZoneID;
		Java_java_util_TimeZone_getSystemGMTOffsetID;
		Java_java_util_concurrent_atomic_AtomicLong_VMSupportsCS8;
		Java_java_util_prefs_FileSystemPreferences_chmod;
		Java_java_util_prefs_FileSystemPreferences_lockFile0;
		Java_java_util_prefs_FileSystemPreferences_unlockFile0;
		Java_java_util_logging_FileHandler_isSetUID;
		Java_sun_misc_MessageUtils_toStderr;
		Java_sun_misc_MessageUtils_toStdout;
		Java_sun_misc_NativeSignalHandler_handle0;
		Java_sun_misc_Signal_findSignal;
		Java_sun_misc_Signal_handle0;
		Java_sun_misc_Signal_raise0;
              Java_sun_reflect_ConstantPool_getClassAt0;
              Java_sun_reflect_ConstantPool_getClassAtIfLoaded0;
              Java_sun_reflect_ConstantPool_getDoubleAt0;
              Java_sun_reflect_ConstantPool_getFieldAt0;
              Java_sun_reflect_ConstantPool_getFieldAtIfLoaded0;
              Java_sun_reflect_ConstantPool_getFloatAt0;
              Java_sun_reflect_ConstantPool_getIntAt0;
              Java_sun_reflect_ConstantPool_getLongAt0;
              Java_sun_reflect_ConstantPool_getMemberRefInfoAt0;
              Java_sun_reflect_ConstantPool_getMethodAt0;
              Java_sun_reflect_ConstantPool_getMethodAtIfLoaded0;
              Java_sun_reflect_ConstantPool_getSize0;
              Java_sun_reflect_ConstantPool_getStringAt0;
              Java_sun_reflect_ConstantPool_getUTF8At0;
		Java_java_io_Console_istty;
		Java_java_io_Console_encoding;
                Java_java_io_Console_echo;
		Java_sun_misc_GC_maxObjectInspectionAge;
		Java_sun_reflect_NativeConstructorAccessorImpl_newInstance0;
		Java_sun_reflect_NativeMethodAccessorImpl_invoke0;
		Java_sun_reflect_Reflection_getCallerClass__;
		Java_sun_reflect_Reflection_getCallerClass__I;
		Java_sun_reflect_Reflection_getClassAccessFlags;
                Java_sun_misc_Version_getJdkVersionInfo;
                Java_sun_misc_Version_getJdkSpecialVersion;
                Java_sun_misc_Version_getJvmVersionInfo;
                Java_sun_misc_Version_getJvmSpecialVersion;
<<<<<<< HEAD
=======
                Java_sun_misc_VM_addPackageAccess0;
                Java_sun_misc_VM_getThreadStateValues;
>>>>>>> f1f34f7e
		Java_sun_misc_VM_latestUserDefinedLoader;
                Java_sun_misc_VM_setPackageAccess0;
                Java_sun_misc_VM_initialize;
		Java_sun_misc_VMSupport_initAgentProperties;

                # ZipFile.c needs this one
		throwFileNotFoundException;

#		Java_sun_misc_VM_getState;			threads.c
#		Java_sun_misc_VM_threadsSuspended;		threads.c
#		Java_sun_misc_VM_unsuspendSomeThreads;		threads.c
#		Java_sun_misc_VM_unsuspendThreads;		threads.c

		Java_sun_util_locale_provider_HostLocaleProviderAdapterImpl_getPattern;

	# Outcalls from libjvm done using dlsym().

		VerifyClassCodes;
		VerifyClassCodesForMajorVersion;
		NewStringPlatform;
		GetStringPlatformChars;
		Canonicalize;
		JDK_GetVersionInfo0;

	local:
		*;
};<|MERGE_RESOLUTION|>--- conflicted
+++ resolved
@@ -273,11 +273,7 @@
                 Java_sun_misc_Version_getJdkSpecialVersion;
                 Java_sun_misc_Version_getJvmVersionInfo;
                 Java_sun_misc_Version_getJvmSpecialVersion;
-<<<<<<< HEAD
-=======
                 Java_sun_misc_VM_addPackageAccess0;
-                Java_sun_misc_VM_getThreadStateValues;
->>>>>>> f1f34f7e
 		Java_sun_misc_VM_latestUserDefinedLoader;
                 Java_sun_misc_VM_setPackageAccess0;
                 Java_sun_misc_VM_initialize;
