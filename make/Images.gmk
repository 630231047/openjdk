#
# Copyright (c) 2014, 2015 Oracle and/or its affiliates. All rights reserved.
# DO NOT ALTER OR REMOVE COPYRIGHT NOTICES OR THIS FILE HEADER.
#
# This code is free software; you can redistribute it and/or modify it
# under the terms of the GNU General Public License version 2 only, as
# published by the Free Software Foundation.  Oracle designates this
# particular file as subject to the "Classpath" exception as provided
# by Oracle in the LICENSE file that accompanied this code.
#
# This code is distributed in the hope that it will be useful, but WITHOUT
# ANY WARRANTY; without even the implied warranty of MERCHANTABILITY or
# FITNESS FOR A PARTICULAR PURPOSE.  See the GNU General Public License
# version 2 for more details (a copy is included in the LICENSE file that
# accompanied this code).
#
# You should have received a copy of the GNU General Public License version
# 2 along with this work; if not, write to the Free Software Foundation,
# Inc., 51 Franklin St, Fifth Floor, Boston, MA 02110-1301 USA.
#
# Please contact Oracle, 500 Oracle Parkway, Redwood Shores, CA 94065 USA
# or visit www.oracle.com if you need additional information or have any
# questions.
#

default: all

include $(SPEC)
include MakeBase.gmk
include Modules.gmk

TOOL_TARGETS :=
JDK_TARGETS :=
JRE_TARGETS :=

# Hook to include the corresponding custom file, if present.
$(eval $(call IncludeCustomExtension, , Images-pre.gmk))

############################################################################

MAIN_MODULES += java.se java.smartcardio jdk.httpserver jdk.sctp \
               jdk.security.auth jdk.security.jgss jdk.pack200 jdk.xml.dom \
               jdk.accessibility

# providers
PROVIDER_MODULES += jdk.charsets jdk.crypto.ec jdk.crypto.pkcs11 jdk.jvmstat jdk.localedata \
               jdk.naming.dns jdk.naming.rmi jdk.scripting.nashorn jdk.zipfs

# tools
<<<<<<< HEAD
TOOLS_MODULES += jdk.attach jdk.compiler jdk.dev jdk.internal.le jdk.scripting.nashorn.shell \
               jdk.javadoc jdk.jcmd jdk.jconsole jdk.hotspot.agent jdk.hprof.agent jdk.jartool \
               jdk.jdeps jdk.jdi jdk.jdwp.agent jdk.policytool jdk.rmic jdk.xml.bind jdk.xml.ws
=======
TOOLS_MODULES += jdk.attach jdk.compiler jdk.javadoc jdk.jcmd jdk.jconsole jdk.jdeps \
               jdk.hotspot.agent jdk.hprof.agent jdk.jartool jdk.jdeps jdk.jdi jdk.jdwp.agent \
               jdk.jlink jdk.policytool jdk.rmic jdk.xml.bind jdk.xml.ws jdk.internal.opt \
               jdk.internal.le
>>>>>>> 30b5a065

ifeq ($(OPENJDK_TARGET_OS), windows)
  PROVIDER_MODULES += jdk.crypto.mscapi
endif

ifeq ($(OPENJDK_TARGET_OS), solaris)
  PROVIDER_MODULES += jdk.crypto.ucrypto
endif

ifeq ($(OPENJDK_TARGET_OS), macosx)
  MAIN_MODULES += jdk.deploy.osx
endif

JRE_MODULES := $(MAIN_MODULES) $(PROVIDER_MODULES)
JDK_MODULES := $(JRE_MODULES) $(TOOLS_MODULES)

# Param 1 - Name of module
define ReadImportMetaData
  ifneq ($$(wildcard $(IMPORT_MODULES_MAKE)/$$(strip $1)/build.properties), )
    include_in_jre :=
    include_in_jdk :=
    include $(IMPORT_MODULES_MAKE)/$$(strip $1)/build.properties
    ifeq ($$(include_in_jre), true)
      JRE_MODULES += $1
    endif
    ifeq ($$(include_in_jdk), true)
      JDK_MODULES += $1
    endif
  else
    # Default to include in all
    JRE_MODULES += $1
    JDK_MODULES += $1
  endif
endef

IMPORTED_MODULES := $(call FindImportedModules)
$(foreach m, $(IMPORTED_MODULES), $(eval $(call ReadImportMetaData, $m)))

# compact2 and compact3 builds have additional modules
JDK_COMPACT2_MODULES := java.compact2 jdk.xml.dom jdk.httpserver
JDK_COMPACT3_MODULES := $(JDK_COMPACT2_MODULES) java.compact3 java.smartcardio jdk.management \
                        jdk.naming.dns jdk.naming.rmi jdk.sctp jdk.security.auth

# Replacing double-comma with a single comma is to workaround the issue
# with some version of make on windows that doesn't substitute spaces
# with one comma properly as with make 4.0
define SubstComma
$(strip \
  $(subst $(COMMA)$(COMMA),$(COMMA),$(subst $(SPACE),$(COMMA),$(strip $1))) \
)
endef
JRE_MODULES_LIST := $(call SubstComma, $(JRE_MODULES))
JDK_MODULES_LIST := $(call SubstComma, $(JDK_MODULES))

################################################################################

JMODS := $(wildcard $(IMAGES_OUTPUTDIR)/jmods/*.jmod)

JRE_SORTED_MODULES := $(SUPPORT_OUTPUTDIR)/jre-sorted-modules
JDK_SORTED_MODULES := $(SUPPORT_OUTPUTDIR)/jdk-sorted-modules
JRE_COMPACT1_SORTED_MODULES := $(SUPPORT_OUTPUTDIR)/compact1-sorted-modules
JRE_COMPACT2_SORTED_MODULES := $(SUPPORT_OUTPUTDIR)/compact2-sorted-modules
JRE_COMPACT3_SORTED_MODULES := $(SUPPORT_OUTPUTDIR)/compact3-sorted-modules

# Use this file inside the image as target for make rule
JIMAGE_TARGET_FILE := bin/java$(EXE_SUFFIX)

$(JDK_IMAGE_DIR)/$(JIMAGE_TARGET_FILE): $(JMODS) \
    $(call DependOnVariable, JDK_MODULES_LIST)
	$(ECHO) Creating jdk jimage
	$(RM) -r $(JDK_IMAGE_DIR) $(JDK_SORTED_MODULES)
	$(JLINK) --output $(JDK_IMAGE_DIR) \
	    --modulepath $(IMAGES_OUTPUTDIR)/jmods --addmods $(JDK_MODULES_LIST) \
	    > $(JDK_SORTED_MODULES)
	$(TOUCH) $@

$(JRE_IMAGE_DIR)/$(JIMAGE_TARGET_FILE): $(JMODS) \
    $(call DependOnVariable, JRE_MODULES_LIST)
	$(ECHO) Creating jre jimage
	$(RM) -r $(JRE_IMAGE_DIR) $(JRE_SORTED_MODULES)
	$(JLINK) --output $(JRE_IMAGE_DIR) \
	    --modulepath $(IMAGES_OUTPUTDIR)/jmods --addmods $(JRE_MODULES_LIST) \
	    > $(JRE_SORTED_MODULES)
	$(TOUCH) $@

JRE_COMPACT1_IMAGE_DIR := $(JRE_IMAGE_DIR)-compact1
JRE_COMPACT2_IMAGE_DIR := $(JRE_IMAGE_DIR)-compact2
JRE_COMPACT3_IMAGE_DIR := $(JRE_IMAGE_DIR)-compact3

COMPACT_EXTRA_MODULES := jdk.localedata jdk.crypto.pkcs11 jdk.crypto.ec

$(JRE_COMPACT1_IMAGE_DIR)/$(JIMAGE_TARGET_FILE): $(JMODS)
	$(ECHO) Creating jre compact1 jimage
	$(RM) -r $(JRE_COMPACT1_IMAGE_DIR) $(JRE_COMPACT1_SORTED_MODULES)
	$(JLINK) --modulepath $(IMAGES_OUTPUTDIR)/jmods \
            --limitmods $(call SubstComma, java.compact1 $(COMPACT_EXTRA_MODULES)) \
	    --output $(JRE_COMPACT1_IMAGE_DIR) \
	    > $(JRE_COMPACT1_SORTED_MODULES)
	$(TOUCH) $@

$(JRE_COMPACT2_IMAGE_DIR)/$(JIMAGE_TARGET_FILE): $(JMODS)
	$(ECHO) Creating jre compact2 jimage
	$(RM) -r $(JRE_COMPACT2_IMAGE_DIR) $(JRE_COMPACT2_SORTED_MODULES)
	$(JLINK) --modulepath $(IMAGES_OUTPUTDIR)/jmods \
            --limitmods $(call SubstComma, $(JDK_COMPACT2_MODULES) $(COMPACT_EXTRA_MODULES)) \
	    --output $(JRE_COMPACT2_IMAGE_DIR) \
	    > $(JRE_COMPACT2_SORTED_MODULES)
	$(TOUCH) $@

$(JRE_COMPACT3_IMAGE_DIR)/$(JIMAGE_TARGET_FILE): $(JMODS)
	$(ECHO) Creating jre compact3 jimage
	$(RM) -r $(JRE_COMPACT3_IMAGE_DIR) $(JRE_COMPACT3_SORTED_MODULES)
	$(JLINK) --modulepath $(IMAGES_OUTPUTDIR)/jmods \
            --limitmods $(call SubstComma, $(JDK_COMPACT3_MODULES) $(COMPACT_EXTRA_MODULES)) \
	    --output $(JRE_COMPACT3_IMAGE_DIR) \
	    > $(JRE_COMPACT3_SORTED_MODULES)
	$(TOUCH) $@

TOOL_JRE_TARGETS := $(JRE_IMAGE_DIR)/$(JIMAGE_TARGET_FILE)
TOOL_JDK_TARGETS := $(JDK_IMAGE_DIR)/$(JIMAGE_TARGET_FILE)
TOOL_JRE_COMPACT1_TARGETS := $(JRE_COMPACT1_IMAGE_DIR)/$(JIMAGE_TARGET_FILE)
TOOL_JRE_COMPACT2_TARGETS := $(JRE_COMPACT2_IMAGE_DIR)/$(JIMAGE_TARGET_FILE)
TOOL_JRE_COMPACT3_TARGETS := $(JRE_COMPACT3_IMAGE_DIR)/$(JIMAGE_TARGET_FILE)

################################################################################
# /man dir
#
# All variables in this section are assigned with simple =, without :, to enable
# more selective overriding from the custom version of this file.
#
# Avoid evaluating this whole section on windows for speed and stability
ifneq ($(OPENJDK_TARGET_OS), windows)
  JRE_MAN_PAGES += \
      java.1 \
      jjs.1 \
      keytool.1 \
      orbd.1 \
      pack200.1 \
      rmid.1 \
      rmiregistry.1 \
      servertool.1 \
      tnameserv.1 \
      unpack200.1

  ifndef OPENJDK
    ifneq ($(OPENJDK_TARGET_OS), solaris)
      JRE_MAN_PAGES += javaws.1
    endif
  endif

  JDK_MAN_PAGES += \
      $(JRE_MAN_PAGES) \
      appletviewer.1 \
      idlj.1 \
      jar.1 \
      jarsigner.1 \
      javac.1 \
      javadoc.1 \
      javah.1 \
      javap.1 \
      jconsole.1 \
      jcmd.1 \
      jdb.1 \
      jdeps.1 \
      jinfo.1 \
      jmap.1 \
      jps.1 \
      jrunscript.1 \
      jsadebugd.1 \
      jstack.1 \
      jstat.1 \
      jstatd.1 \
      policytool.1 \
      rmic.1 \
      schemagen.1 \
      serialver.1 \
      wsgen.1 \
      wsimport.1 \
      xjc.1

  # This variable is potentially overridden in the closed makefile.
  MAN_SRC_BASEDIR ?= $(JDK_TOPDIR)/src

  ifeq ($(OPENJDK_TARGET_OS), linux)
    MAN_SRC_DIR = $(MAN_SRC_BASEDIR)/linux/doc
    MAN1_SUBDIR = man
  endif
  ifeq ($(OPENJDK_TARGET_OS), solaris)
    MAN_SRC_DIR = $(MAN_SRC_BASEDIR)/solaris/doc
    MAN1_SUBDIR = sun/man/man1
  endif
  ifeq ($(OPENJDK_TARGET_OS), macosx)
    MAN_SRC_DIR = $(MAN_SRC_BASEDIR)/bsd/doc
    MAN1_SUBDIR = man
  endif

  $(JRE_IMAGE_DIR)/man/man1/%: $(MAN_SRC_DIR)/$(MAN1_SUBDIR)/%
	$(ECHO) $(LOG_INFO) Copying $(patsubst $(OUTPUT_ROOT)/%,%,$@)
	$(install-file)

  $(JDK_IMAGE_DIR)/man/man1/%: $(MAN_SRC_DIR)/$(MAN1_SUBDIR)/%
	$(ECHO) $(LOG_INFO) Copying $(patsubst $(OUTPUT_ROOT)/%,%,$@)
	$(install-file)

  $(JRE_IMAGE_DIR)/man/ja_JP.UTF-8/man1/%: $(MAN_SRC_DIR)/$(MAN1_SUBDIR)/ja/%
	$(ECHO) $(LOG_INFO) Copying $(patsubst $(OUTPUT_ROOT)/%,%,$@)
	$(install-file)

  $(JDK_IMAGE_DIR)/man/ja_JP.UTF-8/man1/%: $(MAN_SRC_DIR)/$(MAN1_SUBDIR)/ja/%
	$(ECHO) $(LOG_INFO) Copying $(patsubst $(OUTPUT_ROOT)/%,%,$@)
	$(install-file)

  ifeq ($(OPENJDK_TARGET_OS), solaris)
    $(JRE_IMAGE_DIR)/man/ja/man1/%: $(MAN_SRC_DIR)/$(MAN1_SUBDIR)/ja/%
	$(ECHO) $(LOG_INFO) Converting $(patsubst $(OUTPUT_ROOT)/%,%,$@)
	$(install-file)

    $(JDK_IMAGE_DIR)/man/ja/man1/%: $(MAN_SRC_DIR)/$(MAN1_SUBDIR)/ja/%
	$(ECHO) $(LOG_INFO) Converting $(patsubst $(OUTPUT_ROOT)/%,%,$@)
	$(install-file)
  endif

  ifneq ($(findstring $(OPENJDK_TARGET_OS), linux macosx), )
    $(JRE_IMAGE_DIR)/man/ja:
	$(ECHO) $(LOG_INFO) Creating $(patsubst $(OUTPUT_ROOT)/%,%,$@)
	$(CD) $(@D) && $(RM) ja && $(LN) -s ja_JP.UTF-8 ja

    $(JDK_IMAGE_DIR)/man/ja:
	$(ECHO) $(LOG_INFO) Creating $(patsubst $(OUTPUT_ROOT)/%,%,$@)
	$(CD) $(@D) && $(RM) ja && $(LN) -s ja_JP.UTF-8 ja
  endif

  ifeq ($(OPENJDK_TARGET_OS), solaris)
    JRE_MAN_PAGE_LIST = $(addprefix $(JRE_IMAGE_DIR)/man/man1/, $(JRE_MAN_PAGES)) \
        $(addprefix $(JRE_IMAGE_DIR)/man/ja/man1/, $(JRE_MAN_PAGES)) \
        $(addprefix $(JRE_IMAGE_DIR)/man/ja_JP.UTF-8/man1/, $(JRE_MAN_PAGES)) \
        $(addprefix $(JRE_IMAGE_DIR)/man/ja_JP.PCK/man1/, $(JRE_MAN_PAGES))

    JDK_MAN_PAGE_LIST = $(addprefix $(JDK_IMAGE_DIR)/man/man1/, $(JDK_MAN_PAGES)) \
        $(addprefix $(JDK_IMAGE_DIR)/man/ja/man1/, $(JDK_MAN_PAGES)) \
        $(addprefix $(JDK_IMAGE_DIR)/man/ja_JP.UTF-8/man1/, $(JDK_MAN_PAGES)) \
        $(addprefix $(JDK_IMAGE_DIR)/man/ja_JP.PCK/man1/, $(JDK_MAN_PAGES))
  endif

  ifneq ($(findstring $(OPENJDK_TARGET_OS), linux macosx), )
    JRE_MAN_PAGE_LIST = $(addprefix $(JRE_IMAGE_DIR)/man/man1/, $(JRE_MAN_PAGES)) \
        $(addprefix $(JRE_IMAGE_DIR)/man/ja_JP.UTF-8/man1/, $(JRE_MAN_PAGES)) \
        $(JRE_IMAGE_DIR)/man/ja

    JDK_MAN_PAGE_LIST = $(addprefix $(JDK_IMAGE_DIR)/man/man1/, $(JDK_MAN_PAGES)) \
        $(addprefix $(JDK_IMAGE_DIR)/man/ja_JP.UTF-8/man1/, $(JDK_MAN_PAGES)) \
        $(JDK_IMAGE_DIR)/man/ja
  endif

  JRE_TARGETS += $(JRE_MAN_PAGE_LIST)
  JDK_TARGETS += $(JDK_MAN_PAGE_LIST)
endif # Windows

################################################################################
# /include dir

$(eval $(call SetupCopyFiles,COPY_INCLUDES, \
    SRC := $(JDK_OUTPUTDIR)/include, \
    DEST := $(JDK_IMAGE_DIR)/include, \
    FILES := $(call CacheFind,$(JDK_OUTPUTDIR)/include)))

JDK_TARGETS += $(COPY_INCLUDES)

################################################################################
# doc files

JRE_DOC_FILES ?= LICENSE ASSEMBLY_EXCEPTION THIRD_PARTY_README
JDK_DOC_FILES ?= LICENSE ASSEMBLY_EXCEPTION THIRD_PARTY_README
JRE_DOC_LOCATION ?= $(JDK_TOPDIR)
JDK_DOC_LOCATION ?= $(JDK_TOPDIR)

JRE_DOC_TARGETS := $(addprefix $(JRE_IMAGE_DIR)/, $(JRE_DOC_FILES))
JDK_DOC_TARGETS := $(addprefix $(JDK_IMAGE_DIR)/, $(JDK_DOC_FILES))

# Processing license files from source area to image area
# These are modified to have the platform specific EOL chars.
define process-doc-file
	$(ECHO) $(LOG_INFO) Processing $(patsubst $(OUTPUT_ROOT)/%,%,$@)
	$(MKDIR) -p $(@D)
	$(RM) $@
	LC_ALL=C $(SED) 's/$$//g' $< > $@
	$(CHMOD) 444 $@
endef

$(JRE_IMAGE_DIR)/%: $(JRE_DOC_LOCATION)/%
	$(process-doc-file)

$(JDK_IMAGE_DIR)/%: $(JDK_DOC_LOCATION)/%
	$(process-doc-file)

JRE_TARGETS += $(JRE_DOC_TARGETS)
JDK_TARGETS += $(JDK_DOC_TARGETS)

################################################################################
# Release file

JRE_INFO_FILE := $(JRE_IMAGE_DIR)/release
JDK_INFO_FILE := $(JDK_IMAGE_DIR)/release
JRE_COMPACT1_INFO_FILE := $(JRE_COMPACT1_IMAGE_DIR)/release
JRE_COMPACT2_INFO_FILE := $(JRE_COMPACT2_IMAGE_DIR)/release
JRE_COMPACT3_INFO_FILE := $(JRE_COMPACT3_IMAGE_DIR)/release

# Common way to emit a line into the release or info file
define info-file-item # name value
  $(PRINTF) '%s="%s"\n' $1 $2 >> $@
endef

# Param 1 - The file containing the MODULES list
define create-info-file
  $(call info-file-item, "JAVA_VERSION", "$(JDK_VERSION)")
  $(call info-file-item, "OS_NAME", "$(REQUIRED_OS_NAME)")
  $(call info-file-item, "OS_VERSION", "$(REQUIRED_OS_VERSION)")
  $(call info-file-item, "OS_ARCH", "$(OPENJDK_TARGET_CPU_LEGACY)")
  $(if $(JDK_ARCH_ABI_PROP_NAME), \
    $(call info-file-item, "SUN_ARCH_ABI", "$(JDK_ARCH_ABI_PROP_NAME)"))
  $(call info-file-item, "SOURCE", "$(ALL_SOURCE_TIPS)")
  $(call info-file-item, "MODULES", "`$(CAT) $1`")
endef

# Param 1 - The file containing the MODULES list
define prepare-info-file
  $(ECHO) $(LOG_INFO) Generating $(patsubst $(OUTPUT_ROOT)/%,%,$@)
  $(MKDIR) -p $(@D)
  $(RM) $@
endef

define info-file
  $(call prepare-info-file, $1)
  $(call create-info-file, $1)
endef

# Create a variable dependency file common for all release info files. The
# sorted module list will only change if the image is regenerated, which will
# trigger a rebuild of these files anyway.
INFO_FILE_VARDEPS := $(call DependOnVariable, create-info-file)

ALL_SOURCE_TIPS = $(shell \
    if [ -f $(SUPPORT_OUTPUTDIR)/source_tips ] ; then \
      $(CAT) $(SUPPORT_OUTPUTDIR)/source_tips ; \
    fi)

$(JRE_INFO_FILE): $(INFO_FILE_VARDEPS) $(SUPPORT_OUTPUTDIR)/source_tips
	$(call info-file, $(JRE_SORTED_MODULES))

$(JDK_INFO_FILE): $(INFO_FILE_VARDEPS) $(SUPPORT_OUTPUTDIR)/source_tips
	$(call info-file, $(JDK_SORTED_MODULES))

$(JRE_COMPACT1_INFO_FILE): $(INFO_FILE_VARDEPS) $(SUPPORT_OUTPUTDIR)/source_tips
	$(call info-file, $(JRE_COMPACT1_SORTED_MODULES))
	$(call info-file-item, "JAVA_PROFILE", "compact1")

$(JRE_COMPACT2_INFO_FILE): $(INFO_FILE_VARDEPS) $(SUPPORT_OUTPUTDIR)/source_tips
	$(call info-file, $(JRE_COMPACT2_SORTED_MODULES))
	$(call info-file-item, "JAVA_PROFILE", "compact2")

$(JRE_COMPACT3_INFO_FILE): $(INFO_FILE_VARDEPS) $(SUPPORT_OUTPUTDIR)/source_tips
	$(call info-file, $(JRE_COMPACT3_SORTED_MODULES))
	$(call info-file-item, "JAVA_PROFILE", "compact3")

JRE_TARGETS += $(JRE_INFO_FILE)
JDK_TARGETS += $(JDK_INFO_FILE)
JRE_COMPACT1_TARGETS += $(JRE_COMPACT1_INFO_FILE)
JRE_COMPACT2_TARGETS += $(JRE_COMPACT2_INFO_FILE)
JRE_COMPACT3_TARGETS += $(JRE_COMPACT3_INFO_FILE)

################################################################################
# src.zip

$(JDK_IMAGE_DIR)/src.zip: $(SUPPORT_OUTPUTDIR)/src.zip
	$(ECHO) $(LOG_INFO) Copying $(patsubst $(OUTPUT_ROOT)/%,%,$@)
	$(install-file)

JDK_TARGETS += $(JDK_IMAGE_DIR)/src.zip

################################################################################
# /demo dir

# The db demo contains an empty dir that needs to be copied. The other
# directories will always trigger the rule for recompile since
# _the.list_of_packages files are touched.
ifneq ($(findstring images, $(MAKECMDGOALS)), )
  $(JDK_IMAGE_DIR)/demo/%: $(SUPPORT_OUTPUTDIR)/demo/image/%
	if [ ! -d "$@" ]; then \
	  $(ECHO) $(LOG_INFO) Copying '$(patsubst $(OUTPUT_ROOT)/%,%,$@)'; \
	  $(MKDIR) -p $(@D); \
	  if [ -d "$<" ]; then $(MKDIR) -p $@; else $(CP) '$<' '$@'; fi \
	fi

  # Find all files including directories
  JDK_DEMO_TARGETS := $(if $(wildcard $(SUPPORT_OUTPUTDIR)/demo/image), \
      $(patsubst $(SUPPORT_OUTPUTDIR)/demo/image/%, $(JDK_IMAGE_DIR)/demo/%, \
      $(shell $(FIND) $(SUPPORT_OUTPUTDIR)/demo/image \
          ! \( -name "_the*" -o -name "javac_state" \) )))

  JDK_TARGETS += $(JDK_DEMO_TARGETS)
endif

################################################################################
# /sample dir

$(eval $(call SetupCopyFiles,COPY_SAMPLES, \
    SRC := $(SUPPORT_OUTPUTDIR)/sample/image, \
    DEST := $(JDK_IMAGE_DIR)/sample, \
    FILES := $(if $(wildcard $(SUPPORT_OUTPUTDIR)/sample/image), \
        $(call CacheFind,$(SUPPORT_OUTPUTDIR)/sample/image))))

JDK_TARGETS += $(COPY_SAMPLES)

################################################################################
# jrt-fs.jar

$(eval $(call SetupCopyFiles,COPY_JRTFS_JAR, \
    SRC := $(SUPPORT_OUTPUTDIR), \
    DEST := $(JDK_IMAGE_DIR), \
    FILES := $(SUPPORT_OUTPUTDIR)/jrt-fs.jar))

JDK_TARGETS += $(COPY_JRTFS_JAR)

################################################################################
# Code coverage data files

ifeq ($(GCOV_ENABLED), true)

  GCOV_FIND_EXPR := -type f -name "*.gcno"

  $(eval $(call SetupCopyFiles,COPY_HOTSPOT_GCOV_GCNO, \
      SRC := $(OUTPUT_ROOT), \
      DEST := $(SYMBOLS_IMAGE_DIR)/gcov, \
      FILES := $(shell $(FIND) $(HOTSPOT_OUTPUTDIR) $(GCOV_FIND_EXPR))))

  SYMBOLS_TARGETS += $(COPY_HOTSPOT_GCOV_GCNO)

  $(eval $(call SetupCopyFiles,COPY_JDK_GCOV_GCNO, \
      SRC := $(OUTPUT_ROOT), \
      DEST := $(SYMBOLS_IMAGE_DIR)/gcov, \
      FILES := $(shell $(FIND) $(NATIVE_OUTPUTDIR) $(GCOV_FIND_EXPR))))

  SYMBOLS_TARGETS += $(COPY_JDK_GCOV_GCNO)

endif

################################################################################

# Include custom post hook here to make it possible to augment the target lists
# before actual target prerequisites are declared.
$(eval $(call IncludeCustomExtension, , Images-post.gmk))

################################################################################

$(JRE_TARGETS): $(TOOL_JRE_TARGETS)
$(JDK_TARGETS): $(TOOL_JDK_TARGETS)

jimages: $(TOOL_JRE_TARGETS) $(TOOL_JDK_TARGETS) $(JRE_TARGETS) $(JDK_TARGETS) \
    $(SYMBOLS_TARGETS)

$(JRE_COMPACT1_TARGETS): $(TOOL_JRE_COMPACT1_TARGETS)
$(JRE_COMPACT2_TARGETS): $(TOOL_JRE_COMPACT2_TARGETS)
$(JRE_COMPACT3_TARGETS): $(TOOL_JRE_COMPACT3_TARGETS)

profiles: $(TOOL_JRE_COMPACT1_TARGETS) \
    $(TOOL_JRE_COMPACT2_TARGETS) \
    $(TOOL_JRE_COMPACT3_TARGETS) \
    $(JRE_COMPACT1_TARGETS) \
    $(JRE_COMPACT2_TARGETS) \
    $(JRE_COMPACT3_TARGETS)

.PHONY: default all jimages profiles<|MERGE_RESOLUTION|>--- conflicted
+++ resolved
@@ -47,16 +47,10 @@
                jdk.naming.dns jdk.naming.rmi jdk.scripting.nashorn jdk.zipfs
 
 # tools
-<<<<<<< HEAD
-TOOLS_MODULES += jdk.attach jdk.compiler jdk.dev jdk.internal.le jdk.scripting.nashorn.shell \
+TOOLS_MODULES += jdk.attach jdk.compiler jdk.javadoc jdk.jcmd jdk.jconsole jdk.jdeps \
                jdk.javadoc jdk.jcmd jdk.jconsole jdk.hotspot.agent jdk.hprof.agent jdk.jartool \
-               jdk.jdeps jdk.jdi jdk.jdwp.agent jdk.policytool jdk.rmic jdk.xml.bind jdk.xml.ws
-=======
-TOOLS_MODULES += jdk.attach jdk.compiler jdk.javadoc jdk.jcmd jdk.jconsole jdk.jdeps \
-               jdk.hotspot.agent jdk.hprof.agent jdk.jartool jdk.jdeps jdk.jdi jdk.jdwp.agent \
                jdk.jlink jdk.policytool jdk.rmic jdk.xml.bind jdk.xml.ws jdk.internal.opt \
-               jdk.internal.le
->>>>>>> 30b5a065
+               jdk.internal.le jdk.scripting.nashorn.shell
 
 ifeq ($(OPENJDK_TARGET_OS), windows)
   PROVIDER_MODULES += jdk.crypto.mscapi
