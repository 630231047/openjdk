#
# Copyright (c) 2014, Oracle and/or its affiliates. All rights reserved.
# DO NOT ALTER OR REMOVE COPYRIGHT NOTICES OR THIS FILE HEADER.
#
# This code is free software; you can redistribute it and/or modify it
# under the terms of the GNU General Public License version 2 only, as
# published by the Free Software Foundation.  Oracle designates this
# particular file as subject to the "Classpath" exception as provided
# by Oracle in the LICENSE file that accompanied this code.
#
# This code is distributed in the hope that it will be useful, but WITHOUT
# ANY WARRANTY; without even the implied warranty of MERCHANTABILITY or
# FITNESS FOR A PARTICULAR PURPOSE.  See the GNU General Public License
# version 2 for more details (a copy is included in the LICENSE file that
# accompanied this code).
#
# You should have received a copy of the GNU General Public License version
# 2 along with this work; if not, write to the Free Software Foundation,
# Inc., 51 Franklin St, Fifth Floor, Boston, MA 02110-1301 USA.
#
# Please contact Oracle, 500 Oracle Parkway, Redwood Shores, CA 94065 USA
# or visit www.oracle.com if you need additional information or have any
# questions.
#

default: all

include $(SPEC)
include MakeBase.gmk

TOOL_TARGETS :=
JDK_TARGETS :=
JRE_TARGETS :=

# Hook to include the corresponding custom file, if present.
$(eval $(call IncludeCustomExtension, , Images-pre.gmk))

############################################################################

MAIN_MODULES += java.se java.smartcardio jdk.httpserver jdk.sctp \
               jdk.security.auth jdk.security.jgss jdk.runtime

# providers
PROVIDER_MODULES += jdk.charsets jdk.crypto.ec jdk.crypto.pkcs11 jdk.jvmstat jdk.localedata \
               jdk.naming.dns jdk.naming.rmi jdk.scripting.nashorn jdk.zipfs

# tools
TOOLS_MODULES += jdk.attach jdk.compiler jdk.dev jdk.javadoc jdk.jcmd jdk.jconsole \
               jdk.hotspot.agent jdk.hprof.agent jdk.jdi jdk.jdwp.agent jdk.rmic \
               jdk.xml.bind jdk.xml.ws

ifeq ($(OPENJDK_TARGET_OS), windows)
  PROVIDER_MODULES += jdk.crypto.mscapi
endif

ifeq ($(OPENJDK_TARGET_OS), solaris)
  PROVIDER_MODULES += jdk.crypto.ucrypto
endif

ifeq ($(OPENJDK_TARGET_OS), macosx)
  MAIN_MODULES += jdk.deploy.osx
endif

JRE_MODULES := $(MAIN_MODULES) $(PROVIDER_MODULES)
JDK_MODULES := $(JRE_MODULES) $(TOOLS_MODULES)

# compact3 builds have additional modules
JDK_COMPACT3_MODULES := java.compact3 java.smartcardio jdk.httpserver jdk.naming.dns \
                       jdk.naming.rmi jdk.sctp jdk.security.auth

# Replacing double-comma with a single comma is to workaround the issue
# with some version of make on windows that doesn't substitute spaces
# with one comma properly as with make 4.0
define SubstComma
$(strip \
  $(subst $(COMMA)$(COMMA),$(COMMA),$(subst $(SPACE),$(COMMA),$(strip $1))) \
)
endef
JRE_MODULES_LIST := $(call SubstComma, $(JRE_MODULES))
JDK_MODULES_LIST := $(call SubstComma, $(JDK_MODULES))

################################################################################

JMODS := $(wildcard $(IMAGES_OUTPUTDIR)/jmods/*.jmod)

JRE_SORTED_MODULES := $(SUPPORT_OUTPUTDIR)/jre-sorted-modules
JDK_SORTED_MODULES := $(SUPPORT_OUTPUTDIR)/jdk-sorted-modules
JRE_COMPACT1_SORTED_MODULES := $(SUPPORT_OUTPUTDIR)/compact1-sorted-modules
JRE_COMPACT2_SORTED_MODULES := $(SUPPORT_OUTPUTDIR)/compact2-sorted-modules
JRE_COMPACT3_SORTED_MODULES := $(SUPPORT_OUTPUTDIR)/compact3-sorted-modules

# Use this file inside the image as target for make rule
JIMAGE_TARGET_FILE := bin/java$(EXE_SUFFIX)

<<<<<<< HEAD
$(JDK_IMAGE_DIR)/$(JIMAGE_TARGET_FILE): $(JMODS)
=======
$(JDK_IMAGE_DIR)/$(JIMAGE_TARGET_FILE): $(DEPENDENCIES) \
    $(call DependOnVariable, JDK_MODULES_LIST)
>>>>>>> 20a43926
	$(ECHO) Creating jdk jimage
	$(RM) -r $(JDK_IMAGE_DIR) $(JDK_SORTED_MODULES)
	$(JLINK) --format jimage --output $(JDK_IMAGE_DIR) \
	    --modulepath $(IMAGES_OUTPUTDIR)/jmods --addmods $(JDK_MODULES_LIST) \
	    > $(JDK_SORTED_MODULES)
	$(TOUCH) $@

<<<<<<< HEAD
$(JRE_IMAGE_DIR)/$(JIMAGE_TARGET_FILE): $(JMODS)
=======
$(JRE_IMAGE_DIR)/$(JIMAGE_TARGET_FILE): $(DEPENDENCIES) \
    $(call DependOnVariable, JRE_MODULES_LIST)
>>>>>>> 20a43926
	$(ECHO) Creating jre jimage
	$(RM) -r $(JRE_IMAGE_DIR) $(JRE_SORTED_MODULES)
	$(JLINK) --format jimage --output $(JRE_IMAGE_DIR) \
	    --modulepath $(IMAGES_OUTPUTDIR)/jmods --addmods $(JRE_MODULES_LIST) \
	    > $(JRE_SORTED_MODULES)
	$(TOUCH) $@

JRE_COMPACT1_IMAGE_DIR := $(JRE_IMAGE_DIR)-compact1
JRE_COMPACT2_IMAGE_DIR := $(JRE_IMAGE_DIR)-compact2
JRE_COMPACT3_IMAGE_DIR := $(JRE_IMAGE_DIR)-compact3

COMPACT_EXTRA_MODULES := jdk.localedata jdk.crypto.pkcs11 jdk.crypto.ec

<<<<<<< HEAD
$(JRE_COMPACT1_IMAGE_DIR)/$(JIMAGE_TARGET_FILE): $(JMODS)
=======
$(JRE_COMPACT1_IMAGE_DIR)/$(JIMAGE_TARGET_FILE): $(DEPENDENCIES) \
    $(call DependOnVariable, JRE_COMPACT1_MODULES_LIST)
>>>>>>> 20a43926
	$(ECHO) Creating jre compact1 jimage
	$(RM) -r $(JRE_COMPACT1_IMAGE_DIR) $(JRE_COMPACT1_SORTED_MODULES)
	$(JLINK) --format jimage --modulepath $(IMAGES_OUTPUTDIR)/jmods \
	    --addmods $(call SubstComma, java.compact1 $(COMPACT_EXTRA_MODULES)) \
	    --output $(JRE_COMPACT1_IMAGE_DIR) \
	    > $(JRE_COMPACT1_SORTED_MODULES)
	$(TOUCH) $@

<<<<<<< HEAD
$(JRE_COMPACT2_IMAGE_DIR)/$(JIMAGE_TARGET_FILE): $(JMODS)
=======
$(JRE_COMPACT2_IMAGE_DIR)/$(JIMAGE_TARGET_FILE): $(DEPENDENCIES) \
    $(call DependOnVariable, JRE_COMPACT2_MODULES_LIST)
>>>>>>> 20a43926
	$(ECHO) Creating jre compact2 jimage
	$(RM) -r $(JRE_COMPACT2_IMAGE_DIR) $(JRE_COMPACT1_SORTED_MODULES)
	$(JLINK) --format jimage --modulepath $(IMAGES_OUTPUTDIR)/jmods \
	    --addmods $(call SubstComma, java.compact2 $(COMPACT_EXTRA_MODULES)) \
	    --output $(JRE_COMPACT2_IMAGE_DIR) \
	    > $(JRE_COMPACT2_SORTED_MODULES)
	$(TOUCH) $@

<<<<<<< HEAD
$(JRE_COMPACT3_IMAGE_DIR)/$(JIMAGE_TARGET_FILE): $(JMODS)
=======
$(JRE_COMPACT3_IMAGE_DIR)/$(JIMAGE_TARGET_FILE): $(DEPENDENCIES) \
    $(call DependOnVariable, JRE_COMPACT3_MODULES_LIST)
>>>>>>> 20a43926
	$(ECHO) Creating jre compact3 jimage
	$(RM) -r $(JRE_COMPACT3_IMAGE_DIR) $(JRE_COMPACT3_SORTED_MODULES)
	$(JLINK) --format jimage --modulepath $(IMAGES_OUTPUTDIR)/jmods \
	    --addmods $(call SubstComma, $(JDK_COMPACT3_MODULES) $(COMPACT_EXTRA_MODULES)) \
	    --output $(JRE_COMPACT3_IMAGE_DIR) \
	    > $(JRE_COMPACT3_SORTED_MODULES)
	$(TOUCH) $@

TOOL_JRE_TARGETS := $(JRE_IMAGE_DIR)/$(JIMAGE_TARGET_FILE)
TOOL_JDK_TARGETS := $(JDK_IMAGE_DIR)/$(JIMAGE_TARGET_FILE)
TOOL_JRE_COMPACT1_TARGETS := $(JRE_COMPACT1_IMAGE_DIR)/$(JIMAGE_TARGET_FILE)
TOOL_JRE_COMPACT2_TARGETS := $(JRE_COMPACT2_IMAGE_DIR)/$(JIMAGE_TARGET_FILE)
TOOL_JRE_COMPACT3_TARGETS := $(JRE_COMPACT3_IMAGE_DIR)/$(JIMAGE_TARGET_FILE)

################################################################################
# /man dir
#
# All variables in this section are assigned with simple =, without :, to enable
# more selective overriding from the custom version of this file.
#
# Avoid evaluating this whole section on windows for speed and stability
ifneq ($(OPENJDK_TARGET_OS), windows)
  JRE_MAN_PAGES += \
      java.1 \
      jjs.1 \
      keytool.1 \
      orbd.1 \
      pack200.1 \
      rmid.1 \
      rmiregistry.1 \
      servertool.1 \
      tnameserv.1 \
      unpack200.1

  ifndef OPENJDK
    ifneq ($(OPENJDK_TARGET_OS), solaris)
      JRE_MAN_PAGES += javaws.1
    endif
  endif

  JDK_MAN_PAGES += \
      $(JRE_MAN_PAGES) \
      appletviewer.1 \
      idlj.1 \
      jar.1 \
      jarsigner.1 \
      javac.1 \
      javadoc.1 \
      javah.1 \
      javap.1 \
      jconsole.1 \
      jcmd.1 \
      jdb.1 \
      jdeps.1 \
      jhat.1 \
      jinfo.1 \
      jmap.1 \
      jps.1 \
      jrunscript.1 \
      jsadebugd.1 \
      jstack.1 \
      jstat.1 \
      jstatd.1 \
      native2ascii.1 \
      policytool.1 \
      rmic.1 \
      schemagen.1 \
      serialver.1 \
      wsgen.1 \
      wsimport.1 \
      xjc.1

  # This variable is potentially overridden in the closed makefile.
  MAN_SRC_BASEDIR ?= $(JDK_TOPDIR)/src

  ifeq ($(OPENJDK_TARGET_OS), linux)
    MAN_SRC_DIR = $(MAN_SRC_BASEDIR)/linux/doc
    MAN1_SUBDIR = man
  endif
  ifeq ($(OPENJDK_TARGET_OS), solaris)
    MAN_SRC_DIR = $(MAN_SRC_BASEDIR)/solaris/doc
    MAN1_SUBDIR = sun/man/man1
  endif
  ifeq ($(OPENJDK_TARGET_OS), macosx)
    MAN_SRC_DIR = $(MAN_SRC_BASEDIR)/bsd/doc
    MAN1_SUBDIR = man
  endif

  $(JRE_IMAGE_DIR)/man/man1/%: $(MAN_SRC_DIR)/$(MAN1_SUBDIR)/%
	$(ECHO) $(LOG_INFO) Copying $(patsubst $(OUTPUT_ROOT)/%,%,$@)
	$(install-file)

  $(JDK_IMAGE_DIR)/man/man1/%: $(MAN_SRC_DIR)/$(MAN1_SUBDIR)/%
	$(ECHO) $(LOG_INFO) Copying $(patsubst $(OUTPUT_ROOT)/%,%,$@)
	$(install-file)

  define install-ja-manpage
	$(MKDIR) -p $(@D)
	$(CAT) $< \
	    | $(NATIVE2ASCII) -encoding eucJP \
	    | $(SED) 's/@@VERSION@@/$(THIS_JDK_VERSION)/g' \
	    | $(NATIVE2ASCII) -reverse -encoding $1 \
	    > $@
  endef

  $(JRE_IMAGE_DIR)/man/ja_JP.UTF-8/man1/%: $(MAN_SRC_DIR)/$(MAN1_SUBDIR)/ja/%
	$(ECHO) $(LOG_INFO) Converting $(patsubst $(OUTPUT_ROOT)/%,%,$@)
	$(call install-ja-manpage, UTF-8)

  $(JDK_IMAGE_DIR)/man/ja_JP.UTF-8/man1/%: $(MAN_SRC_DIR)/$(MAN1_SUBDIR)/ja/%
	$(ECHO) $(LOG_INFO) Converting $(patsubst $(OUTPUT_ROOT)/%,%,$@)
	$(call install-ja-manpage, UTF-8)

  $(JRE_IMAGE_DIR)/man/ja_JP.PCK/man1/%: $(MAN_SRC_DIR)/$(MAN1_SUBDIR)/ja/%
	$(ECHO) $(LOG_INFO) Converting $(patsubst $(OUTPUT_ROOT)/%,%,$@)
	$(call install-ja-manpage, PCK)

  $(JDK_IMAGE_DIR)/man/ja_JP.PCK/man1/%: $(MAN_SRC_DIR)/$(MAN1_SUBDIR)/ja/%
	$(ECHO) $(LOG_INFO) Converting $(patsubst $(OUTPUT_ROOT)/%,%,$@)
	$(call install-ja-manpage, PCK)

  ifeq ($(OPENJDK_TARGET_OS), solaris)
    $(JRE_IMAGE_DIR)/man/ja/man1/%: $(MAN_SRC_DIR)/$(MAN1_SUBDIR)/ja/%
	$(ECHO) $(LOG_INFO) Converting $(patsubst $(OUTPUT_ROOT)/%,%,$@)
	$(install-file)

    $(JDK_IMAGE_DIR)/man/ja/man1/%: $(MAN_SRC_DIR)/$(MAN1_SUBDIR)/ja/%
	$(ECHO) $(LOG_INFO) Converting $(patsubst $(OUTPUT_ROOT)/%,%,$@)
	$(install-file)
  endif

  ifneq ($(findstring $(OPENJDK_TARGET_OS), linux macosx), )
    $(JRE_IMAGE_DIR)/man/ja:
	$(ECHO) $(LOG_INFO) Creating $(patsubst $(OUTPUT_ROOT)/%,%,$@)
	$(CD) $(@D) && $(RM) ja && $(LN) -s ja_JP.UTF-8 ja

    $(JDK_IMAGE_DIR)/man/ja:
	$(ECHO) $(LOG_INFO) Creating $(patsubst $(OUTPUT_ROOT)/%,%,$@)
	$(CD) $(@D) && $(RM) ja && $(LN) -s ja_JP.UTF-8 ja
  endif

  ifeq ($(OPENJDK_TARGET_OS), solaris)
    JRE_MAN_PAGE_LIST = $(addprefix $(JRE_IMAGE_DIR)/man/man1/, $(JRE_MAN_PAGES)) \
        $(addprefix $(JRE_IMAGE_DIR)/man/ja/man1/, $(JRE_MAN_PAGES)) \
        $(addprefix $(JRE_IMAGE_DIR)/man/ja_JP.UTF-8/man1/, $(JRE_MAN_PAGES)) \
        $(addprefix $(JRE_IMAGE_DIR)/man/ja_JP.PCK/man1/, $(JRE_MAN_PAGES))

    JDK_MAN_PAGE_LIST = $(addprefix $(JDK_IMAGE_DIR)/man/man1/, $(JDK_MAN_PAGES)) \
        $(addprefix $(JDK_IMAGE_DIR)/man/ja/man1/, $(JDK_MAN_PAGES)) \
        $(addprefix $(JDK_IMAGE_DIR)/man/ja_JP.UTF-8/man1/, $(JDK_MAN_PAGES)) \
        $(addprefix $(JDK_IMAGE_DIR)/man/ja_JP.PCK/man1/, $(JDK_MAN_PAGES))
  endif

  ifneq ($(findstring $(OPENJDK_TARGET_OS), linux macosx), )
    JRE_MAN_PAGE_LIST = $(addprefix $(JRE_IMAGE_DIR)/man/man1/, $(JRE_MAN_PAGES)) \
        $(addprefix $(JRE_IMAGE_DIR)/man/ja_JP.UTF-8/man1/, $(JRE_MAN_PAGES)) \
        $(JRE_IMAGE_DIR)/man/ja

    JDK_MAN_PAGE_LIST = $(addprefix $(JDK_IMAGE_DIR)/man/man1/, $(JDK_MAN_PAGES)) \
        $(addprefix $(JDK_IMAGE_DIR)/man/ja_JP.UTF-8/man1/, $(JDK_MAN_PAGES)) \
        $(JDK_IMAGE_DIR)/man/ja
  endif

  JRE_TARGETS += $(JRE_MAN_PAGE_LIST)
  JDK_TARGETS += $(JDK_MAN_PAGE_LIST)
endif # Windows

################################################################################
# /include dir

$(eval $(call SetupCopyFiles,COPY_INCLUDES, \
    SRC := $(JDK_OUTPUTDIR)/include, \
    DEST := $(JDK_IMAGE_DIR)/include, \
    FILES := $(call CacheFind,$(JDK_OUTPUTDIR)/include)))

JDK_TARGETS += $(COPY_INCLUDES)

################################################################################
# doc files

JRE_DOC_FILES ?= LICENSE ASSEMBLY_EXCEPTION THIRD_PARTY_README
JDK_DOC_FILES ?= LICENSE ASSEMBLY_EXCEPTION THIRD_PARTY_README
JRE_DOC_LOCATION ?= $(JDK_TOPDIR)
JDK_DOC_LOCATION ?= $(JDK_TOPDIR)

JRE_DOC_TARGETS := $(addprefix $(JRE_IMAGE_DIR)/, $(JRE_DOC_FILES))
JDK_DOC_TARGETS := $(addprefix $(JDK_IMAGE_DIR)/, $(JDK_DOC_FILES))

# Processing license files from source area to image area
# These are modified to have the platform specific EOL chars.
define process-doc-file
	$(ECHO) $(LOG_INFO) Processing $(patsubst $(OUTPUT_ROOT)/%,%,$@)
	$(MKDIR) -p $(@D)
	$(RM) $@
	LC_ALL=C $(SED) 's/$$//g' $< > $@
	$(CHMOD) 444 $@
endef

$(JRE_IMAGE_DIR)/%: $(JRE_DOC_LOCATION)/%
	$(process-doc-file)

$(JDK_IMAGE_DIR)/%: $(JDK_DOC_LOCATION)/%
	$(process-doc-file)

JRE_TARGETS += $(JRE_DOC_TARGETS)
JDK_TARGETS += $(JDK_DOC_TARGETS)

################################################################################
# Release file

JRE_INFO_FILE := $(JRE_IMAGE_DIR)/release
JDK_INFO_FILE := $(JDK_IMAGE_DIR)/release
JRE_COMPACT1_INFO_FILE := $(JRE_COMPACT1_IMAGE_DIR)/release
JRE_COMPACT2_INFO_FILE := $(JRE_COMPACT2_IMAGE_DIR)/release
JRE_COMPACT3_INFO_FILE := $(JRE_COMPACT3_IMAGE_DIR)/release

# Common way to emit a line into the release or info file
define info-file-item # name value
  $(PRINTF) '%s="%s"\n' $1 $2 >> $@
endef

# Param 1 - The file containing the MODULES list
define create-info-file
  $(call info-file-item, "JAVA_VERSION", "$(JDK_VERSION)")
  $(call info-file-item, "OS_NAME", "$(REQUIRED_OS_NAME)")
  $(call info-file-item, "OS_VERSION", "$(REQUIRED_OS_VERSION)")
  $(call info-file-item, "OS_ARCH", "$(OPENJDK_TARGET_CPU_LEGACY)")
  $(if $(JDK_ARCH_ABI_PROP_NAME), \
    $(call info-file-item, "SUN_ARCH_ABI", "$(JDK_ARCH_ABI_PROP_NAME)"))
  $(call info-file-item, "SOURCE", "$(ALL_SOURCE_TIPS)")
  $(call info-file-item, "MODULES", "`$(CAT) $1`")
endef

# Param 1 - The file containing the MODULES list
define prepare-info-file
  $(ECHO) $(LOG_INFO) Generating $(patsubst $(OUTPUT_ROOT)/%,%,$@)
  $(MKDIR) -p $(@D)
  $(RM) $@
endef

define info-file
  $(call prepare-info-file, $1)
  $(call create-info-file, $1)
endef

# Create a variable dependency file common for all release info files. The
# sorted module list will only change if the image is regenerated, which will
# trigger a rebuild of these files anyway.
INFO_FILE_VARDEPS := $(call DependOnVariable, create-info-file)

ALL_SOURCE_TIPS = $(shell \
    if [ -f $(SUPPORT_OUTPUTDIR)/source_tips ] ; then \
      $(CAT) $(SUPPORT_OUTPUTDIR)/source_tips ; \
    fi)

$(JRE_INFO_FILE): $(INFO_FILE_VARDEPS) $(SUPPORT_OUTPUTDIR)/source_tips
	$(call info-file, $(JRE_SORTED_MODULES))

$(JDK_INFO_FILE): $(INFO_FILE_VARDEPS) $(SUPPORT_OUTPUTDIR)/source_tips
	$(call info-file, $(JDK_SORTED_MODULES))

$(JRE_COMPACT1_INFO_FILE): $(INFO_FILE_VARDEPS) $(SUPPORT_OUTPUTDIR)/source_tips
	$(call info-file, $(JRE_COMPACT1_SORTED_MODULES))
	$(call info-file-item, "JAVA_PROFILE", "compact1")

$(JRE_COMPACT2_INFO_FILE): $(INFO_FILE_VARDEPS) $(SUPPORT_OUTPUTDIR)/source_tips
	$(call info-file, $(JRE_COMPACT2_SORTED_MODULES))
	$(call info-file-item, "JAVA_PROFILE", "compact2")

$(JRE_COMPACT3_INFO_FILE): $(INFO_FILE_VARDEPS) $(SUPPORT_OUTPUTDIR)/source_tips
	$(call info-file, $(JRE_COMPACT3_SORTED_MODULES))
	$(call info-file-item, "JAVA_PROFILE", "compact3")

JRE_TARGETS += $(JRE_INFO_FILE)
JDK_TARGETS += $(JDK_INFO_FILE)
JRE_COMPACT1_TARGETS += $(JRE_COMPACT1_INFO_FILE)
JRE_COMPACT2_TARGETS += $(JRE_COMPACT2_INFO_FILE)
JRE_COMPACT3_TARGETS += $(JRE_COMPACT3_INFO_FILE)

################################################################################
# src.zip

$(JDK_IMAGE_DIR)/src.zip: $(SUPPORT_OUTPUTDIR)/src.zip
	$(ECHO) $(LOG_INFO) Copying $(patsubst $(OUTPUT_ROOT)/%,%,$@)
	$(install-file)

JDK_TARGETS += $(JDK_IMAGE_DIR)/src.zip

################################################################################
# /demo dir

# The db demo contains an empty dir that needs to be copied. The other
# directories will always trigger the rule for recompile since
# _the.list_of_packages files are touched.
ifneq ($(findstring images, $(MAKECMDGOALS)), )
  $(JDK_IMAGE_DIR)/demo/%: $(SUPPORT_OUTPUTDIR)/demo/image/%
	if [ ! -d "$@" ]; then \
	  $(ECHO) $(LOG_INFO) Copying '$(patsubst $(OUTPUT_ROOT)/%,%,$@)'; \
	  $(MKDIR) -p $(@D); \
	  if [ -d "$<" ]; then $(MKDIR) -p $@; else $(CP) '$<' '$@'; fi \
	fi

  # Find all files including directories
  JDK_DEMO_TARGETS := $(if $(wildcard $(SUPPORT_OUTPUTDIR)/demo/image), \
      $(patsubst $(SUPPORT_OUTPUTDIR)/demo/image/%, $(JDK_IMAGE_DIR)/demo/%, \
      $(shell $(FIND) $(SUPPORT_OUTPUTDIR)/demo/image \
          ! \( -name "_the*" -o -name "javac_state" \) )))

  JDK_TARGETS += $(JDK_DEMO_TARGETS)
endif

################################################################################
# /sample dir

$(eval $(call SetupCopyFiles,COPY_SAMPLES, \
    SRC := $(SUPPORT_OUTPUTDIR)/sample, \
    DEST := $(JDK_IMAGE_DIR)/sample, \
    FILES := $(if $(wildcard $(SUPPORT_OUTPUTDIR)/sample), \
        $(call CacheFind,$(SUPPORT_OUTPUTDIR)/sample))))

JDK_TARGETS += $(COPY_SAMPLES)

################################################################################
# jrt-fs.jar

$(eval $(call SetupCopyFiles,COPY_JRTFS_JAR, \
    SRC := $(SUPPORT_OUTPUTDIR), \
    DEST := $(JDK_IMAGE_DIR), \
    FILES := $(SUPPORT_OUTPUTDIR)/jrt-fs.jar))

JDK_TARGETS += $(COPY_JRTFS_JAR)

################################################################################

# Include custom post hook here to make it possible to augment the target lists
# before actual target prerequisites are declared.
$(eval $(call IncludeCustomExtension, , Images-post.gmk))

################################################################################

$(JRE_TARGETS): $(TOOL_JRE_TARGETS)
$(JDK_TARGETS): $(TOOL_JDK_TARGETS)

jimages: $(TOOL_JRE_TARGETS) $(TOOL_JDK_TARGETS) $(JRE_TARGETS) $(JDK_TARGETS)


$(JRE_COMPACT1_TARGETS): $(TOOL_JRE_COMPACT1_TARGETS)
$(JRE_COMPACT2_TARGETS): $(TOOL_JRE_COMPACT2_TARGETS)
$(JRE_COMPACT3_TARGETS): $(TOOL_JRE_COMPACT3_TARGETS)

profiles: $(TOOL_JRE_COMPACT1_TARGETS) \
    $(TOOL_JRE_COMPACT2_TARGETS) \
    $(TOOL_JRE_COMPACT3_TARGETS) \
    $(JRE_COMPACT1_TARGETS) \
    $(JRE_COMPACT2_TARGETS) \
    $(JRE_COMPACT3_TARGETS)

.PHONY: default all jimages profiles<|MERGE_RESOLUTION|>--- conflicted
+++ resolved
@@ -92,12 +92,7 @@
 # Use this file inside the image as target for make rule
 JIMAGE_TARGET_FILE := bin/java$(EXE_SUFFIX)
 
-<<<<<<< HEAD
 $(JDK_IMAGE_DIR)/$(JIMAGE_TARGET_FILE): $(JMODS)
-=======
-$(JDK_IMAGE_DIR)/$(JIMAGE_TARGET_FILE): $(DEPENDENCIES) \
-    $(call DependOnVariable, JDK_MODULES_LIST)
->>>>>>> 20a43926
 	$(ECHO) Creating jdk jimage
 	$(RM) -r $(JDK_IMAGE_DIR) $(JDK_SORTED_MODULES)
 	$(JLINK) --format jimage --output $(JDK_IMAGE_DIR) \
@@ -105,12 +100,7 @@
 	    > $(JDK_SORTED_MODULES)
 	$(TOUCH) $@
 
-<<<<<<< HEAD
 $(JRE_IMAGE_DIR)/$(JIMAGE_TARGET_FILE): $(JMODS)
-=======
-$(JRE_IMAGE_DIR)/$(JIMAGE_TARGET_FILE): $(DEPENDENCIES) \
-    $(call DependOnVariable, JRE_MODULES_LIST)
->>>>>>> 20a43926
 	$(ECHO) Creating jre jimage
 	$(RM) -r $(JRE_IMAGE_DIR) $(JRE_SORTED_MODULES)
 	$(JLINK) --format jimage --output $(JRE_IMAGE_DIR) \
@@ -124,12 +114,7 @@
 
 COMPACT_EXTRA_MODULES := jdk.localedata jdk.crypto.pkcs11 jdk.crypto.ec
 
-<<<<<<< HEAD
 $(JRE_COMPACT1_IMAGE_DIR)/$(JIMAGE_TARGET_FILE): $(JMODS)
-=======
-$(JRE_COMPACT1_IMAGE_DIR)/$(JIMAGE_TARGET_FILE): $(DEPENDENCIES) \
-    $(call DependOnVariable, JRE_COMPACT1_MODULES_LIST)
->>>>>>> 20a43926
 	$(ECHO) Creating jre compact1 jimage
 	$(RM) -r $(JRE_COMPACT1_IMAGE_DIR) $(JRE_COMPACT1_SORTED_MODULES)
 	$(JLINK) --format jimage --modulepath $(IMAGES_OUTPUTDIR)/jmods \
@@ -138,12 +123,7 @@
 	    > $(JRE_COMPACT1_SORTED_MODULES)
 	$(TOUCH) $@
 
-<<<<<<< HEAD
 $(JRE_COMPACT2_IMAGE_DIR)/$(JIMAGE_TARGET_FILE): $(JMODS)
-=======
-$(JRE_COMPACT2_IMAGE_DIR)/$(JIMAGE_TARGET_FILE): $(DEPENDENCIES) \
-    $(call DependOnVariable, JRE_COMPACT2_MODULES_LIST)
->>>>>>> 20a43926
 	$(ECHO) Creating jre compact2 jimage
 	$(RM) -r $(JRE_COMPACT2_IMAGE_DIR) $(JRE_COMPACT1_SORTED_MODULES)
 	$(JLINK) --format jimage --modulepath $(IMAGES_OUTPUTDIR)/jmods \
@@ -152,12 +132,7 @@
 	    > $(JRE_COMPACT2_SORTED_MODULES)
 	$(TOUCH) $@
 
-<<<<<<< HEAD
 $(JRE_COMPACT3_IMAGE_DIR)/$(JIMAGE_TARGET_FILE): $(JMODS)
-=======
-$(JRE_COMPACT3_IMAGE_DIR)/$(JIMAGE_TARGET_FILE): $(DEPENDENCIES) \
-    $(call DependOnVariable, JRE_COMPACT3_MODULES_LIST)
->>>>>>> 20a43926
 	$(ECHO) Creating jre compact3 jimage
 	$(RM) -r $(JRE_COMPACT3_IMAGE_DIR) $(JRE_COMPACT3_SORTED_MODULES)
 	$(JLINK) --format jimage --modulepath $(IMAGES_OUTPUTDIR)/jmods \
