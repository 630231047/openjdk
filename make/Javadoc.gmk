--- conflicted
+++ resolved
@@ -396,22 +396,14 @@
     $(eval SPECS_$m := $(call FindModuleSpecsDirs, $m)) \
     $(foreach d, $(SPECS_$m), \
       $(if $(filter %.md, $(call CacheFind, $d)), \
-<<<<<<< HEAD
-        $(eval $(call SetupProcessMarkdown, CONVERT_MARKDOWN_$m_$d, \
-=======
         $(eval $(call SetupProcessMarkdown, CONVERT_MARKDOWN_$m_$(patsubst $(TOPDIR)/%,%,$d), \
->>>>>>> 0aa95c02
             SRC := $d, \
             FILES := $(filter %.md, $(call CacheFind, $d)), \
             DEST := $(JAVADOC_OUTPUTDIR)/specs/, \
             CSS := $(GLOBAL_SPECS_DEFAULT_CSS_FILE), \
         )) \
       ) \
-<<<<<<< HEAD
-      $(eval JDK_SPECS_TARGETS += $(CONVERT_MARKDOWN_$m_$d)) \
-=======
       $(eval JDK_SPECS_TARGETS += $(CONVERT_MARKDOWN_$m_$(patsubst $(TOPDIR)/%,%,$d))) \
->>>>>>> 0aa95c02
     ) \
   )
 endif
