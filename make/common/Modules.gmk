--- conflicted
+++ resolved
@@ -53,7 +53,6 @@
     $(NASHORN_TOPDIR)/src \
     #
 
-<<<<<<< HEAD
 # Find all module-info.java files for the current build target platform and
 # configuration.
 # Param 1 - Module to find for, set to * for finding all
@@ -81,29 +80,6 @@
 
 FindImportedModules = \
     $(if $(IMPORT_MODULES_CLASSES), $(notdir $(wildcard $(IMPORT_MODULES_CLASSES)/*)))
-=======
-# Find all modules with java sources by looking in the source dirs
-# jdk.hotspot.agent currently doesn't comply with source dir policy.
-define FindJavaModules
-  $(filter-out $(MODULES_FILTER), $(sort $(notdir \
-      $(patsubst %/,%, $(dir $(patsubst %/,%, $(dir $(patsubst %/,%, $(dir \
-      $(wildcard $(patsubst %,%/*/share/classes/*, $(ALL_TOP_SRC_DIRS)) \
-          $(patsubst %,%/*/$(OPENJDK_TARGET_OS)/classes/*, $(ALL_TOP_SRC_DIRS)) \
-          $(patsubst %,%/*/$(OPENJDK_TARGET_OS_TYPE)/classes/*, $(ALL_TOP_SRC_DIRS))))))))))) \
-      jdk.hotspot.agent)
-endef
-
-# Find all modules with source for the target platform.
-# jdk.hotspot.agent currently doesn't comply with source dir policy.
-define FindAllModules
-  $(sort $(filter-out $(MODULES_FILTER) closed demo sample, \
-      $(notdir $(patsubst %/,%, $(dir \
-      $(wildcard $(patsubst %, %/*/share, $(ALL_TOP_SRC_DIRS)) \
-      $(patsubst %, %/*/$(OPENJDK_TARGET_OS), $(ALL_TOP_SRC_DIRS)) \
-      $(patsubst %, %/*/$(OPENJDK_TARGET_OS_TYPE), $(ALL_TOP_SRC_DIRS)))))) \
-      jdk.hotspot.agent))
-endef
->>>>>>> d0b7fa06
 
 ################################################################################
 # Extract module dependencies from module-info.java files.
