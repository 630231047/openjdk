#
# Copyright (c) 2011, 2014, Oracle and/or its affiliates. All rights reserved.
# DO NOT ALTER OR REMOVE COPYRIGHT NOTICES OR THIS FILE HEADER.
#
# This code is free software; you can redistribute it and/or modify it
# under the terms of the GNU General Public License version 2 only, as
# published by the Free Software Foundation.  Oracle designates this
# particular file as subject to the "Classpath" exception as provided
# by Oracle in the LICENSE file that accompanied this code.
#
# This code is distributed in the hope that it will be useful, but WITHOUT
# ANY WARRANTY; without even the implied warranty of MERCHANTABILITY or
# FITNESS FOR A PARTICULAR PURPOSE.  See the GNU General Public License
# version 2 for more details (a copy is included in the LICENSE file that
# accompanied this code).
#
# You should have received a copy of the GNU General Public License version
# 2 along with this work; if not, write to the Free Software Foundation,
# Inc., 51 Franklin St, Fifth Floor, Boston, MA 02110-1301 USA.
#
# Please contact Oracle, 500 Oracle Parkway, Redwood Shores, CA 94065 USA
# or visit www.oracle.com if you need additional information or have any
# questions.
#

################################################################################
# This is the main makefile containing most actual top level targets. It needs
# to be called with a SPEC file defined.

# Declare default target
default:

# Now load the spec
include $(SPEC)

include $(SRC_ROOT)/make/MakeHelpers.gmk

# Load the vital tools for all the makefiles.
include $(SRC_ROOT)/make/common/MakeBase.gmk
include $(SRC_ROOT)/make/common/Modules.gmk

# Declare ALL_TARGETS as an immediate variable. This variable is a list of all
# valid top level targets. It's used to declare them all as PHONY and to
# generate the -only targets.
ALL_TARGETS :=

# Hook to include the corresponding custom file, if present.
$(eval $(call IncludeCustomExtension, , Main.gmk))

# All modules for the current target platform.
ALL_MODULES := $(call FindAllModules)

################################################################################
################################################################################
#
# Recipes for all targets. Only recipes, dependencies are declared later.
#
################################################################################

################################################################################
# Interim/build tools targets, compiling tools used during the build

buildtools-langtools:
	+($(CD) $(LANGTOOLS_TOPDIR)/make && $(MAKE) $(MAKE_ARGS) -f Tools.gmk)

interim-langtools:
	+($(CD) $(LANGTOOLS_TOPDIR)/make && $(MAKE) $(MAKE_ARGS) -f CompileInterim.gmk)

interim-corba:
	+($(CD) $(CORBA_TOPDIR)/make && $(MAKE) $(MAKE_ARGS) -f CompileInterim.gmk)

interim-rmic:
	+($(CD) $(JDK_TOPDIR)/make && $(MAKE) $(MAKE_ARGS) -f CompileInterimRmic.gmk)

buildtools-jdk:
	+($(CD) $(JDK_TOPDIR)/make && $(MAKE) $(MAKE_ARGS) -f Tools.gmk java-tools)

ALL_TARGETS += buildtools-langtools interim-langtools interim-corba \
    interim-rmic buildtools-jdk

################################################################################
# Special targets for certain modules

import-hotspot:
	+($(CD) $(JDK_TOPDIR)/make && $(MAKE) $(MAKE_ARGS) -f Import.gmk)

unpack-sec:
	+($(CD) $(JDK_TOPDIR)/make && $(MAKE) $(MAKE_ARGS) -f UnpackSecurity.gmk)

ALL_TARGETS += import-hotspot unpack-sec

################################################################################
# Gensrc targets, generating source before java compilation can be done
$(eval $(call DeclareRecipesForPhase, GENSRC, \
    TARGET_SUFFIX := gensrc, \
    FILE_PREFIX := Gensrc, \
    MAKE_SUBDIR := gensrc, \
    CHECK_MODULES := $(ALL_MODULES), \
    MULTIPLE_MAKEFILES := true))

JDK_GENSRC_TARGETS := $(filter %-gensrc-jdk, $(GENSRC_TARGETS))
LANGTOOLS_GENSRC_TARGETS := $(filter %-gensrc-langtools, $(GENSRC_TARGETS))
CORBA_GENSRC_TARGETS := $(filter %-gensrc-corba, $(GENSRC_TARGETS))

ALL_TARGETS += $(GENSRC_TARGETS)

################################################################################
# Generate data targets
$(eval $(call DeclareRecipesForPhase, GENDATA, \
    TARGET_SUFFIX := gendata, \
    FILE_PREFIX := Gendata, \
    MAKE_SUBDIR := gendata, \
    CHECK_MODULES := $(ALL_MODULES), \
    USE_WRAPPER := true))

ALL_TARGETS += $(GENDATA_TARGETS)

################################################################################
# Copy files targets
$(eval $(call DeclareRecipesForPhase, COPY, \
    TARGET_SUFFIX := copy, \
    FILE_PREFIX := Copy, \
    MAKE_SUBDIR := copy, \
    CHECK_MODULES := $(ALL_MODULES), \
    USE_WRAPPER := true))

ALL_TARGETS += $(COPY_TARGETS)

################################################################################
# Targets for compiling all java modules. Nashorn is treated separately.
JAVA_MODULES := $(call FindJavaModules)
JAVA_TARGETS := $(addsuffix -java, $(JAVA_MODULES))

define DeclareCompileJavaRecipe
  $1-java:
	+($(CD) $(SRC_ROOT)/make && $(MAKE) $(MAKE_ARGS) -f CompileJavaModules.gmk \
	    $1 JAVA_MODULES=$1)
endef

$(foreach m, $(filter-out jdk.scripting.nashorn, $(JAVA_MODULES)), \
    $(eval $(call DeclareCompileJavaRecipe,$m)))

# Build nashorn. Needs to be compiled separately from the rest of the modules
# due to nasgen.
jdk.scripting.nashorn-java:
	+($(CD) $(NASHORN_TOPDIR)/make && $(MAKE) $(MAKE_ARGS) -f BuildNashorn.gmk compile)

ALL_TARGETS += $(JAVA_TARGETS)

################################################################################
# Targets for running rmic.
$(eval $(call DeclareRecipesForPhase, RMIC, \
    TARGET_SUFFIX := rmic, \
    FILE_PREFIX := Rmic, \
    MAKE_SUBDIR := rmic, \
    CHECK_MODULES := $(ALL_MODULES)))

ALL_TARGETS += $(RMIC_TARGETS)

################################################################################
# Targets for compiling native libraries
$(eval $(call DeclareRecipesForPhase, LIBS, \
    TARGET_SUFFIX := libs, \
    FILE_PREFIX := Lib, \
    MAKE_SUBDIR := lib, \
    CHECK_MODULES := $(ALL_MODULES), \
    USE_WRAPPER := true))

ALL_TARGETS += $(LIBS_TARGETS)

################################################################################
# Targets for compiling native executables
$(eval $(call DeclareRecipesForPhase, LAUNCHER, \
    TARGET_SUFFIX := launchers, \
    FILE_PREFIX := Launcher, \
    MAKE_SUBDIR := launcher, \
    CHECK_MODULES := $(ALL_MODULES), \
    USE_WRAPPER := true))

ALL_TARGETS += $(LAUNCHER_TARGETS)

################################################################################
# Build hotspot target

ifeq ($(BUILD_HOTSPOT),true)
  hotspot:
	($(CD) $(SRC_ROOT)/make && $(MAKE) $(MAKE_ARGS) -f HotspotWrapper.gmk)
endif

ALL_TARGETS += hotspot

################################################################################
# Build demos and samples targets

demos:
	+($(CD) $(JDK_TOPDIR)/make && $(MAKE) $(MAKE_ARGS) -f CompileDemos.gmk)

samples:
	+($(CD) $(JDK_TOPDIR)/make && $(MAKE) $(MAKE_ARGS) -f CopySamples.gmk)

ALL_TARGETS += demos samples

################################################################################
# Jigsaw specific data and analysis targets.

# This runs the GenModuleInfo tool to generate module-info.java files
gen-module-info:
	+($(CD) $(SRC_ROOT)/make && $(MAKE) -f GenerateModuleInfos.gmk gen-module-info)

# This runs the GenModuleInfo tool to generate the diffs between
# modules.xml and module-info.class files
diff-modules-info:
	+($(CD) $(SRC_ROOT)/make && $(MAKE) -f GenerateModuleInfos.gmk diff-module-info)

generate-summary:
	+($(CD) $(JDK_TOPDIR)/make && $(MAKE) -f GenerateModuleSummary.gmk)

ALL_TARGETS += generate-summary gen-module-info diff-module-info 

################################################################################
# Strip binaries targets

STRIP_MODULES := $(sort $(LIBS_MODULES) $(LAUNCHER_MODULES) $(COPY_MODULES) \
    $(GENDATA_MODULES))
STRIP_TARGETS := $(addsuffix -strip, $(STRIP_MODULES))

define DeclareStripRecipe
  $1-strip:
	+($(CD) $(SRC_ROOT)/make && $(MAKE) $(MAKE_ARGS) -f StripBinaries.gmk \
	    MODULE=$1)
endef

$(foreach m, $(STRIP_MODULES), $(eval $(call DeclareStripRecipe,$m)))

ALL_TARGETS += $(STRIP_TARGETS)

################################################################################
# Jmod targets

JMOD_MODULES := $(call FindJavaModules)
JMOD_TARGETS := $(addsuffix -jmod, $(JMOD_MODULES))

define DeclareJmodRecipe
  $1-jmod:
	+($(CD) $(SRC_ROOT)/make && $(MAKE) $(MAKE_ARGS) -f CreateJmods.gmk \
	    MODULE=$1)
endef

$(foreach m, $(JMOD_MODULES), $(eval $(call DeclareJmodRecipe,$m)))

ALL_TARGETS += $(JMOD_TARGETS)

################################################################################
# Images targets

# Stores the tips for each repository. This file is be used when constructing the jdk image and can be
# used to track the exact sources used to build that image.
source-tips: $(SUPPORT_OUTPUTDIR)/source_tips
$(SUPPORT_OUTPUTDIR)/source_tips: FRC
	@$(MKDIR) -p $(@D)
	@$(RM) $@
	@$(call GetSourceTips)

BOOTCYCLE_TARGET := images
bootcycle-images:
	@$(ECHO) Boot cycle build step 2: Building a new JDK image using previously built image
	+$(MAKE) $(MAKE_ARGS) -f Main.gmk SPEC=$(dir $(SPEC))bootcycle-spec.gmk $(BOOTCYCLE_TARGET)

zip-security:
	+($(CD) $(SRC_ROOT)/make && $(MAKE) $(MAKE_ARGS) -f ZipSecurity.gmk)

zip-source:
	+($(CD) $(SRC_ROOT)/make && $(MAKE) $(MAKE_ARGS) -f ZipSource.gmk)

jrtfs-jar:
	+($(CD) $(SRC_ROOT)/make && $(MAKE) $(MAKE_ARGS) -f JrtfsJar.gmk)

jimages:
	+($(CD) $(SRC_ROOT)/make && $(MAKE) $(MAKE_ARGS) -f Images.gmk jimages)

profiles:
	+($(CD) $(SRC_ROOT)/make && $(MAKE) $(MAKE_ARGS) -f Images.gmk profiles)

mac-bundles:
	+($(CD) $(SRC_ROOT)/make && $(MAKE) $(MAKE_ARGS) -f MacBundles.gmk)

<<<<<<< HEAD
ALL_TARGETS += source-tips bootcycle-images zip-security zip-source \
    jrtfs-jar jimages profiles mac-bundles
=======
prepare-test-image:
	$(MKDIR) -p $(TEST_IMAGE_DIR)
	$(ECHO) > $(TEST_IMAGE_DIR)/Readme.txt 'JDK test image'

ALL_TARGETS += source-tips bootcycle-images zip-security zip-source strip-binaries \
    jrtfs-jar jimages profiles mac-bundles prepare-test-image
>>>>>>> 2949382f

################################################################################
# Docs targets

docs-javadoc:
	+($(CD) $(SRC_ROOT)/make && $(MAKE) $(MAKE_ARGS) -f Javadoc.gmk docs)

docs-jvmtidoc:
	+($(CD) $(SRC_ROOT)/make && $(MAKE) $(MAKE_ARGS) -f Javadoc.gmk jvmtidocs)

ALL_TARGETS += docs-javadoc docs-jvmtidoc

################################################################################
# Test target

test:
	($(CD) $(SRC_ROOT)/test && $(MAKE) $(MAKE_ARGS) -j1 -k MAKEFLAGS= \
	    JT_HOME=$(JT_HOME) PRODUCT_HOME=$(JDK_IMAGE_DIR) \
	    ALT_OUTPUTDIR=$(OUTPUT_ROOT) CONCURRENCY=$(JOBS) $(TEST)) || true

test-make:
	($(CD) $(SRC_ROOT)/test/make && $(MAKE) $(MAKE_ARGS) -f TestMake.gmk $(TEST_TARGET))

ALL_TARGETS += test test-make

################################################################################
# Verification targets

verify-modules:
	@$(call TargetEnter)
	+($(CD) $(SRC_ROOT)/make && $(MAKE) $(MAKE_ARGS) -f CheckModules.gmk)
	@$(call TargetExit)

ALL_TARGETS += verify-modules

################################################################################
# Install targets

install:
	+($(CD) $(SRC_ROOT)/make && $(MAKE) $(MAKE_ARGS) -f Install.gmk)

ALL_TARGETS += install

################################################################################
#
# Dependency declarations between targets.
#
# These are declared in two groups. First all dependencies between targets that
# have recipes above as these dependencies may be disabled. Then the aggregator
# targets that do not have recipes of their own, which will never have their
# dependencies disabled.
#
################################################################################
# Targets with recipes above

# If running an *-only target, parallel execution and dependencies between
# recipe targets are disabled. This makes it possible to run a select set of
# recipe targets in order. It's the responsibility of the user to make sure
# all prerequisites are fulfilled.
ifneq ($(findstring -only, $(MAKECMDGOALS)), )
  .NOTPARALLEL:
else
  $(LANGTOOLS_GENSRC_TARGETS): buildtools-langtools

  interim-langtools: $(LANGTOOLS_GENSRC_TARGETS)

  buildtools-jdk: interim-langtools

  $(CORBA_GENSRC_TARGETS): interim-langtools

  $(JDK_GENSRC_TARGETS): interim-langtools buildtools-jdk

  interim-corba: $(CORBA_GENSRC_TARGETS)

  $(GENDATA_TARGETS): interim-langtools buildtools-jdk

  interim-rmic: interim-langtools

  $(RMIC_TARGETS): interim-langtools interim-corba interim-rmic

  import-hotspot: hotspot

  $(LIBS_TARGETS): import-hotspot

  $(LAUNCHER_TARGETS): java.base-libs

  # The demos are currently linking to libjvm and libjava, just like all other
  # jdk libs, even though they don't need to. To avoid warnings, make sure they
  # aren't built until after libjava and libjvm are available to link to.
  demos: $(JAVA_TARGETS)

  # Declare dependency from <module>-java to <module>-gensrc
  $(foreach m, $(GENSRC_MODULES), $(eval $m-java: $m-gensrc))

  # Declare dependencies between java modules
  $(foreach m, $(JAVA_MODULES), \
      $(eval $m-java: $(addsuffix -java, $(filter $(JAVA_MODULES), \
      $(call FindDepsForModule,$m)))))

  # Declare dependencies between <module>-rmic to <module>-java
  $(foreach m, $(RMIC_MODULES), $(eval $m-rmic: $m-java))

  # Declare dependencies from <module>-lib to <module>-java
  # Skip jdk.jdwp.agent as it contains no java code.
  $(foreach m, $(filter-out jdk.jdwp.agent, $(LIBS_MODULES)), $(eval $m-libs: $m-java))

  # Declare dependencies from all other <module>-lib to java.base-lib
  $(foreach t, $(filter-out java.base-libs, $(LIBS_TARGETS)), \
      $(eval $t: java.base-libs))
  # Declare the special case dependency for jdk.deploy.osx where libosx
  # links against libosxapp.
  jdk.deploy.osx-libs: java.desktop-libs

  # This dependency needs to be explicitly declared. jdk.jdi-gensrc generates a
  # header file used by jdk.jdwp.agent-libs. The jdk.jdwp.agent-gensrc is a
  # virtual target.
  jdk.jdwp.agent-libs: jdk.jdwp.agent-gensrc

  # Until the module system is in place, jdk.jdi-gensrc needs to combine service
  # loader configuration with jdk.hotspot.agent so is dependent on importing
  # hotspot.
  jdk.jdi-gensrc-jdk: import-hotspot

  # The swing beans need to have java base properly generated to avoid errors
  # in javadoc.
  java.desktop-gensrc-jdk: java.base-gensrc

  # Explicitly add dependencies for special targets
  java.base-java: unpack-sec

  # Declare dependencies from <module>-strip to libs, launchers, gendata and copy
  $(foreach m, $(LIBS_MODULES), $(eval $m-strip: $m-libs))
  $(foreach m, $(LAUNCHER_MODULES), $(eval $m-strip: $m-launchers))
  $(foreach m, $(GENDATA_MODULES), $(eval $m-strip: $m-gendata))
  $(foreach m, $(COPY_MODULES), $(eval $m-strip: $m-copy))

  # Declare dependencies between jmod targets
  $(foreach m, $(JMOD_MODULES), \
      $(eval $m-jmod: $(addsuffix -jmod, $(call FindDepsForModule,$m))))

  # Declare dependencies from <module>-jmod to all other module targets
  $(foreach m, $(STRIP_MODULES), $(eval $m-jmod: $m-strip))
  $(foreach m, $(JAVA_MODULES), $(eval $m-jmod: $m-java))
  $(foreach m, $(GENDATA_MODULES), $(eval $m-jmod: $m-gendata))
  $(foreach m, $(RMIC_MODULES), $(eval $m-jmod: $m-rmic))
  $(foreach m, $(LIBS_MODULES), $(eval $m-jmod: $m-libs))
  $(foreach m, $(LAUNCHER_MODULES), $(eval $m-jmod: $m-launchers))
  $(foreach m, $(COPY_MODULES), $(eval $m-jmod: $m-copy))

  # Jmods cannot be created until we have the jlink tool ready to run, which requires
  # all java modules to be compiled and jdk.dev-launchers.
  $(JMOD_TARGETS): java java.base-libs jdk.dev-launchers

  # To generate modules.xml all classes and a runnable image must be 
  # present.
  jdk.dev-gendata: java rmic

  zip-security: java.base-java java.security.jgss-java java.security.jgss-libs \
      $(filter jdk.crypto%, $(JAVA_TARGETS))

  zip-source: gensrc rmic

  jrtfs-jar: interim-langtools

  jimages: jmods zip-source source-tips demos samples jrtfs-jar 

  profiles: jmods zip-source source-tips jrtfs-jar

  mac-bundles: jimages

  bootcycle-images: jimages

  docs-javadoc: $(GENSRC_TARGETS) rmic

  docs-jvmtidoc: hotspot

  test: jimages

  verify-modules: exploded-image

  diff-module-info: exploded-image

  gen-module-info: exploded-image

  generate-summary: jmods

endif

################################################################################
# Virtual targets without recipes

buildtools: buildtools-langtools interim-langtools interim-corba interim-rmic \
    buildtools-jdk

gensrc: $(GENSRC_TARGETS)

gendata: $(GENDATA_TARGETS)

copy: $(COPY_TARGETS)

java: $(JAVA_TARGETS)

rmic: $(RMIC_TARGETS)

libs: $(LIBS_TARGETS)

launchers: $(LAUNCHER_TARGETS)

jmods: $(JMOD_TARGETS)

strip-binaries: $(STRIP_TARGETS)

# Explicitly declare dependency for virtual target jdk.jdwp.agent-gensrc which
# is actually handled by jdk.jdi-gensrc
jdk.jdwp.agent-gensrc: jdk.jdi-gensrc

# Declare dependencies from <module> to all the individual targets specific
# to that module <module>-*, that are needed for the exploded image.
$(foreach m, $(GENSRC_MODULES), $(eval $m: $m-gensrc))
$(foreach m, $(JAVA_MODULES), $(eval $m: $m-java))
$(foreach m, $(GENDATA_MODULES), $(eval $m: $m-gendata))
$(foreach m, $(RMIC_MODULES), $(eval $m: $m-rmic))
$(foreach m, $(LIBS_MODULES), $(eval $m: $m-libs))
$(foreach m, $(LAUNCHER_MODULES), $(eval $m: $m-launchers))
$(foreach m, $(COPY_MODULES), $(eval $m: $m-copy))

ALL_MODULE_TARGETS := $(sort $(GENSRC_MODULES) $(JAVA_MODULES) \
    $(GENDATA_MODULES) $(LIBS_MODULES) $(LAUNCHER_MODULES) $(COPY_MODULES))

exploded-image: $(ALL_MODULE_TARGETS)
# The old 'jdk' target most closely matches the new exploded-image. Keep an
# alias for ease of use.
jdk: exploded-image

<<<<<<< HEAD
images: jimages demos samples zip-security verify-modules
=======
images: test-image jimages demos samples zip-security
>>>>>>> 2949382f

ifeq ($(OPENJDK_TARGET_OS), macosx)
  images: mac-bundles
endif

docs: docs-javadoc docs-jvmtidoc

<<<<<<< HEAD
ALL_TARGETS += buildtools gensrc gendata copy java rmic libs launchers jmods \
    strip-binaries jdk.jdwp.agent-gensrc $(ALL_MODULE_TARGETS) exploded-image \
    jdk images docs
=======
test-image: prepare-test-image

ALL_TARGETS += buildtools gensrc gendata copy java rmic libs launchers \
    jdk.jdwp.agent-gensrc $(ALL_MODULE_TARGETS) exploded-image jdk images \
    docs test-image
>>>>>>> 2949382f

################################################################################

all: images docs generate-summary
default: exploded-image

ALL_TARGETS += default all

################################################################################
################################################################################
#
# Clean targets
#
################################################################################
# Clean targets are automatically run serially by the Makefile calling this
# file.

CLEAN_DIRS += hotspot jdk bootcycle-build test buildtools support \
    images make-support
CLEAN_DIR_TARGETS := $(addprefix clean-, $(CLEAN_DIRS))
CLEAN_PHASES := gensrc java native include
CLEAN_PHASE_TARGETS := $(addprefix clean-, $(CLEAN_PHASES))
CLEAN_MODULE_TARGETS := $(addprefix clean-, $(ALL_MODULES))
# Construct targets of the form clean-$module-$phase
CLEAN_MODULE_PHASE_TARGETS := $(addprefix clean-, $(foreach m, $(ALL_MODULES), \
    $(addprefix $m-, $(CLEAN_PHASES))))

# Remove everything, except the output from configure.
clean: $(CLEAN_DIR_TARGETS)
	($(CD) $(OUTPUT_ROOT) && $(RM) -r source_tips build.log* build-trace*.log*)
	$(ECHO) Cleaned all build artifacts.

$(CLEAN_DIR_TARGETS):
	$(call CleanDir,$(patsubst clean-%, %, $@))

$(CLEAN_PHASE_TARGETS):
	$(call Clean-$(patsubst clean-%,%, $@))

$(CLEAN_MODULE_TARGETS):
	$(call CleanModule,$(patsubst clean-%, %, $@))

$(CLEAN_MODULE_PHASE_TARGETS):
	$(call Clean-$(word 3, $(subst -,$(SPACE),$@)), \
	    $(word 2, $(subst -,$(SPACE),$@)))

# When removing the support dir, we must also remove jdk. Building classes has
# the side effect of generating native headers. The headers end up in support
# while classes and touch files end up in jdk.
clean-support: clean-jdk

clean-docs: clean-docstemp

# Remove everything, including configure configuration.
# If the output directory was created by configure and now becomes empty, remove it as well.
dist-clean: clean
	($(CD) $(OUTPUT_ROOT) && $(RM) -r *spec.gmk config.* configure-arguments \
	    Makefile compare.sh tmp javacservers)
	$(if $(filter $(CONF_NAME),$(notdir $(OUTPUT_ROOT))), \
	  if test "x`$(LS) $(OUTPUT_ROOT)`" != x; then \
	    $(ECHO) "Warning: Not removing non-empty configuration directory for '$(CONF_NAME)'" ; \
	  else \
	    ($(CD) $(SRC_ROOT) && $(ECHO) "Removing configuration directory for '$(CONF_NAME)'" \
	        && $(RM) -r $(OUTPUT_ROOT)) \
	  fi \
	)
	$(ECHO) Cleaned everything, you will have to re-run configure.

ALL_TARGETS += clean dist-clean $(CLEAN_DIR_TARGETS) $(CLEAN_PHASE_TARGETS) \
    $(CLEAN_MODULE_TARGETS) $(CLEAN_MODULE_PHASE_TARGETS)

################################################################################

# Setup a rule for SPEC file that fails if executed. This check makes sure the
# configuration is up to date after changes to configure.
ifeq ($(findstring reconfigure, $(MAKECMDGOALS)), )
  $(SPEC): $(wildcard $(SRC_ROOT)/common/autoconf/*)
	@$(ECHO) "ERROR: $(SPEC) is not up to date."
	@$(ECHO) "Please rerun configure! Easiest way to do this is by running"
	@$(ECHO) "'make reconfigure'."
	@$(ECHO) "It may also be ignored by setting IGNORE_OLD_CONFIG=true"
	@if test "x$(IGNORE_OLD_CONFIG)" != "xtrue"; then exit 1; fi
endif

# The reconfigure target is automatically run serially from everything else
# by the Makefile calling this file.

reconfigure:
        ifneq ($(CONFIGURE_COMMAND_LINE), )
	  @$(ECHO) "Re-running configure using arguments '$(CONFIGURE_COMMAND_LINE)'"
        else
	  @$(ECHO) "Re-running configure using default settings"
        endif
	@( cd $(OUTPUT_ROOT) && $(BASH) $(TOPDIR)/configure $(CONFIGURE_COMMAND_LINE) )

ALL_TARGETS += reconfigure

################################################################################
# Declare *-only targets for each normal target
$(foreach t, $(ALL_TARGETS), $(eval $(t)-only: $(t)))

ALL_TARGETS += $(addsuffix -only, $(filter-out clean%, $(ALL_TARGETS)))

################################################################################

.PHONY: $(ALL_TARGETS)

include $(SRC_ROOT)/make/Jprt.gmk

FRC: # Force target<|MERGE_RESOLUTION|>--- conflicted
+++ resolved
@@ -284,17 +284,12 @@
 mac-bundles:
 	+($(CD) $(SRC_ROOT)/make && $(MAKE) $(MAKE_ARGS) -f MacBundles.gmk)
 
-<<<<<<< HEAD
-ALL_TARGETS += source-tips bootcycle-images zip-security zip-source \
-    jrtfs-jar jimages profiles mac-bundles
-=======
 prepare-test-image:
 	$(MKDIR) -p $(TEST_IMAGE_DIR)
 	$(ECHO) > $(TEST_IMAGE_DIR)/Readme.txt 'JDK test image'
 
-ALL_TARGETS += source-tips bootcycle-images zip-security zip-source strip-binaries \
+ALL_TARGETS += source-tips bootcycle-images zip-security zip-source \
     jrtfs-jar jimages profiles mac-bundles prepare-test-image
->>>>>>> 2949382f
 
 ################################################################################
 # Docs targets
@@ -529,11 +524,7 @@
 # alias for ease of use.
 jdk: exploded-image
 
-<<<<<<< HEAD
-images: jimages demos samples zip-security verify-modules
-=======
-images: test-image jimages demos samples zip-security
->>>>>>> 2949382f
+images: test-image jimages demos samples zip-security verify-modules
 
 ifeq ($(OPENJDK_TARGET_OS), macosx)
   images: mac-bundles
@@ -541,17 +532,11 @@
 
 docs: docs-javadoc docs-jvmtidoc
 
-<<<<<<< HEAD
+test-image: prepare-test-image
+
 ALL_TARGETS += buildtools gensrc gendata copy java rmic libs launchers jmods \
     strip-binaries jdk.jdwp.agent-gensrc $(ALL_MODULE_TARGETS) exploded-image \
-    jdk images docs
-=======
-test-image: prepare-test-image
-
-ALL_TARGETS += buildtools gensrc gendata copy java rmic libs launchers \
-    jdk.jdwp.agent-gensrc $(ALL_MODULE_TARGETS) exploded-image jdk images \
-    docs test-image
->>>>>>> 2949382f
+    jdk images docs test-image
 
 ################################################################################
 
