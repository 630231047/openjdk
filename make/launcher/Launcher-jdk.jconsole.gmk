--- conflicted
+++ resolved
@@ -29,10 +29,5 @@
 BUILD_LAUNCHER_jconsole_LIBS_windows := user32.lib
 
 $(eval $(call SetupLauncher,jconsole, \
-<<<<<<< HEAD
-    -DJAVA_ARGS='{ "-J-ms8m"$(COMMA) "-J-Djconsole.showOutputViewer"$(COMMA) "sun.tools.jconsole.JConsole"$(COMMA) }' \
-    -DAPP_CLASSPATH='{ "/lib/jconsole.jar"$(COMMA) "/lib/tools.jar"$(COMMA) "/classes" }'))
-=======
     -DJAVA_ARGS='{ "-J-ms8m"$(COMMA) "-J-Djconsole.showOutputViewer"$(COMMA) \
-        "-m"$(COMMA) "jdk.jconsole/sun.tools.jconsole.JConsole"$(COMMA) }'))
->>>>>>> 2cfb11f6
+        "-m"$(COMMA) "jdk.jconsole/sun.tools.jconsole.JConsole"$(COMMA) }'))