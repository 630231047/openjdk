#
# Copyright (c) 2011, 2015, Oracle and/or its affiliates. All rights reserved.
# DO NOT ALTER OR REMOVE COPYRIGHT NOTICES OR THIS FILE HEADER.
#
# This code is free software; you can redistribute it and/or modify it
# under the terms of the GNU General Public License version 2 only, as
# published by the Free Software Foundation.  Oracle designates this
# particular file as subject to the "Classpath" exception as provided
# by Oracle in the LICENSE file that accompanied this code.
#
# This code is distributed in the hope that it will be useful, but WITHOUT
# ANY WARRANTY; without even the implied warranty of MERCHANTABILITY or
# FITNESS FOR A PARTICULAR PURPOSE.  See the GNU General Public License
# version 2 for more details (a copy is included in the LICENSE file that
# accompanied this code).
#
# You should have received a copy of the GNU General Public License version
# 2 along with this work; if not, write to the Free Software Foundation,
# Inc., 51 Franklin St, Fifth Floor, Boston, MA 02110-1301 USA.
#
# Please contact Oracle, 500 Oracle Parkway, Redwood Shores, CA 94065 USA
# or visit www.oracle.com if you need additional information or have any
# questions.
#

include LauncherCommon.gmk

<<<<<<< HEAD
$(eval $(call SetupLauncher,rmid, \
    -DJAVA_ARGS='{ "-J-ms8m"$(COMMA) \
        "-m"$(COMMA) "java.rmi/sun.rmi.server.Activation"$(COMMA) }'))

$(eval $(call SetupLauncher,rmiregistry, \
    -DJAVA_ARGS='{ "-J-ms8m"$(COMMA) \
        "-m"$(COMMA) "java.rmi/sun.rmi.registry.RegistryImpl"$(COMMA) }'))

##########################################################################################

#
# The java-rmi.cgi script in bin/ only gets delivered in certain situations
#
JAVA_RMI_CGI := $(MODULES_CMDS_OUTPUTDIR)/$(MODULE)/java-rmi.cgi
ifeq ($(OPENJDK_TARGET_OS), linux)
  TARGETS += $(JAVA_RMI_CGI)
endif
ifeq ($(OPENJDK_TARGET_OS), solaris)
  TARGETS += $(JAVA_RMI_CGI)
endif

# TODO:
# On windows java-rmi.cgi shouldn't be bundled since Java 1.2, but has been built all
# this time anyway. Since jdk6, it has been built from the wrong source and resulted
# in a (almost) copy of the standard java launcher named "java-rmi.exe" ending up in
# the final images bin dir. This weird behavior is mimicked here in the converted
# makefiles for now. Should probably just be deleted.
# http://bugs.sun.com/bugdatabase/view_bug.do?bug_id=6512052
ifeq ($(OPENJDK_TARGET_OS), windows)
  $(eval $(call SetupLauncher,java-rmi, , \
      $(call SET_SHARED_LIBRARY_MAPFILE,$(JDK_TOPDIR)/make/java/main/java/mapfile-$(OPENJDK_TARGET_CPU)),,,,,,,,,RMI))
else
  $(JAVA_RMI_CGI): $(JDK_TOPDIR)/src/java.rmi/unix/bin/java-rmi.cgi.sh
	$(call install-file)
	$(CHMOD) a+x $@
endif

##########################################################################################
=======
$(eval $(call SetupBuildLauncher, rmid, \
    MAIN_CLASS := sun.rmi.server.Activation, \
))

$(eval $(call SetupBuildLauncher, rmiregistry, \
    MAIN_CLASS := sun.rmi.registry.RegistryImpl, \
))
>>>>>>> 9622cc37
<|MERGE_RESOLUTION|>--- conflicted
+++ resolved
@@ -25,51 +25,12 @@
 
 include LauncherCommon.gmk
 
-<<<<<<< HEAD
-$(eval $(call SetupLauncher,rmid, \
-    -DJAVA_ARGS='{ "-J-ms8m"$(COMMA) \
-        "-m"$(COMMA) "java.rmi/sun.rmi.server.Activation"$(COMMA) }'))
-
-$(eval $(call SetupLauncher,rmiregistry, \
-    -DJAVA_ARGS='{ "-J-ms8m"$(COMMA) \
-        "-m"$(COMMA) "java.rmi/sun.rmi.registry.RegistryImpl"$(COMMA) }'))
-
-##########################################################################################
-
-#
-# The java-rmi.cgi script in bin/ only gets delivered in certain situations
-#
-JAVA_RMI_CGI := $(MODULES_CMDS_OUTPUTDIR)/$(MODULE)/java-rmi.cgi
-ifeq ($(OPENJDK_TARGET_OS), linux)
-  TARGETS += $(JAVA_RMI_CGI)
-endif
-ifeq ($(OPENJDK_TARGET_OS), solaris)
-  TARGETS += $(JAVA_RMI_CGI)
-endif
-
-# TODO:
-# On windows java-rmi.cgi shouldn't be bundled since Java 1.2, but has been built all
-# this time anyway. Since jdk6, it has been built from the wrong source and resulted
-# in a (almost) copy of the standard java launcher named "java-rmi.exe" ending up in
-# the final images bin dir. This weird behavior is mimicked here in the converted
-# makefiles for now. Should probably just be deleted.
-# http://bugs.sun.com/bugdatabase/view_bug.do?bug_id=6512052
-ifeq ($(OPENJDK_TARGET_OS), windows)
-  $(eval $(call SetupLauncher,java-rmi, , \
-      $(call SET_SHARED_LIBRARY_MAPFILE,$(JDK_TOPDIR)/make/java/main/java/mapfile-$(OPENJDK_TARGET_CPU)),,,,,,,,,RMI))
-else
-  $(JAVA_RMI_CGI): $(JDK_TOPDIR)/src/java.rmi/unix/bin/java-rmi.cgi.sh
-	$(call install-file)
-	$(CHMOD) a+x $@
-endif
-
-##########################################################################################
-=======
 $(eval $(call SetupBuildLauncher, rmid, \
-    MAIN_CLASS := sun.rmi.server.Activation, \
+    MAIN_MODULE := java.rmi, \
+    MAIN_CLASS  := sun.rmi.server.Activation, \
 ))
 
 $(eval $(call SetupBuildLauncher, rmiregistry, \
-    MAIN_CLASS := sun.rmi.registry.RegistryImpl, \
-))
->>>>>>> 9622cc37
+    MAIN_MODULE := java.rmi, \
+    MAIN_CLASS  := sun.rmi.registry.RegistryImpl, \
+))