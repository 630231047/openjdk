--- conflicted
+++ resolved
@@ -25,20 +25,12 @@
 
 include LauncherCommon.gmk
 
-<<<<<<< HEAD
-$(eval $(call SetupLauncher,schemagen, \
-    -DJAVA_ARGS='{ "-J-ms8m"$(COMMA) \
-        "-m"$(COMMA) "jdk.xml.bind/com.sun.tools.internal.jxc.SchemaGenerator"$(COMMA) }'))
-
-$(eval $(call SetupLauncher,xjc, \
-    -DJAVA_ARGS='{ "-J-ms8m"$(COMMA) \
-        "-m"$(COMMA) "jdk.xml.bind/com.sun.tools.internal.xjc.Driver"$(COMMA) }'))
-=======
 $(eval $(call SetupBuildLauncher, schemagen, \
-    MAIN_CLASS := com.sun.tools.internal.jxc.SchemaGenerator, \
+    MAIN_MODULE := jdk.xml.bind, \
+    MAIN_CLASS  := com.sun.tools.internal.jxc.SchemaGenerator, \
 ))
 
 $(eval $(call SetupBuildLauncher, xjc, \
-    MAIN_CLASS := com.sun.tools.internal.xjc.Driver, \
-))
->>>>>>> 9622cc37
+    MAIN_MODULE := jdk.xml.bind, \
+    MAIN_CLASS  := com.sun.tools.internal.xjc.Driver, \
+))